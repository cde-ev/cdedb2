#!/usr/bin/env python3

"""Services for the core realm."""

from cdedb.frontend.core_base import CoreBaseFrontend
from cdedb.frontend.core_genesis import CoreGenesisMixin


<<<<<<< HEAD
import cdedb.database.constants as const
import cdedb.validationtypes as vtypes
from cdedb.common import (
    ADMIN_KEYS, ADMIN_VIEWS_COOKIE_NAME, ALL_ADMIN_VIEWS, LOG_FIELDS_COMMON,
    REALM_ADMINS, REALM_INHERITANCE, REALM_SPECIFIC_GENESIS_FIELDS, ArchiveError,
    CdEDBObject, CdEDBObjectMap, DefaultReturnCode, EntitySorter, PrivilegeError, Realm,
    RequestState, extract_roles, format_country_code, get_persona_fields_by_realm,
    implied_realms, merge_dicts, n_, now, pairwise, unwrap, xsorted, sanitize_filename
)

from cdedb.filter import date_filter, enum_entries_filter, markdown_parse_safe
from cdedb.frontend.common import (
    AbstractFrontend, REQUESTdata, REQUESTdatadict, REQUESTfile, access, basic_redirect,
    calculate_db_logparams, calculate_loglinks, check_validation as check,
    check_validation_optional as check_optional, make_membership_fee_reference,
    periodic, request_dict_extractor, request_extractor, make_persona_name,
    TransactionObserver, verify_validation as verify
)
from cdedb.ml_type_aux import MailinglistGroup
from cdedb.query import Query, QueryOperators, QueryScope
from cdedb.subman.machine import SubscriptionPolicy
from cdedb.validation import (
    TypeMapping, GENESIS_CASE_EXPOSED_FIELDS,
    PERSONA_CDE_CREATION as CDE_TRANSITION_FIELDS,
    PERSONA_EVENT_CREATION as EVENT_TRANSITION_FIELDS,
)
from cdedb.validationtypes import CdedbID

# Name of each realm
USER_REALM_NAMES = {
    "cde": n_("CdE user / Member"),
    "event": n_("Event user"),
    "assembly": n_("Assembly user"),
    "ml": n_("Mailinglist user"),
}

# Name of each realm's option in the genesis form
GenesisRealmOptionName = collections.namedtuple(
    'GenesisRealmOptionName', ['realm', 'name'])
GENESIS_REALM_OPTION_NAMES = (
    GenesisRealmOptionName("event", n_("CdE event")),
    GenesisRealmOptionName("cde", n_("CdE membership")),
    GenesisRealmOptionName("assembly", n_("CdE members' assembly")),
    GenesisRealmOptionName("ml", n_("CdE mailinglist")))


class CoreFrontend(AbstractFrontend):
    """Note that there is no user role since the basic distinction is between
    anonymous access and personas. """
    realm = "core"

    @classmethod
    def is_admin(cls, rs: RequestState) -> bool:
        return super().is_admin(rs)

    @access("anonymous")
    @REQUESTdata("#wants")
    def index(self, rs: RequestState, wants: str = None) -> Response:
        """Basic entry point.

        :param wants: URL to redirect to upon login
        """
        rs.ignore_validation_errors()  # drop an invalid "wants"
        meta_info = self.coreproxy.get_meta_info(rs)
        dashboard: CdEDBObject = {}
        if not rs.user.persona_id:
            if wants:
                rs.values['wants'] = self.encode_parameter(
                    "core/login", "wants", wants,
                    persona_id=rs.user.persona_id,
                    timeout=self.conf["UNCRITICAL_PARAMETER_TIMEOUT"])
            return self.render(rs, "login", {'meta_info': meta_info})

        else:
            # Redirect to wanted page, if user meanwhile logged in
            if wants:
                return basic_redirect(rs, wants)

            # genesis cases
            genesis_realms = []
            for realm in REALM_SPECIFIC_GENESIS_FIELDS:
                if {"core_admin", "{}_admin".format(realm)} & rs.user.roles:
                    genesis_realms.append(realm)
            if genesis_realms and "genesis" in rs.user.admin_views:
                data = self.coreproxy.genesis_list_cases(
                    rs, stati=(const.GenesisStati.to_review,),
                    realms=genesis_realms)
                dashboard['genesis_cases'] = len(data)
            # pending changes
            if "core_user" in rs.user.admin_views:
                data = self.coreproxy.changelog_get_changes(
                    rs, stati=(const.MemberChangeStati.pending,))
                dashboard['pending_changes'] = len(data)
            # pending privilege changes
            if "meta_admin" in rs.user.admin_views:
                stati = (const.PrivilegeChangeStati.pending,)
                data = self.coreproxy.list_privilege_changes(
                    rs, stati=stati)
                dashboard['privilege_changes'] = len(data)
            # events organized
            orga_info = self.eventproxy.orga_info(rs, rs.user.persona_id)
            if orga_info:
                orga = {}
                events = self.eventproxy.get_events(rs, orga_info)
                present = now()
                for event_id, event in events.items():
                    begin = event['begin']
                    if (not begin or begin >= present.date()
                            or abs(begin.year - present.year) < 2):
                        regs = self.eventproxy.list_registrations(rs, event['id'])
                        event['registrations'] = len(regs)
                        orga[event_id] = event
                dashboard['orga'] = orga
                dashboard['present'] = present
            # mailinglists moderated
            moderator_info = self.mlproxy.moderator_info(rs, rs.user.persona_id)
            if moderator_info:
                moderator = self.mlproxy.get_mailinglists(rs, moderator_info)
                sub_request = const.SubscriptionState.pending
                mailman = self.get_mailman()
                for mailinglist_id, mailinglist in moderator.items():
                    requests = self.mlproxy.get_subscription_states(
                        rs, mailinglist_id, states=(sub_request,))
                    held_mails = mailman.get_held_messages(mailinglist)
                    mailinglist['requests'] = len(requests)
                    mailinglist['held_mails'] = len(held_mails or [])
                dashboard['moderator'] = {k: v for k, v in moderator.items()
                                          if v['is_active']}
            # visible and open events
            if "event" in rs.user.roles:
                event_ids = self.eventproxy.list_events(
                    rs, visible=True, current=True, archived=False)
                events = self.eventproxy.get_events(rs, event_ids.keys())
                final = {}
                for event_id, event in events.items():
                    if event_id not in orga_info:
                        registration = self.eventproxy.list_registrations(
                            rs, event_id, rs.user.persona_id)
                        event['registration'] = bool(registration)
                        # Skip event, if the registration begins more than
                        # 2 weeks in future
                        if event['registration_start'] and \
                                now() + datetime.timedelta(weeks=2) < \
                                event['registration_start']:
                            continue
                        # Skip events, that are over or are not registerable
                        # anymore
                        if event['registration_hard_limit'] and \
                                now() > event['registration_hard_limit'] \
                                and not event['registration'] \
                                or now().date() > event['end']:
                            continue
                        final[event_id] = event
                if final:
                    dashboard['events'] = final
            # open assemblies
            if "assembly" in rs.user.roles:
                assembly_ids = self.assemblyproxy.list_assemblies(
                    rs, is_active=True, restrictive=True)
                assemblies = self.assemblyproxy.get_assemblies(
                    rs, assembly_ids.keys())
                final = {}
                for assembly_id, assembly in assemblies.items():
                    assembly['does_attend'] = self.assemblyproxy.does_attend(
                        rs, assembly_id=assembly_id)
                    if (assembly['does_attend']
                            or assembly['signup_end'] > now()):
                        final[assembly_id] = assembly
                if final:
                    dashboard['assemblies'] = final
            return self.render(rs, "index", {
                'meta_info': meta_info, 'dashboard': dashboard})

    @access("core_admin")
    def meta_info_form(self, rs: RequestState) -> Response:
        """Render form."""
        info = self.coreproxy.get_meta_info(rs)
        merge_dicts(rs.values, info)
        return self.render(rs, "meta_info")

    @access("core_admin", modi={"POST"})
    def change_meta_info(self, rs: RequestState) -> Response:
        """Change the meta info constants."""
        info = self.coreproxy.get_meta_info(rs)
        data_params: TypeMapping = {
            key: Optional[str]  # type: ignore
            for key in info
        }
        data = request_extractor(rs, data_params)
        data = check(rs, vtypes.MetaInfo, data, keys=info.keys())
        if rs.has_validation_errors():
            return self.meta_info_form(rs)
        assert data is not None
        code = self.coreproxy.set_meta_info(rs, data)
        self.notify_return_code(rs, code)
        return self.redirect(rs, "core/meta_info_form")

    @access("anonymous", modi={"POST"})
    @REQUESTdata("username", "password", "#wants")
    def login(self, rs: RequestState, username: vtypes.Email,
              password: str, wants: Optional[str]) -> Response:
        """Create session.

        :param wants: URL to redirect to
        """
        if rs.has_validation_errors():
            return self.index(rs)
        sessionkey = self.coreproxy.login(rs, username, password,
                                          rs.request.remote_addr)
        if not sessionkey:
            rs.notify("error", n_("Login failure."))
            rs.extend_validation_errors(
                (("username", ValueError()), ("password", ValueError())))
            rs.ignore_validation_errors()
            return self.index(rs)

        if wants:
            response = basic_redirect(rs, wants)
        elif "member" in rs.user.roles:
            data = self.coreproxy.get_cde_user(rs, rs.user.persona_id)
            if not data['decided_search']:
                response = self.redirect(rs, "cde/consent_decision_form")
            else:
                response = self.redirect(rs, "core/index")
        else:
            response = self.redirect(rs, "core/index")
        response.set_cookie("sessionkey", sessionkey,
                            httponly=True, secure=True, samesite="Lax")
        return response

    # We don't check anti CSRF tokens here, since logging does not harm anyone.
    @access("persona", modi={"POST"}, check_anti_csrf=False)
    def logout(self, rs: RequestState) -> Response:
        """Invalidate the current session."""
        self.coreproxy.logout(rs)
        response = self.redirect(rs, "core/index")
        response.delete_cookie("sessionkey")
        return response

    # Check for anti CSRF here, since this affects multiple sessions.
    @access("persona", modi={"POST"})
    def logout_all(self, rs: RequestState) -> Response:
        """Invalidate all sessions for the current user."""
        if rs.has_validation_errors():
            return self.index(rs)
        count = self.coreproxy.logout(rs, other_sessions=True)
        rs.notify(
            "success", n_("%(count)s session(s) terminated."), {'count': count})
        # Unset persona_id so the notification is encoded correctly.
        rs.user.persona_id = None
        ret = self.redirect(rs, "core/index")
        ret.delete_cookie("sessionkey")
        return ret

    @periodic("deactivate_old_sessions", period=4 * 24)
    def deactivate_old_sessions(self, rs: RequestState, store: CdEDBObject
                                ) -> CdEDBObject:
        """Once per day deactivate old sessions."""
        count = self.coreproxy.deactivate_old_sessions(rs)
        self.logger.info(f"Deactivated {count} old sessions.")
        store["total"] = store.get("total", 0) + count
        return store

    @periodic("clean_session_log", period=4 * 24 * 30)
    def clean_session_log(self, rs: RequestState, store: CdEDBObject) -> CdEDBObject:
        """Once per month, cleanup old inactive sessions."""
        count = self.coreproxy.clean_session_log(rs)
        self.logger.info(f"Deleted {count} old entries from the session log.")
        store["total"] = store.get("total", 0) + count
        return store

    @access("anonymous", modi={"POST"})
    @REQUESTdata("locale", "#wants")
    def change_locale(self, rs: RequestState, locale: vtypes.PrintableASCII,
                      wants: Optional[str]) -> Response:
        """Set 'locale' cookie to override default locale for this user/browser.

        :param locale: The target locale
        :param wants: URL to redirect to (typically URL of the previous page)
        """
        rs.ignore_validation_errors()  # missing values are ok
        if wants:
            response = basic_redirect(rs, wants)
        else:
            response = self.redirect(rs, "core/index")

        if locale in self.conf["I18N_LANGUAGES"]:
            response.set_cookie(
                "locale", locale,
                expires=now() + datetime.timedelta(days=10 * 365))
        else:
            rs.notify("error", n_("Unsupported locale"))
        return response

    @access("persona", modi={"POST"}, check_anti_csrf=False)
    @REQUESTdata("view_specifier", "#wants")
    def modify_active_admin_views(self, rs: RequestState,
                                  view_specifier: vtypes.PrintableASCII,
                                  wants: Optional[str]) -> Response:
        """
        Enable or disable admin views for the current user.

        A list of possible admin views for the current user is returned by
        User.available_admin_views. The user may enable or disable any of them.

        :param view_specifier: A "+" or "-", followed by a commaseperated string
            of admin view names. If prefixed by "+", they are enabled, otherwise
            they are disabled.
        :param wants: URL to redirect to (typically URL of the previous page)
        """
        if wants:
            response = basic_redirect(rs, wants)
        else:
            response = self.redirect(rs, "core/index")

        # Exit early on validation errors
        if rs.has_validation_errors():
            return response

        enabled_views = set(rs.request.cookies.get(ADMIN_VIEWS_COOKIE_NAME, "")
                            .split(','))
        changed_views = set(view_specifier[1:].split(','))
        enable = view_specifier[0] == "+"
        if enable:
            enabled_views.update(changed_views)
        else:
            enabled_views -= changed_views
        response.set_cookie(
            ADMIN_VIEWS_COOKIE_NAME,
            ",".join(enabled_views & ALL_ADMIN_VIEWS),
            expires=now() + datetime.timedelta(days=10 * 365))
        return response

    @access("ml", modi={"POST"}, check_anti_csrf=False)
    @REQUESTdata("md_str")
    def markdown_parse(self, rs: RequestState, md_str: str) -> Response:  # pylint: disable=no-self-use
        if rs.has_validation_errors():
            return Response("", mimetype='text/plain')
        html_str = markdown_parse_safe(md_str)
        return Response(html_str, mimetype='text/plain')

    @access("searchable", "cde_admin")
    @REQUESTdata("#confirm_id")
    def download_vcard(self, rs: RequestState, persona_id: int, confirm_id: int
                       ) -> Response:
        if persona_id != confirm_id or rs.has_validation_errors():
            return self.index(rs)

        vcard = self._create_vcard(rs, persona_id)
        persona = self.coreproxy.get_persona(rs, persona_id)
        filename = sanitize_filename(make_persona_name(persona))

        return self.send_file(rs, data=vcard, mimetype='text/vcard',
                              filename=f'{filename}.vcf')

    @access("searchable", "cde_admin")
    @REQUESTdata("#confirm_id")
    def qr_vcard(self, rs: RequestState, persona_id: int, confirm_id: int) -> Response:
        if persona_id != confirm_id or rs.has_validation_errors():
            return self.index(rs)

        vcard = self._create_vcard(rs, persona_id)

        qr = qrcode.QRCode()
        qr.add_data(vcard)
        qr.make(fit=True)
        qr_image = qr.make_image(qrcode.image.svg.SvgPathFillImage)

        with tempfile.TemporaryDirectory() as tmp_dir:
            temppath = pathlib.Path(tmp_dir, f"vcard-{persona_id}")
            qr_image.save(str(temppath))
            with open(temppath) as f:
                data = f.read()

        return self.send_file(rs, data=data, mimetype="image/svg+xml")

    def _create_vcard(self, rs: RequestState, persona_id: int) -> str:
        """
        Generate a vCard string for a user to be delivered to a client.

        The vcard is a vcard3, following https://tools.ietf.org/html/rfc2426
        Where reasonable, we should consider the new RFC of vcard4, to increase
        compatibility, see https://tools.ietf.org/html/rfc6350

        :return: The serialized vCard (as in a vcf file)
        """
        if not {'searchable', 'cde_admin'} & rs.user.roles:
            raise werkzeug.exceptions.Forbidden(n_("No cde access to profile."))

        if (not self.coreproxy.verify_persona(rs, persona_id,
                                              required_roles=['searchable'])
                and "cde_admin" not in rs.user.roles):
            raise werkzeug.exceptions.Forbidden(n_(
                "Access to non-searchable member data."))

        persona = self.coreproxy.get_cde_user(rs, persona_id)

        vcard = vobject.vCard()

        # Name
        vcard.add('N')
        vcard.n.value = vobject.vcard.Name(
            family=persona['family_name'] or '',
            given=persona['given_names'] or '',
            prefix=persona['title'] or '',
            suffix=persona['name_supplement'] or '')
        vcard.add('FN')
        vcard.fn.value = " ".join(
            filter(None, (persona['given_names'], persona['family_name'])))
        vcard.add('NICKNAME')
        vcard.nickname.value = persona['display_name'] or ''

        # Address data
        if persona['address']:
            vcard.add('adr')
            # extended should be empty because of compatibility issues, see
            # https://tools.ietf.org/html/rfc6350#section-6.3.1
            vcard.adr.value = vobject.vcard.Address(
                extended='',
                street=persona['address'] or '',
                city=persona['location'] or '',
                code=persona['postal_code'] or '',
                country=rs.gettext(format_country_code(persona['country'])))

        # Contact data
        if persona['username']:
            # see https://tools.ietf.org/html/rfc2426#section-3.3.2
            vcard.add('email')
            vcard.email.value = persona['username']
        if persona['telephone']:
            # see https://tools.ietf.org/html/rfc2426#section-3.3.1
            vcard.add(vobject.vcard.ContentLine('TEL', [('TYPE', 'home,voice')],
                                                persona['telephone']))
        if persona['mobile']:
            # see https://tools.ietf.org/html/rfc2426#section-3.3.1
            vcard.add(vobject.vcard.ContentLine('TEL', [('TYPE', 'cell,voice')],
                                                persona['mobile']))

        # Birthday
        if persona['birthday']:
            vcard.add('bday')
            # see https://tools.ietf.org/html/rfc2426#section-3.1.5
            vcard.bday.value = date_filter(persona['birthday'], formatstr="%Y-%m-%d")

        return vcard.serialize()

    @access("persona")
    def mydata(self, rs: RequestState) -> Response:
        """Convenience entry point for own data."""
        assert rs.user.persona_id is not None
        return self.redirect_show_user(rs, rs.user.persona_id)

    @access("persona")
    @REQUESTdata("#confirm_id", "quote_me", "event_id", "ml_id")
    def show_user(self, rs: RequestState, persona_id: int, confirm_id: int,
                  quote_me: bool, event_id: Optional[vtypes.ID],
                  ml_id: Optional[vtypes.ID], internal: bool = False) -> Response:
        """Display user details.

        This has an additional encoded parameter to make links to this
        target unguessable. Thus it is more difficult to algorithmically
        extract user data from the web frontend.

        The quote_me parameter controls access to member datasets by
        other members. Since there is a quota you only want to retrieve
        them if explicitly asked for.

        The event_id and ml_id parameters control access in the context of
        events and mailinglists, so that orgas and moderators can see their
        users. This has the additional property, that event/ml admins count
        as if they are always orga/moderator (otherwise they would observe
        breakage).

        The internal parameter signals that the call is from another
        frontend function and not an incoming request. This allows to access
        this endpoint without a redirect to preserve validation results.
        """
        assert rs.user.persona_id is not None
        if (persona_id != confirm_id or rs.has_validation_errors()) and not internal:
            return self.index(rs)

        is_relative_admin = self.coreproxy.is_relative_admin(rs, persona_id)
        is_relative_or_meta_admin = self.coreproxy.is_relative_admin(
            rs, persona_id, allow_meta_admin=True)

        is_relative_admin_view = self.coreproxy.is_relative_admin_view(
            rs, persona_id)
        is_relative_or_meta_admin_view = self.coreproxy.is_relative_admin_view(
            rs, persona_id, allow_meta_admin=True)

        if (rs.ambience['persona']['is_archived']
                and not is_relative_admin):
            raise werkzeug.exceptions.Forbidden(
                n_("Only admins may view archived datasets."))

        all_access_levels = {
            "persona", "ml", "assembly", "event", "cde", "core", "meta",
            "orga", "moderator"}
        # kind of view with which the user is shown (f.e. relative_admin, orga)
        # relevant to determinate which admin view toggles will be shown
        access_mode = set()
        # The basic access level provides only the name (this should only
        # happen in case of un-quoted searchable member access)
        access_levels = {"persona"}
        # Let users see themselves
        if persona_id == rs.user.persona_id:
            access_levels.update(all_access_levels)
        # Core admins see everything
        if ("core_admin" in rs.user.roles
                and "core_user" in rs.user.admin_views):
            access_levels.update(all_access_levels)
        # Meta admins are meta
        if ("meta_admin" in rs.user.roles
                and "meta_admin" in rs.user.admin_views):
            access_levels.add("meta")
        # There are administraive buttons on this page for all of these admins.
        # All of these admins should see the Account Requests in the nav
        # event_admins and ml_admins additionally always get links to the respective
        # realm data.
        if {"core_admin", "cde_admin", "event_admin", "ml_admin"} & rs.user.roles:
            access_mode.add("any_admin")
        # Other admins see their realm if they are relative admin
        if is_relative_admin:
            access_mode.add("any_admin")
            for realm in ("ml", "assembly", "event", "cde"):
                if (f"{realm}_admin" in rs.user.roles
                        and f"{realm}_user" in rs.user.admin_views):
                    # Relative admins can see core data
                    access_levels.add("core")
                    access_levels.add(realm)
        # Members see other members (modulo quota)
        if "searchable" in rs.user.roles and quote_me:
            if (not (rs.ambience['persona']['is_member'] and
                     rs.ambience['persona']['is_searchable'])
                    and "cde_admin" not in access_levels):
                raise werkzeug.exceptions.Forbidden(n_(
                    "Access to non-searchable member data."))
            access_levels.add("cde")
        # Orgas see their participants
        if event_id:
            is_admin = "event_admin" in rs.user.roles
            is_viewing_admin = is_admin and "event_orga" in rs.user.admin_views
            is_orga = event_id in self.eventproxy.orga_info(
                rs, rs.user.persona_id)
            if is_orga or is_admin:
                is_participant = self.eventproxy.list_registrations(
                    rs, event_id, persona_id)
                if (is_orga or is_viewing_admin) and is_participant:
                    access_levels.add("event")
                    access_levels.add("orga")
                # Admins who are also orgas can not disable this admin view
                if is_admin and not is_orga and is_participant:
                    access_mode.add("orga")
        # Mailinglist moderators see all users related to their mailinglist.
        # This excludes users with relation "unsubscribed", since their email address
        # is not relevant.
        if ml_id:
            # determinate if the user is relevant admin of this mailinglist
            ml_type = self.mlproxy.get_ml_type(rs, ml_id)
            is_admin = ml_type.is_relevant_admin(rs.user)
            is_moderator = ml_id in self.mlproxy.moderator_info(
                rs, rs.user.persona_id)
            # Admins who are also moderators can not disable this admin view
            if is_admin and not is_moderator:
                access_mode.add("moderator")
            relevant_stati = [s for s in const.SubscriptionState
                              if s not in {const.SubscriptionState.unsubscribed,
                                           const.SubscriptionState.none}]
            if is_moderator or ml_type.has_moderator_view(rs.user):
                subscriptions = self.mlproxy.get_subscription_states(
                    rs, ml_id, states=relevant_stati)
                if persona_id in subscriptions:
                    access_levels.add("ml")
                    # the moderator access level currently does nothing, but we
                    # add it anyway to be less confusing
                    access_levels.add("moderator")

        # Retrieve data
        #
        # This is the basic mechanism for restricting access, since we only
        # add attributes for which an access level is provided.
        roles = extract_roles(rs.ambience['persona'], introspection_only=True)
        data = self.coreproxy.get_persona(rs, persona_id)
        # The base version of the data set should only contain the name,
        # however the PERSONA_CORE_FIELDS also contain the email address
        # which we must delete beforehand.
        del data['username']
        if "ml" in access_levels and "ml" in roles:
            data.update(self.coreproxy.get_ml_user(rs, persona_id))
        if "assembly" in access_levels and "assembly" in roles:
            data.update(self.coreproxy.get_assembly_user(rs, persona_id))
        if "event" in access_levels and "event" in roles:
            data.update(self.coreproxy.get_event_user(rs, persona_id, event_id))
        if "cde" in access_levels and "cde" in roles:
            data.update(self.coreproxy.get_cde_user(rs, persona_id))
            if "core" in access_levels and "member" in roles:
                user_lastschrift = self.cdeproxy.list_lastschrift(
                    rs, persona_ids=(persona_id,), active=True)
                data['has_lastschrift'] = bool(user_lastschrift)
        if is_relative_or_meta_admin and is_relative_or_meta_admin_view:
            # This is a bit involved to not contaminate the data dict
            # with keys which are not applicable to the requested persona
            total = self.coreproxy.get_total_persona(rs, persona_id)
            data['notes'] = total['notes']
            data['username'] = total['username']

        # Determinate if vcard should be visible
        data['show_vcard'] = "cde" in access_levels and "cde" in roles

        # Cull unwanted data
        if (not ('is_cde_realm' in data and data['is_cde_realm']) and 'foto' in data):
            del data['foto']
        # relative admins, core admins and the user himself got "core"
        if "core" not in access_levels:
            masks = ["balance", "decided_search", "trial_member", "bub_search",
                     "is_searchable", "paper_expuls"]
            if "meta" not in access_levels:
                masks.extend([
                    "is_active", "is_meta_admin", "is_core_admin",
                    "is_cde_admin", "is_event_admin", "is_ml_admin",
                    "is_assembly_admin", "is_cde_realm", "is_event_realm",
                    "is_ml_realm", "is_assembly_realm", "is_archived",
                    "notes"])
            if "orga" not in access_levels:
                masks.extend(["is_member", "gender"])
            for key in masks:
                if key in data:
                    del data[key]

        # Add past event participation info
        past_events = None
        if "cde" in access_levels and {"event", "cde"} & roles:
            past_events = self.pasteventproxy.participation_info(rs, persona_id)

        # Check whether we should display an option for using the quota
        quoteable = (not quote_me
                     and "cde" not in access_levels
                     and "searchable" in rs.user.roles
                     and rs.ambience['persona']['is_member']
                     and rs.ambience['persona']['is_searchable'])

        meta_info = self.coreproxy.get_meta_info(rs)
        reference = make_membership_fee_reference(data)

        return self.render(rs, "show_user", {
            'data': data, 'past_events': past_events, 'meta_info': meta_info,
            'is_relative_admin_view': is_relative_admin_view, 'reference': reference,
            'quoteable': quoteable, 'access_mode': access_mode,
        })

    @access("event")
    def show_user_events(self, rs: RequestState, persona_id: vtypes.ID) -> Response:
        """Render overview which events a given user is registered for."""
        if not (self.coreproxy.is_relative_admin(rs, persona_id)
                or "event_admin" in rs.user.roles or rs.user.persona_id == persona_id):
            raise werkzeug.exceptions.Forbidden(n_("Not privileged."))
        if not self.coreproxy.verify_id(rs, persona_id, is_archived=False):
            # reconnoitre_ambience leads to 404 if user does not exist at all.
            rs.notify("error", n_("User is archived."))
            return self.redirect_show_user(rs, persona_id)

        registrations = self.eventproxy.list_persona_registrations(rs, persona_id)
        registration_ids: Dict[int, int] = {}
        registration_parts: Dict[int, Dict[int, const.RegistrationPartStati]] = {}
        for event_id, reg in registrations.items():
            registration_ids[event_id] = unwrap(reg.keys())
            registration_parts[event_id] = unwrap(reg.values())
        events = self.eventproxy.get_events(rs, registrations.keys())
        return self.render(rs, "show_user_events",
                           {'events': events, 'registration_ids': registration_ids,
                            'registration_parts': registration_parts})

    @access("event")
    def show_user_events_self(self, rs: RequestState) -> Response:
        """Shorthand to view event registrations for oneself."""
        return self.redirect(rs, "core/show_user_events",
                             {'persona_id': rs.user.persona_id})

    @access("ml")
    def show_user_mailinglists(self, rs: RequestState, persona_id: vtypes.ID
                               ) -> Response:
        """Render overview of mailinglist data of a certain user."""
        if not (self.coreproxy.is_relative_admin(rs, persona_id)
                or "ml_admin" in rs.user.roles or rs.user.persona_id == persona_id):
            raise werkzeug.exceptions.Forbidden(n_("Not privileged."))
        if not self.coreproxy.verify_id(rs, persona_id, is_archived=False):
            # reconnoitre_ambience leads to 404 if user does not exist at all.
            rs.notify("error", n_("User is archived."))
            return self.redirect_show_user(rs, persona_id)

        subscriptions = self.mlproxy.get_user_subscriptions(rs, persona_id)
        mailinglists = self.mlproxy.get_mailinglists(rs, subscriptions.keys())
        addresses = self.mlproxy.get_user_subscription_addresses(rs, persona_id)

        grouped: Dict[MailinglistGroup, CdEDBObjectMap]
        grouped = collections.defaultdict(dict)
        for mailinglist_id, ml in mailinglists.items():
            group_id = ml['ml_type_class'].sortkey
            grouped[group_id][mailinglist_id] = {
                'title': ml['title'],
                'id': mailinglist_id,
                'address': addresses.get(mailinglist_id)
            }

        return self.render(rs, "show_user_mailinglists", {
            'groups': MailinglistGroup,
            'mailinglists': grouped,
            'subscriptions': subscriptions})

    @access("ml")
    def show_user_mailinglists_self(self, rs: RequestState) -> Response:
        """Redirect to use `self` instead of persona_id to make ambience work."""
        return self.redirect(rs, "core/show_user_mailinglists",
                             {'persona_id': rs.user.persona_id})

    @access(*REALM_ADMINS)
    def show_history(self, rs: RequestState, persona_id: int) -> Response:
        """Display user history."""
        if not self.coreproxy.is_relative_admin(rs, persona_id):
            raise werkzeug.exceptions.Forbidden(n_("Not a relative admin."))
        if rs.ambience['persona']['is_archived']:
            rs.notify("error", n_("Persona is archived."))
            return self.redirect_show_user(rs, persona_id)
        history = self.coreproxy.changelog_get_history(rs, persona_id,
                                                       generations=None)
        current_generation = self.coreproxy.changelog_get_generation(
            rs, persona_id)
        current = history[current_generation]
        fields = current.keys()
        stati = const.MemberChangeStati
        constants = {}
        for f in fields:
            total_const: List[int] = []
            tmp: List[int] = []
            already_committed = False
            for x, y in pairwise(xsorted(history.keys())):
                if history[x]['code'] == stati.committed:
                    already_committed = True
                # Somewhat involved determination of a field being constant.
                #
                # Basically it's done by the following line, except we
                # don't want to mask a change that was rejected and then
                # resubmitted and accepted.
                is_constant = history[x][f] == history[y][f]
                if (history[x]['code'] == stati.nacked
                        and not already_committed):
                    is_constant = False
                if is_constant:
                    tmp.append(y)
                else:
                    already_committed = False
                    if tmp:
                        total_const.extend(tmp)
                        tmp = []
            if tmp:
                total_const.extend(tmp)
            constants[f] = total_const
        pending = {i for i in history
                   if history[i]['code'] == stati.pending}
        # Track the omitted information whether a new value finally got
        # committed or not.
        #
        # This is necessary since we only show those data points, where the
        # data (e.g. the name) changes. This does especially not detect
        # meta-data changes (e.g. the change-status).
        eventual_status = {f: {gen: entry['code']
                               for gen, entry in history.items()
                               if gen not in constants[f]}
                           for f in fields}
        for f in fields:
            for gen in xsorted(history):
                if gen in constants[f]:
                    anchor = max(g for g in eventual_status[f] if g < gen)
                    this_status = history[gen]['code']
                    if this_status == stati.committed:
                        eventual_status[f][anchor] = stati.committed
                    if (this_status == stati.nacked
                            and eventual_status[f][anchor] != stati.committed):
                        eventual_status[f][anchor] = stati.nacked
                    if (this_status == stati.pending
                            and (eventual_status[f][anchor]
                                 not in (stati.committed, stati.nacked))):
                        eventual_status[f][anchor] = stati.pending
        persona_ids = {e['submitted_by'] for e in history.values()}
        persona_ids = persona_ids | {e['reviewed_by'] for e in history.values()
                                     if e['reviewed_by']}
        personas = self.coreproxy.get_personas(rs, persona_ids)
        return self.render(rs, "show_history", {
            'entries': history, 'constants': constants, 'current': current,
            'pending': pending, 'eventual_status': eventual_status,
            'personas': personas})

    @access("core_admin")
    @REQUESTdata("phrase")
    def admin_show_user(self, rs: RequestState, phrase: str) -> Response:
        """Allow admins to view any user data set.

        The search phrase may be anything: a numeric id (wellformed with
        check digit or without) or a string matching the data set.
        """
        if rs.has_validation_errors():
            return self.index(rs)
        anid, errs = verify(vtypes.CdedbID, phrase, argname="phrase")
        if not errs:
            assert anid is not None
            if self.coreproxy.verify_id(rs, anid, is_archived=None):
                return self.redirect_show_user(rs, anid)
        anid, errs = verify(vtypes.ID, phrase, argname="phrase")
        if not errs:
            assert anid is not None
            if self.coreproxy.verify_id(rs, anid, is_archived=None):
                return self.redirect_show_user(rs, anid)
        terms = tuple(t.strip() for t in phrase.split(' ') if t)
        search = [("username,family_name,given_names,display_name",
                   QueryOperators.match, t) for t in terms]
        spec = QueryScope.core_user.get_spec()
        spec["username,family_name,given_names,display_name"] = "str"
        query = Query(
            QueryScope.core_user,
            spec,
            ("personas.id",),
            search,
            (("personas.id", True),))
        result = self.coreproxy.submit_general_query(rs, query)
        if len(result) == 1:
            return self.redirect_show_user(rs, result[0]["id"])
        elif result:
            # TODO make this accessible
            pass
        query = Query(
            QueryScope.core_user,
            spec,
            ("personas.id", "username", "family_name", "given_names",
             "display_name"),
            [('fulltext', QueryOperators.containsall, terms)],
            (("personas.id", True),))
        result = self.coreproxy.submit_general_query(rs, query)
        if len(result) == 1:
            return self.redirect_show_user(rs, result[0]["id"])
        elif result:
            params = query.serialize()
            rs.values.update(params)
            return self.user_search(rs, is_search=True, download=None,
                                    query=query)
        else:
            rs.notify("warning", n_("No account found."))
            return self.index(rs)

    @access("persona")
    @REQUESTdata("phrase", "kind", "aux")
    def select_persona(self, rs: RequestState, phrase: str, kind: str,
                       aux: Optional[vtypes.ID]) -> Response:
        """Provide data for intelligent input fields.

        This searches for users by name so they can be easily selected
        without entering their numerical ids. This is for example
        intended for addition of orgas to events.

        The kind parameter specifies the purpose of the query which decides
        the privilege level required and the basic search paramaters.

        Allowed kinds:

        - ``admin_persona``: Search for users as core_admin
        - ``cde_user``: Search for a cde user as cde_admin.
        - ``past_event_user``: Search for an event user to add to a past
          event as cde_admin
        - ``pure_assembly_user``: Search for an assembly only user as
          assembly_admin or presider. Needed for external_signup.
        - ``assembly_user``: Search for an assembly user as assembly_admin or presider
        - ``ml_user``: Search for a mailinglist user as ml_admin or moderator
        - ``pure_ml_user``: Search for an assembly only user as ml_admin.
          Needed for the account merger.
        - ``ml_subscriber``: Search for a mailinglist user for subscription purposes.
          Needed for add_subscriber action only.
        - ``event_user``: Search an event user as event_admin or orga

        The aux parameter allows to supply an additional id for example
        in the case of a moderator this would be the relevant
        mailinglist id.

        Required aux value based on the 'kind':

        * ``ml_subscriber``: Id of the mailinglist for context
        """
        if rs.has_validation_errors():
            return self.send_json(rs, {})

        spec_additions: Dict[str, str] = {}
        search_additions = []
        mailinglist = None
        num_preview_personas = (self.conf["NUM_PREVIEW_PERSONAS_CORE_ADMIN"]
                                if {"core_admin"} & rs.user.roles
                                else self.conf["NUM_PREVIEW_PERSONAS"])
        if kind == "admin_persona":
            if not {"core_admin", "cde_admin"} & rs.user.roles:
                raise werkzeug.exceptions.Forbidden(n_("Not privileged."))
        elif kind == "cde_user":
            if "cde_admin" not in rs.user.roles:
                raise werkzeug.exceptions.Forbidden(n_("Not privileged."))
            search_additions.append(
                ("is_cde_realm", QueryOperators.equal, True))
        elif kind == "past_event_user":
            if "cde_admin" not in rs.user.roles:
                raise werkzeug.exceptions.Forbidden(n_("Not privileged."))
            search_additions.append(
                ("is_event_realm", QueryOperators.equal, True))
        elif kind == "pure_assembly_user":
            # No check by assembly, as this behaves identical for each assembly.
            if not rs.user.presider and "assembly_admin" not in rs.user.roles:
                raise werkzeug.exceptions.Forbidden(n_("Not privileged."))
            search_additions.append(
                ("is_assembly_realm", QueryOperators.equal, True))
            search_additions.append(
                ("is_member", QueryOperators.equal, False))
        elif kind == "assembly_user":
            # No check by assembly, as this behaves identical for each assembly.
            if not rs.user.presider and "assembly_admin" not in rs.user.roles:
                raise werkzeug.exceptions.Forbidden(n_("Not privileged."))
            search_additions.append(
                ("is_assembly_realm", QueryOperators.equal, True))
        elif kind == "event_user":
            # No check by event, as this behaves identical for each event.
            if not rs.user.orga and "event_admin" not in rs.user.roles:
                raise werkzeug.exceptions.Forbidden(n_("Not privileged."))
            search_additions.append(
                ("is_event_realm", QueryOperators.equal, True))
        elif kind == "ml_user":
            relevant_admin_roles = {"core_admin", "cde_admin", "event_admin",
                                    "assembly_admin", "cdelokal_admin", "ml_admin"}
            # No check by mailinglist, as this behaves identical for each list.
            if not rs.user.moderator and not relevant_admin_roles & rs.user.roles:
                raise werkzeug.exceptions.Forbidden(n_("Not privileged."))
            search_additions.append(
                ("is_ml_realm", QueryOperators.equal, True))
        elif kind == "pure_ml_user":
            if "ml_admin" not in rs.user.roles:
                raise werkzeug.exceptions.Forbidden(n_("Not privileged."))
            search_additions.extend((
                ("is_ml_realm", QueryOperators.equal, True),
                ("is_assembly_realm", QueryOperators.equal, False),
                ("is_event_realm", QueryOperators.equal, False)))
        elif kind == "ml_subscriber":
            if aux is None:
                raise werkzeug.exceptions.BadRequest(n_(
                    "Must provide id of the associated mailinglist to use this kind."))
            # In this case, the return value depends on the respective mailinglist.
            mailinglist = self.mlproxy.get_mailinglist(rs, aux)
            if not self.mlproxy.may_manage(rs, aux, allow_restricted=False):
                raise werkzeug.exceptions.Forbidden(n_("Not privileged."))
            search_additions.append(
                ("is_ml_realm", QueryOperators.equal, True))
        else:
            return self.send_json(rs, {})

        data: Optional[Tuple[CdEDBObject, ...]] = None

        # Core admins are allowed to search by raw ID or CDEDB-ID
        if "core_admin" in rs.user.roles:
            anid: Optional[vtypes.ID]
            anid, errs = verify(vtypes.CdedbID, phrase, argname="phrase")
            if not errs:
                assert anid is not None
                tmp = self.coreproxy.get_personas(rs, (anid,))
                if tmp:
                    data = (unwrap(tmp),)
            else:
                anid, errs = verify(vtypes.ID, phrase, argname="phrase")
                if not errs:
                    assert anid is not None
                    tmp = self.coreproxy.get_personas(rs, (anid,))
                    if tmp:
                        data = (unwrap(tmp),)

        # Don't query, if search phrase is too short
        if not data and len(phrase) < self.conf["NUM_PREVIEW_CHARS"]:
            return self.send_json(rs, {})

        terms: Tuple[str, ...] = tuple()
        if data is None:
            terms = tuple(t.strip() for t in phrase.split(' ') if t)
            valid = True
            for t in terms:
                _, errs = verify(vtypes.NonRegex, t, argname="phrase")
                if errs:
                    valid = False
            if not valid:
                data = tuple()
            else:
                search: List[Tuple[str, QueryOperators, Any]]
                search = [("username,family_name,given_names,display_name",
                           QueryOperators.match, t) for t in terms]
                search.extend(search_additions)
                spec = QueryScope.core_user.get_spec()
                spec["username,family_name,given_names,display_name"] = "str"
                spec.update(spec_additions)
                query = Query(
                    QueryScope.core_user, spec,
                    ("personas.id", "username", "family_name", "given_names",
                     "display_name"), search, (("personas.id", True),))
                data = self.coreproxy.submit_select_persona_query(rs, query)

        # Filter result to get only users allowed to be a subscriber of a list,
        # which potentially are no subscriber yet.
        if mailinglist:
            data = self.mlproxy.filter_personas_by_policy(
                rs, mailinglist, data, SubscriptionPolicy.addable_policies())

        # Strip data to contain at maximum `num_preview_personas` results
        if len(data) > num_preview_personas:
            data = tuple(xsorted(
                data, key=lambda e: e['id'])[:num_preview_personas])

        # Check if name occurs multiple times to add email address in this case
        counter: Dict[str, int] = collections.defaultdict(lambda: 0)
        for entry in data:
            counter[make_persona_name(entry)] += 1

        # Generate return JSON list
        ret = []
        for entry in xsorted(data, key=EntitySorter.persona):
            name = make_persona_name(entry)
            result = {
                'id': entry['id'],
                'name': name,
            }
            # Email/username is only delivered if we have relative_admins
            # rights, a search term with an @ (and more) matches the mail
            # address, or the mail address is required to distinguish equally
            # named users
            searched_email = any(
                '@' in t and len(t) > self.conf["NUM_PREVIEW_CHARS"]
                and entry['username'] and t in entry['username']
                for t in terms)
            if counter[name] > 1 or searched_email or \
                    self.coreproxy.is_relative_admin(rs, entry['id']):
                result['email'] = entry['username']
            ret.append(result)
        return self.send_json(rs, {'personas': ret})

    @access("persona")
    def change_user_form(self, rs: RequestState) -> Response:
        """Render form."""
        assert rs.user.persona_id is not None
        generation = self.coreproxy.changelog_get_generation(
            rs, rs.user.persona_id)
        data = unwrap(self.coreproxy.changelog_get_history(
            rs, rs.user.persona_id, (generation,)))
        if data['code'] == const.MemberChangeStati.pending:
            rs.notify("info", n_("Change pending."))
        del data['change_note']
        merge_dicts(rs.values, data)
        shown_fields = get_persona_fields_by_realm(rs.user.roles,
                                                   restricted=True)
        return self.render(rs, "change_user", {
            'username': data['username'],
            'shown_fields': shown_fields,
        })

    @access("persona", modi={"POST"})
    @REQUESTdata("generation")
    def change_user(self, rs: RequestState, generation: int) -> Response:
        """Change own data set."""
        assert rs.user.persona_id is not None
        attributes = get_persona_fields_by_realm(rs.user.roles, restricted=True)
        data = request_dict_extractor(rs, attributes)
        data['id'] = rs.user.persona_id
        data = check(rs, vtypes.Persona, data, "persona")
        if rs.has_validation_errors():
            return self.change_user_form(rs)
        assert data is not None
        change_note = "Normale Änderung."
        code = self.coreproxy.change_persona(rs, data, generation=generation,
                                             change_note=change_note)
        self.notify_return_code(rs, code)
        return self.redirect_show_user(rs, rs.user.persona_id)

    @access("core_admin")
    @REQUESTdata("download", "is_search")
    def user_search(self, rs: RequestState, download: Optional[str],
                    is_search: bool, query: Query = None) -> Response:
        """Perform search."""
        events = self.pasteventproxy.list_past_events(rs)
        choices = {
            'pevent_id': collections.OrderedDict(
                xsorted(events.items(), key=operator.itemgetter(1))),
            'gender': collections.OrderedDict(
                enum_entries_filter(
                    const.Genders,
                    rs.gettext if download is None else rs.default_gettext))
        }
        return self.generic_user_search(
            rs, download, is_search, QueryScope.core_user, QueryScope.core_user,
            self.coreproxy.submit_general_query, choices=choices, query=query)

    @access("core_admin")
    def create_user_form(self, rs: RequestState) -> Response:
        realms = USER_REALM_NAMES.copy()
        if self.conf["CDEDB_OFFLINE_DEPLOYMENT"]:
            del realms["assembly"]
            del realms["ml"]
        return self.render(rs, "create_user", {'realms': realms})

    @access("core_admin")
    @REQUESTdata("realm")
    def create_user(self, rs: RequestState, realm: str) -> Response:
        if realm not in USER_REALM_NAMES.keys():
            rs.append_validation_error(("realm",
                                        ValueError(n_("No valid realm."))))
        if rs.has_validation_errors():
            return self.create_user_form(rs)
        return self.redirect(rs, realm + "/create_user")

    @access("core_admin")
    @REQUESTdata("download", "is_search")
    def archived_user_search(self, rs: RequestState, download: Optional[str],
                             is_search: bool) -> Response:
        """Perform search.

        Archived users are somewhat special since they are not visible
        otherwise.
        """
        events = self.pasteventproxy.list_past_events(rs)
        choices = {
            'pevent_id': collections.OrderedDict(
                xsorted(events.items(), key=operator.itemgetter(1))),
            'gender': collections.OrderedDict(
                enum_entries_filter(
                    const.Genders,
                    rs.gettext if download is None else rs.default_gettext))
        }
        return self.generic_user_search(
            rs, download, is_search,
            QueryScope.archived_core_user, QueryScope.archived_persona,
            self.coreproxy.submit_general_query, choices=choices,
            endpoint="archived_user_search")

    @staticmethod
    def admin_bits(rs: RequestState) -> Set[Realm]:
        """Determine realms this admin can see.

        This is somewhat involved due to realm inheritance.
        """
        ret = {"persona"}
        if "core_admin" in rs.user.roles:
            ret |= REALM_INHERITANCE.keys()
        for realm in REALM_INHERITANCE:
            if "{}_admin".format(realm) in rs.user.roles:
                ret |= {realm} | implied_realms(realm)
        return ret

    @access(*REALM_ADMINS)
    def admin_change_user_form(self, rs: RequestState, persona_id: int) -> Response:
        """Render form."""
        if not self.coreproxy.is_relative_admin(rs, persona_id):
            raise werkzeug.exceptions.Forbidden(n_("Not a relative admin."))
        if rs.ambience['persona']['is_archived']:
            rs.notify("error", n_("Persona is archived."))
            return self.redirect_show_user(rs, persona_id)

        generation = self.coreproxy.changelog_get_generation(
            rs, persona_id)
        data = unwrap(self.coreproxy.changelog_get_history(
            rs, persona_id, (generation,)))
        del data['change_note']
        merge_dicts(rs.values, data)
        if data['code'] == const.MemberChangeStati.pending:
            rs.notify("info", n_("Change pending."))
        roles = extract_roles(rs.ambience['persona'], introspection_only=True)
        shown_fields = get_persona_fields_by_realm(roles, restricted=False)
        return self.render(rs, "admin_change_user", {
            'admin_bits': self.admin_bits(rs),
            'shown_fields': shown_fields,
        })

    @access(*REALM_ADMINS, modi={"POST"})
    @REQUESTdata("generation", "change_note")
    def admin_change_user(self, rs: RequestState, persona_id: int,
                          generation: int, change_note: Optional[str]) -> Response:
        """Privileged edit of data set."""
        if not self.coreproxy.is_relative_admin(rs, persona_id):
            raise werkzeug.exceptions.Forbidden(n_("Not a relative admin."))
        # Assure we don't accidently change the original.
        roles = extract_roles(rs.ambience['persona'], introspection_only=True)
        attributes = get_persona_fields_by_realm(roles, restricted=False)
        data = request_dict_extractor(rs, attributes)
        data['id'] = persona_id
        data = check(rs, vtypes.Persona, data)
        if rs.has_validation_errors():
            return self.admin_change_user_form(rs, persona_id)
        assert data is not None
        code = self.coreproxy.change_persona(rs, data, generation=generation,
                                             change_note=change_note)
        self.notify_return_code(rs, code)
        return self.redirect_show_user(rs, persona_id)

    @access("persona")
    def view_admins(self, rs: RequestState) -> Response:
        """Render list of all admins of the users realms."""

        admins = {
            # meta admins
            "meta": self.coreproxy.list_admins(rs, "meta"),
            "core": self.coreproxy.list_admins(rs, "core"),
        }

        display_realms = rs.user.roles.intersection(REALM_INHERITANCE)
        if "cde" in display_realms:
            display_realms.add("finance")
        if "ml" in display_realms:
            display_realms.add("cdelokal")
        for realm in display_realms:
            admins[realm] = self.coreproxy.list_admins(rs, realm)

        persona_ids = set(itertools.chain.from_iterable(admins.values()))
        personas = self.coreproxy.get_personas(rs, persona_ids)

        for admin in admins:
            admins[admin] = xsorted(
                admins[admin],
                key=lambda anid: EntitySorter.persona(personas[anid])
            )

        return self.render(
            rs, "view_admins", {"admins": admins, 'personas': personas})

    @access("meta_admin")
    def change_privileges_form(self, rs: RequestState, persona_id: int
                               ) -> Response:
        """Render form."""
        if rs.ambience['persona']['is_archived']:
            rs.notify("error", n_("Persona is archived."))
            return self.redirect_show_user(rs, persona_id)

        stati = (const.PrivilegeChangeStati.pending,)
        privilege_change_ids = self.coreproxy.list_privilege_changes(
            rs, persona_id, stati)
        if privilege_change_ids:
            rs.notify("error", n_("Resolve pending privilege change first."))
            privilege_change_id = unwrap(privilege_change_ids.keys())
            return self.redirect(
                rs, "core/show_privilege_change",
                {"privilege_change_id": privilege_change_id})

        merge_dicts(rs.values, rs.ambience['persona'])
        return self.render(rs, "change_privileges")

    @access("meta_admin", modi={"POST"})
    @REQUESTdata("is_meta_admin", "is_core_admin", "is_cde_admin",
                 "is_finance_admin", "is_event_admin", "is_ml_admin",
                 "is_assembly_admin", "is_cdelokal_admin", "notes")
    def change_privileges(self, rs: RequestState, persona_id: int,
                          is_meta_admin: bool, is_core_admin: bool,
                          is_cde_admin: bool, is_finance_admin: bool,
                          is_event_admin: bool, is_ml_admin: bool,
                          is_assembly_admin: bool, is_cdelokal_admin: bool,
                          notes: str) -> Response:
        """Grant or revoke admin bits."""
        if rs.has_validation_errors():
            return self.change_privileges_form(rs, persona_id)

        stati = (const.PrivilegeChangeStati.pending,)
        case_ids = self.coreproxy.list_privilege_changes(rs, persona_id, stati)
        if case_ids:
            rs.notify("error", n_("Resolve pending privilege change first."))
            case_id = unwrap(case_ids.keys())
            return self.redirect(
                rs, "core/show_privilege_change", {"case_id": case_id})

        persona = self.coreproxy.get_persona(rs, persona_id)

        data = {
            "persona_id": persona_id,
            "notes": notes,
        }

        for key in ADMIN_KEYS:
            if locals()[key] != persona[key]:
                data[key] = locals()[key]

        # see also cdedb.frontend.templates.core.change_privileges
        # and initialize_privilege_change in cdedb.backend.core

        errors = []

        if (any(k in data for k in
                ["is_meta_admin", "is_core_admin", "is_cde_admin",
                 "is_cdelokal_admin"])
                and not rs.ambience['persona']['is_cde_realm']):
            errors.append(n_(
                "Cannot grant meta, core, CdE or CdElokal admin privileges"
                " to non CdE users."))

        if data.get('is_finance_admin'):
            if (data.get('is_cde_admin') is False
                    or (not rs.ambience['persona']['is_cde_admin']
                        and not data.get('is_cde_admin'))):
                errors.append(n_(
                    "Cannot grant finance admin privileges to non CdE admins."))

        if (any(k in data for k in ["is_ml_admin", "is_cdelokal_admin"])
                and not rs.ambience['persona']['is_ml_realm']):
            errors.append(n_(
                "Cannot grant mailinglist or CdElokal admin privileges"
                " to non mailinglist users."))

        if ("is_event_admin" in data and
                not rs.ambience['persona']['is_event_realm']):
            errors.append(n_(
                "Cannot grant event admin privileges to non event users."))

        if ("is_assembly_admin" in data and
                not rs.ambience['persona']['is_assembly_realm']):
            errors.append(n_(
                "Cannot grant assembly admin privileges to non assembly "
                "users."))

        if "is_meta_admin" in data and data["persona_id"] == rs.user.persona_id:
            errors.append(n_("Cannot modify own meta admin privileges."))

        if errors:
            for e in errors:
                rs.notify("error", e)
            return self.change_privileges_form(rs, persona_id)

        if ADMIN_KEYS & data.keys():
            code = self.coreproxy.initialize_privilege_change(rs, data)
            self.notify_return_code(
                rs, code, success=n_("Privilege change waiting for approval by "
                                     "another Meta-Admin."))
            if not code:
                return self.change_privileges_form(rs, persona_id)
        else:
            rs.notify("info", n_("No changes were made."))
        return self.redirect_show_user(rs, persona_id)

    @access("meta_admin")
    def list_privilege_changes(self, rs: RequestState) -> Response:
        """Show list of privilege changes pending review."""
        case_ids = self.coreproxy.list_privilege_changes(
            rs, stati=(const.PrivilegeChangeStati.pending,))

        cases = self.coreproxy.get_privilege_changes(rs, case_ids)
        cases = {e["persona_id"]: e for e in cases.values()}

        personas = self.coreproxy.get_personas(rs, cases.keys())

        cases = collections.OrderedDict(
            xsorted(cases.items(),
                    key=lambda item: EntitySorter.persona(personas[item[0]])))

        return self.render(rs, "list_privilege_changes",
                           {"cases": cases, "personas": personas})

    @access("meta_admin")
    def show_privilege_change(self, rs: RequestState, privilege_change_id: int
                              ) -> Response:
        """Show detailed infromation about pending privilege change."""
        privilege_change = rs.ambience['privilege_change']
        if privilege_change["status"] != const.PrivilegeChangeStati.pending:
            rs.notify("error", n_("Privilege change not pending."))
            return self.redirect(rs, "core/list_privilege_changes")

        if (privilege_change["is_meta_admin"] is not None
                and privilege_change["persona_id"] == rs.user.persona_id):
            rs.notify(
                "info", n_("This privilege change is affecting your Meta-Admin"
                           " privileges, so it has to be approved by another "
                           "Meta-Admin."))
        if privilege_change["submitted_by"] == rs.user.persona_id:
            rs.notify(
                "info", n_("This privilege change was submitted by you, so it "
                           "has to be approved by another Meta-Admin."))

        persona = self.coreproxy.get_persona(rs, privilege_change["persona_id"])
        submitter = self.coreproxy.get_persona(
            rs, privilege_change["submitted_by"])

        return self.render(rs, "show_privilege_change",
                           {"persona": persona, "submitter": submitter})

    @access("meta_admin", modi={"POST"})
    @REQUESTdata("ack")
    def decide_privilege_change(self, rs: RequestState,
                                privilege_change_id: int,
                                ack: bool) -> Response:
        """Approve or reject a privilege change."""
        if rs.has_validation_errors():
            return self.redirect(rs, 'core/show_privilege_change')
        privilege_change = rs.ambience['privilege_change']
        if privilege_change["status"] != const.PrivilegeChangeStati.pending:
            rs.notify("error", n_("Privilege change not pending."))
            return self.redirect(rs, "core/list_privilege_changes")
        if not ack:
            case_status = const.PrivilegeChangeStati.rejected
        else:
            case_status = const.PrivilegeChangeStati.approved
            if (privilege_change["is_meta_admin"] is not None
                    and privilege_change['persona_id'] == rs.user.persona_id):
                raise werkzeug.exceptions.Forbidden(
                    n_("Cannot modify own meta admin privileges."))
            if rs.user.persona_id == privilege_change["submitted_by"]:
                raise werkzeug.exceptions.Forbidden(
                    n_("Only a different admin than the submitter"
                       " may approve a privilege change."))
        code = self.coreproxy.finalize_privilege_change(
            rs, privilege_change_id, case_status)
        success = n_("Change committed.") if ack else n_("Change rejected.")
        info = n_("Password reset issued for new admin.")
        self.notify_return_code(rs, code, success=success, info=info)
        if not code:
            return self.show_privilege_change(rs, privilege_change_id)
        else:
            persona = self.coreproxy.get_persona(rs, privilege_change['persona_id'])
            email = persona['username']
            params = {}
            if code < 0:
                # The code is negative, the user's password needs to be changed.
                # We didn't actually issue the success message above.
                rs.notify("success", success)
                successful, cookie = self.coreproxy.make_reset_cookie(
                    rs, email, timeout=self.conf["EMAIL_PARAMETER_TIMEOUT"])
                if successful:
                    params["email"] = self.encode_parameter(
                        "core/do_password_reset_form", "email", email, persona_id=None,
                        timeout=self.conf["EMAIL_PARAMETER_TIMEOUT"])
                    params["cookie"] = cookie
            headers = {"To": {email}, "Subject": "Admin-Privilegien geändert"}
            self.do_mail(rs, "privilege_change_finalized", headers, params)
        return self.redirect(rs, "core/list_privilege_changes")

    @periodic("privilege_change_remind", period=24)
    def privilege_change_remind(self, rs: RequestState, store: CdEDBObject
                                ) -> CdEDBObject:
        """Cron job for privilege changes to review.

        Send a reminder after four hours and then daily.
        """
        current = now()
        ids = self.coreproxy.list_privilege_changes(
            rs, stati=(const.PrivilegeChangeStati.pending,))
        data = self.coreproxy.get_privilege_changes(rs, ids)
        old = set(store.get('ids', [])) & set(data)
        new = set(data) - set(old)
        remind = False
        if any(data[anid]['ctime'] + datetime.timedelta(hours=4) < current
               for anid in new):
            remind = True
        if old and current.timestamp() > store.get('tstamp', 0) + 24*60*60:
            remind = True
        if remind:
            notify = (self.conf["META_ADMIN_ADDRESS"],)
            self.do_mail(
                rs, "privilege_change_remind",
                {'To': tuple(notify),
                 'Subject': "Offene Änderungen von Admin-Privilegien"},
                {'count': len(data)})
            store = {
                'tstamp': current.timestamp(),
                'ids': list(data),
            }
        return store

    @access("core_admin")
    @REQUESTdata("target_realm")
    def promote_user_form(self, rs: RequestState, persona_id: int,
                          target_realm: Optional[vtypes.Realm],
                          internal: bool = False) -> Response:
        """Render form.

        This has two parts. If the target realm is absent, we let the
        admin choose one. If it is present we present a mask to promote
        the user.

        The internal flag is used if the call comes from another frontend
        function to disable further redirection on validation errors.
        """
        if rs.has_validation_errors() and not internal:
            return self.redirect_show_user(rs, persona_id)
        if rs.ambience['persona']['is_archived']:
            rs.notify("error", n_("Persona is archived."))
            return self.redirect_show_user(rs, persona_id)
        merge_dicts(rs.values, rs.ambience['persona'])
        if target_realm and rs.ambience['persona']['is_{}_realm'.format(target_realm)]:
            rs.notify("warning", n_("No promotion necessary."))
            return self.redirect_show_user(rs, persona_id)
        return self.render(rs, "promote_user")

    @access("core_admin", modi={"POST"})
    @REQUESTdatadict(*CDE_TRANSITION_FIELDS)
    @REQUESTdata("target_realm", "change_note")
    def promote_user(self, rs: RequestState, persona_id: int, change_note: str,
                     target_realm: vtypes.Realm, data: CdEDBObject) -> Response:
        """Add a new realm to the users ."""
        for key in tuple(k for k in data.keys() if not data[k]):
            # remove irrelevant keys, due to the possible combinations it is
            # rather lengthy to specify the exact set of them
            del data[key]
        persona = self.coreproxy.get_total_persona(rs, persona_id)
        merge_dicts(data, persona)
        # Specific fixes by target realm
        if target_realm == "cde":
            reference = {**CDE_TRANSITION_FIELDS}
            for key in ('trial_member', 'decided_search', 'bub_search'):
                if data[key] is None:
                    data[key] = False
            if data['paper_expuls'] is None:
                data['paper_expuls'] = True
        elif target_realm == "event":
            reference = {**EVENT_TRANSITION_FIELDS}
        else:
            reference = {}
        for key in tuple(data.keys()):
            if key not in reference and key != 'id':
                del data[key]
        data['is_{}_realm'.format(target_realm)] = True
        for realm in implied_realms(target_realm):
            data['is_{}_realm'.format(realm)] = True
        data = check(rs, vtypes.Persona, data, transition=True)
        if rs.has_validation_errors():
            return self.promote_user_form(  # type: ignore
                rs, persona_id, internal=True)
        assert data is not None
        code = self.coreproxy.change_persona_realms(rs, data, change_note)
        self.notify_return_code(rs, code)
        if code > 0 and target_realm == "cde":
            persona = self.coreproxy.get_total_persona(rs, persona_id)
            meta_info = self.coreproxy.get_meta_info(rs)
            self.do_mail(rs, "welcome",
                         {'To': (persona['username'],),
                          'Subject': "Aufnahme in den CdE",
                          },
                         {'data': persona,
                          'fee': self.conf['MEMBERSHIP_FEE'],
                          'email': "",
                          'cookie': "",
                          'meta_info': meta_info,
                          })
        return self.redirect_show_user(rs, persona_id)

    @access("cde_admin")
    def modify_membership_form(self, rs: RequestState, persona_id: int
                               ) -> Response:
        """Render form."""
        if rs.ambience['persona']['is_archived']:
            rs.notify("error", n_("Persona is archived."))
            return self.redirect_show_user(rs, persona_id)
        return self.render(rs, "modify_membership")

    @access("cde_admin", modi={"POST"})
    @REQUESTdata("is_member")
    def modify_membership(self, rs: RequestState, persona_id: int,
                          is_member: bool) -> Response:
        """Change association status.

        This is CdE-functionality so we require a cde_admin instead of a
        core_admin.
        """
        if rs.has_validation_errors():
            return self.modify_membership_form(rs, persona_id)
        # We really don't want to go halfway here.
        with TransactionObserver(rs, self, "modify_membership"):
            code, revoked_permits, collateral_transactions = (
                self.cdeproxy.change_membership(rs, persona_id, is_member))
            self.notify_return_code(rs, code)
            if revoked_permits:
                rs.notify("success", n_("%(num)s permits revoked."),
                          {'num': len(revoked_permits)})
            if collateral_transactions:
                subject = ("Einzugsermächtigung zu ausstehender "
                           "Lastschrift widerrufen.")
                self.do_mail(rs, "pending_lastschrift_revoked",
                             {'To': (self.conf["MANAGEMENT_ADDRESS"],),
                              'Subject': subject},
                             {'persona_id': persona_id})

        return self.redirect_show_user(rs, persona_id)

    @access("finance_admin")
    def modify_balance_form(self, rs: RequestState, persona_id: int
                            ) -> Response:
        """Serve form to manually modify a personas balance."""
        if rs.ambience['persona']['is_archived']:
            rs.notify("error", n_("Persona is archived."))
            return self.redirect_show_user(rs, persona_id)
        persona = self.coreproxy.get_cde_user(rs, persona_id)
        old_balance = persona['balance']
        trial_member = persona['trial_member']
        return self.render(
            rs, "modify_balance",
            {'old_balance': old_balance, 'trial_member': trial_member})

    @access("finance_admin", modi={"POST"})
    @REQUESTdata("new_balance", "trial_member", "change_note")
    def modify_balance(self, rs: RequestState, persona_id: int,
                       new_balance: vtypes.NonNegativeDecimal, trial_member: bool,
                       change_note: str) -> Response:
        """Set the new balance."""
        if rs.has_validation_errors():
            return self.modify_balance_form(rs, persona_id)
        persona = self.coreproxy.get_cde_user(rs, persona_id)
        if (persona['balance'] == new_balance
                and persona['trial_member'] == trial_member):
            rs.notify("warning", n_("Nothing changed."))
            return self.redirect(rs, "core/modify_balance_form")
        if rs.ambience['persona']['is_archived']:
            rs.notify("error", n_("Persona is archived."))
            return self.redirect_show_user(rs, persona_id)
        if rs.has_validation_errors():
            return self.modify_balance_form(rs, persona_id)
        code = self.coreproxy.change_persona_balance(
            rs, persona_id, new_balance,
            const.FinanceLogCodes.manual_balance_correction,
            change_note=change_note, trial_member=trial_member)
        self.notify_return_code(rs, code)
        return self.redirect_show_user(rs, persona_id)

    @access("cde")
    def get_foto(self, rs: RequestState, foto: str) -> Response:
        """Retrieve profile picture."""
        ret = self.coreproxy.get_foto(rs, foto)
        mimetype = magic.from_buffer(ret, mime=True)
        return self.send_file(rs, data=ret, mimetype=mimetype)

    @access("cde")
    def set_foto_form(self, rs: RequestState, persona_id: int) -> Response:
        """Render form."""
        if rs.user.persona_id != persona_id and not self.is_admin(rs):
            raise werkzeug.exceptions.Forbidden(n_("Not privileged."))
        if rs.ambience['persona']['is_archived']:
            rs.notify("error", n_("Persona is archived."))
            return self.redirect_show_user(rs, persona_id)
        foto = self.coreproxy.get_cde_user(rs, persona_id)['foto']
        return self.render(rs, "set_foto", {'foto': foto})

    @access("cde", modi={"POST"})
    @REQUESTfile("foto")
    @REQUESTdata("delete")
    def set_foto(self, rs: RequestState, persona_id: int,
                 foto: werkzeug.datastructures.FileStorage,
                 delete: bool) -> Response:
        """Set profile picture."""
        if rs.user.persona_id != persona_id and not self.is_admin(rs):
            raise werkzeug.exceptions.Forbidden(n_("Not privileged."))
        foto = check_optional(rs, vtypes.ProfilePicture, foto, "foto")
        if not foto and not delete:
            rs.append_validation_error(
                ("foto", ValueError("Must not be empty.")))
        if rs.has_validation_errors():
            return self.set_foto_form(rs, persona_id)
        code = self.coreproxy.change_foto(rs, persona_id, foto=foto)
        self.notify_return_code(rs, code, success=n_("Foto updated."),
                                info=n_("Foto removed."))
        return self.redirect_show_user(rs, persona_id)

    @access("core_admin", modi={"POST"})
    @REQUESTdata("confirm_username")
    def invalidate_password(self, rs: RequestState, persona_id: int,
                            confirm_username: str) -> Response:
        """Delete a users current password to force them to set a new one."""
        if confirm_username != rs.ambience['persona']['username']:
            rs.append_validation_error(
                ('confirm_username',
                 ValueError(n_("Please provide the user's email address."))))
        if rs.has_validation_errors():
            return self.show_user(
                rs, persona_id, confirm_id=persona_id, internal=True,
                quote_me=False, event_id=None, ml_id=None)
        code = self.coreproxy.invalidate_password(rs, persona_id)
        self.notify_return_code(rs, code, success=n_("Password invalidated."))

        if not code:
            return self.show_user(
                rs, persona_id, confirm_id=persona_id, internal=True,
                quote_me=False, event_id=None, ml_id=None)
        else:
            return self.redirect_show_user(rs, persona_id)

    @access("persona")
    def change_password_form(self, rs: RequestState) -> Response:
        """Render form."""
        return self.render(rs, "change_password")

    @access("persona", modi={"POST"})
    @REQUESTdata("old_password", "new_password", "new_password2")
    def change_password(self, rs: RequestState, old_password: str,
                        new_password: str, new_password2: str) -> Response:
        """Update your own password."""
        assert rs.user.persona_id is not None
        if rs.has_validation_errors():
            return self.change_password_form(rs)

        if new_password != new_password2:
            rs.extend_validation_errors(
                (("new_password", ValueError(n_("Passwords don’t match."))),
                 ("new_password2", ValueError(n_("Passwords don’t match.")))))
            rs.ignore_validation_errors()
            rs.notify("error", n_("Passwords don’t match."))
            return self.change_password_form(rs)

        new_password, errs = self.coreproxy.check_password_strength(
            rs, new_password, persona_id=rs.user.persona_id,
            argname="new_password")

        if errs:
            rs.extend_validation_errors(errs)
            if any(name == "new_password"
                   for name, _ in rs.retrieve_validation_errors()):
                rs.notify("error", n_("Password too weak."))
            rs.ignore_validation_errors()
            return self.change_password_form(rs)
        assert new_password is not None

        code, message = self.coreproxy.change_password(
            rs, old_password, new_password)
        self.notify_return_code(rs, code, success=n_("Password changed."),
                                error=message)
        if not code:
            rs.append_validation_error(
                ("old_password", ValueError(n_("Wrong password."))))
            rs.ignore_validation_errors()
            self.logger.info(
                f"Unsuccessful password change for persona {rs.user.persona_id}.")
            return self.change_password_form(rs)
        else:
            count = self.coreproxy.logout(rs, other_sessions=True, this_session=False)
            rs.notify(
                "success", n_("%(count)s session(s) terminated."), {'count': count})
            return self.redirect_show_user(rs, rs.user.persona_id)

    @access("anonymous")
    def reset_password_form(self, rs: RequestState) -> Response:
        """Render form.

        This starts the process of anonymously resetting a password.
        """
        return self.render(rs, "reset_password")

    @access("anonymous")
    @REQUESTdata("email")
    def send_password_reset_link(self, rs: RequestState, email: vtypes.Email
                                 ) -> Response:
        """Send a confirmation mail.

        To prevent an adversary from changing random passwords.
        """
        if rs.has_validation_errors():
            return self.reset_password_form(rs)
        exists = self.coreproxy.verify_existence(rs, email)
        if not exists:
            rs.append_validation_error(
                ("email", ValueError(n_("Nonexistent user."))))
            rs.ignore_validation_errors()
            return self.reset_password_form(rs)
        admin_exception = False
        try:
            success, message = self.coreproxy.make_reset_cookie(
                rs, email, self.conf["PARAMETER_TIMEOUT"])
        except PrivilegeError:
            admin_exception = True
        else:
            if not success:
                rs.notify("error", message)
            else:
                self.do_mail(
                    rs, "reset_password",
                    {'To': (email,), 'Subject': "Passwort zurücksetzen"},
                    {'email': self.encode_parameter(
                        "core/do_password_reset_form", "email", email,
                        persona_id=None,
                        timeout=self.conf["PARAMETER_TIMEOUT"]),
                        'cookie': message})
                self.logger.info(f"Sent password reset mail to {email}"
                                 f" for IP {rs.request.remote_addr}.")
                rs.notify("success", n_("Email sent."))
        if admin_exception:
            self.do_mail(
                rs, "admin_no_reset_password",
                {'To': (email,), 'Subject': "Passwort zurücksetzen"},
            )
            self.logger.info(f"Sent password reset denial mail to admin {email}"
                             f" for IP {rs.request.remote_addr}.")
            rs.notify("success", n_("Email sent."))
        return self.redirect(rs, "core/index")

    @access(*REALM_ADMINS, modi={"POST"})
    def admin_send_password_reset_link(self, rs: RequestState, persona_id: int,
                                       internal: bool = False) -> Response:
        """Generate a password reset email for an arbitrary persona.

        This is the only way to reset the password of an administrator (for
        security reasons).

        If the `internal` parameter is True, this was called internally to
        send a reset link. In that case we do not have the appropriate
        ambience dict, so we retrieve the username.
        """
        if rs.has_validation_errors():
            return self.redirect_show_user(rs, persona_id)
        if (not self.coreproxy.is_relative_admin(rs, persona_id)
                and "meta_admin" not in rs.user.roles):
            raise PrivilegeError(n_("Not a relative admin."))
        if internal:
            persona = self.coreproxy.get_persona(rs, persona_id)
            email = persona['username']
        else:
            email = rs.ambience['persona']['username']
        success, message = self.coreproxy.make_reset_cookie(
            rs, email, timeout=self.conf["EMAIL_PARAMETER_TIMEOUT"])
        if not success:
            rs.notify("error", message)
        else:
            self.do_mail(
                rs, "admin_reset_password",
                {'To': (email,), 'Subject': "Passwort zurücksetzen"},
                {'email': self.encode_parameter(
                    "core/do_password_reset_form", "email", email,
                    persona_id=None,
                    timeout=self.conf["EMAIL_PARAMETER_TIMEOUT"]),
                    'cookie': message})
            self.logger.info(f"Sent password reset mail to {email}"
                             f" for admin {rs.user.persona_id}.")
            rs.notify("success", n_("Email sent."))
        return self.redirect_show_user(rs, persona_id)

    @access("anonymous")
    @REQUESTdata("#email", "cookie")
    def do_password_reset_form(self, rs: RequestState, email: vtypes.Email,
                               cookie: str, internal: bool = False) -> Response:
        """Second form.

        Pretty similar to first form, but now we know, that the account
        owner actually wants the reset.

        The internal parameter signals that the call is from another
        frontend function and not an incoming request. This prevents
        validation from changing the target again.
        """
        if rs.has_validation_errors() and not internal:
            # Clean errors prior to displaying a new form for the first step
            rs.retrieve_validation_errors().clear()
            rs.notify("info", n_("Please try again."))
            return self.reset_password_form(rs)
        rs.values['email'] = self.encode_parameter(
            "core/do_password_reset", "email", email, persona_id=None)
        return self.render(rs, "do_password_reset")

    @access("anonymous", modi={"POST"})
    @REQUESTdata("#email", "new_password", "new_password2", "cookie")
    def do_password_reset(self, rs: RequestState, email: vtypes.Email,
                          new_password: str, new_password2: str, cookie: str
                          ) -> Response:
        """Now we can reset to a new password."""
        if rs.has_validation_errors():
            return self.reset_password_form(rs)
        if new_password != new_password2:
            rs.extend_validation_errors(
                (("new_password", ValueError(n_("Passwords don’t match."))),
                 ("new_password2", ValueError(n_("Passwords don’t match."))),))
            rs.ignore_validation_errors()
            rs.notify("error", n_("Passwords don’t match."))
            return self.change_password_form(rs)
        new_password, errs = self.coreproxy.check_password_strength(
            rs, new_password, email=email, argname="new_password")

        if errs:
            rs.extend_validation_errors(errs)
            if any(name == "new_password"
                   for name, _ in rs.retrieve_validation_errors()):
                rs.notify("error", n_("Password too weak."))
            return self.do_password_reset_form(rs, email=email, cookie=cookie,
                                               internal=True)
        assert new_password is not None

        code, message = self.coreproxy.reset_password(rs, email, new_password,
                                                      cookie=cookie)
        self.notify_return_code(rs, code, success=n_("Password reset."),
                                error=message)
        if not code:
            return self.redirect(rs, "core/reset_password_form")
        else:
            return self.redirect(rs, "core/index")

    @access("persona")
    def change_username_form(self, rs: RequestState) -> Response:
        """Render form."""
        return self.render(rs, "change_username")

    @access("persona")
    @REQUESTdata("new_username")
    def send_username_change_link(self, rs: RequestState,
                                  new_username: vtypes.Email) -> Response:
        """First verify new name with test email."""
        if new_username == rs.user.username:
            rs.append_validation_error(
                ("new_username", ValueError(n_(
                    "Must be different from current email address."))))
        if (not rs.has_validation_errors()
                and self.coreproxy.verify_existence(rs, new_username)):
            rs.append_validation_error(
                ("new_username", ValueError(n_("Name collision."))))
        if rs.has_validation_errors():
            return self.change_username_form(rs)
        self.do_mail(rs, "change_username",
                     {'To': (new_username,),
                      'Subject': "Neue E-Mail-Adresse verifizieren"},
                     {'new_username': self.encode_parameter(
                         "core/do_username_change_form", "new_username",
                         new_username, rs.user.persona_id)})
        self.logger.info(f"Sent username change mail to {new_username}"
                         f" for {rs.user.username}.")
        rs.notify("success", "Email sent.")
        return self.redirect(rs, "core/index")

    @access("persona")
    @REQUESTdata("#new_username")
    def do_username_change_form(self, rs: RequestState, new_username: vtypes.Email
                                ) -> Response:
        """Email is now verified or we are admin."""
        if rs.has_validation_errors():
            return self.change_username_form(rs)
        rs.values['new_username'] = self.encode_parameter(
            "core/do_username_change", "new_username", new_username,
            rs.user.persona_id)
        return self.render(rs, "do_username_change", {
            'raw_email': new_username})

    @access("persona", modi={"POST"})
    @REQUESTdata("#new_username", "password")
    def do_username_change(self, rs: RequestState, new_username: vtypes.Email,
                           password: str) -> Response:
        """Now we can do the actual change."""
        if rs.has_validation_errors():
            return self.change_username_form(rs)
        assert rs.user.persona_id is not None
        code, message = self.coreproxy.change_username(
            rs, rs.user.persona_id, new_username, password)
        self.notify_return_code(rs, code, success=n_("Email address changed."),
                                error=message)
        if not code:
            return self.redirect(rs, "core/change_username_form")
        else:
            self.do_mail(rs, "username_change_info",
                         {'To': (rs.user.username,),
                          'Subject': "Deine E-Mail-Adresse wurde geändert"},
                         {'new_username': new_username})
            return self.redirect(rs, "core/index")

    @access(*REALM_ADMINS)
    def admin_username_change_form(self, rs: RequestState, persona_id: int
                                   ) -> Response:
        """Render form."""
        if not self.coreproxy.is_relative_admin(rs, persona_id):
            raise werkzeug.exceptions.Forbidden(n_("Not a relative admin."))
        if rs.ambience['persona']['is_archived']:
            rs.notify("error", n_("Persona is archived."))
            return self.redirect_show_user(rs, persona_id)
        data = self.coreproxy.get_persona(rs, persona_id)
        return self.render(rs, "admin_username_change", {'data': data})

    @access(*REALM_ADMINS, modi={"POST"})
    @REQUESTdata("new_username")
    def admin_username_change(self, rs: RequestState, persona_id: int,
                              new_username: vtypes.Email) -> Response:
        """Change username without verification."""
        if not self.coreproxy.is_relative_admin(rs, persona_id):
            raise werkzeug.exceptions.Forbidden(n_("Not a relative admin."))
        if rs.has_validation_errors():
            return self.admin_username_change_form(rs, persona_id)
        code, message = self.coreproxy.change_username(
            rs, persona_id, new_username, password=None)
        self.notify_return_code(rs, code, success=n_("Email address changed."),
                                error=message)
        if not code:
            return self.redirect(rs, "core/admin_username_change_form")
        else:
            return self.redirect_show_user(rs, persona_id)

    @access(*REALM_ADMINS, modi={"POST"})
    @REQUESTdata("activity")
    def toggle_activity(self, rs: RequestState, persona_id: int, activity: bool
                        ) -> Response:
        """Enable/disable an account."""
        if not self.coreproxy.is_relative_admin(rs, persona_id):
            raise werkzeug.exceptions.Forbidden(n_("Not a relative admin."))
        if rs.has_validation_errors():
            # Redirect for encoded parameter
            return self.redirect_show_user(rs, persona_id)
        if rs.ambience['persona']['is_archived']:
            rs.notify("error", n_("Persona is archived."))
            return self.redirect_show_user(rs, persona_id)
        data = {
            'id': persona_id,
            'is_active': activity,
        }
        change_note = "Aktivierungsstatus auf {activity} geändert.".format(
            activity="aktiv" if activity else "inaktiv")
        code = self.coreproxy.change_persona(rs, data, may_wait=False,
                                             change_note=change_note)
        self.notify_return_code(rs, code)
        return self.redirect_show_user(rs, persona_id)

    @access("anonymous")
    @REQUESTdata("realm")
    def genesis_request_form(self, rs: RequestState, realm: Optional[str] = None
                             ) -> Response:
        """Render form."""
        rs.ignore_validation_errors()
        allowed_genders = set(x for x in const.Genders
                              if x != const.Genders.not_specified)
        realm_options = [(option.realm, rs.gettext(option.name))
                         for option in GENESIS_REALM_OPTION_NAMES
                         if option.realm in REALM_SPECIFIC_GENESIS_FIELDS]
        meta_info = self.coreproxy.get_meta_info(rs)
        return self.render(rs, "genesis_request", {
            'max_rationale': self.conf["MAX_RATIONALE"],
            'allowed_genders': allowed_genders,
            'REALM_SPECIFIC_GENESIS_FIELDS': REALM_SPECIFIC_GENESIS_FIELDS,
            'realm_options': realm_options,
            'meta_info': meta_info,
        })

    @access("anonymous", modi={"POST"})
    @REQUESTdatadict(*GENESIS_CASE_EXPOSED_FIELDS)
    @REQUESTfile("attachment")
    @REQUESTdata("attachment_filename")
    def genesis_request(self, rs: RequestState, data: CdEDBObject,
                        attachment: Optional[werkzeug.datastructures.FileStorage],
                        attachment_filename: str = None) -> Response:
        """Voice the desire to become a persona.

        This initiates the genesis process.
        """
        attachment_data = None
        if attachment:
            attachment_filename = attachment.filename
            attachment_data = check(rs, vtypes.PDFFile, attachment, 'attachment')
        if attachment_data:
            myhash = self.coreproxy.genesis_set_attachment(rs, attachment_data)
            data['attachment_hash'] = myhash
            rs.values['attachment_hash'] = myhash
            rs.values['attachment_filename'] = attachment_filename
        elif data['attachment_hash']:
            attachment_stored = self.coreproxy.genesis_check_attachment(
                rs, data['attachment_hash'])
            if not attachment_stored:
                data['attachment_hash'] = None
                e = ("attachment", ValueError(n_(
                    "It seems like you took too long and "
                    "your previous upload was deleted.")))
                rs.append_validation_error(e)
        elif 'attachment_hash' in REALM_SPECIFIC_GENESIS_FIELDS.get(data['realm'], {}):
            e = ("attachment", ValueError(n_("Attachment missing.")))
            rs.append_validation_error(e)

        data = check(rs, vtypes.GenesisCase, data, creation=True)
        if rs.has_validation_errors():
            return self.genesis_request_form(rs)
        assert data is not None
        # past events and courses may not be set here
        data['pevent_id'] = None
        data['pcourse_id'] = None
        if len(data['notes']) > self.conf["MAX_RATIONALE"]:
            rs.append_validation_error(
                ("notes", ValueError(n_("Rationale too long."))))
        # We dont actually want gender == not_specified as a valid option if it
        # is required for the requested realm)
        if 'gender' in REALM_SPECIFIC_GENESIS_FIELDS.get(data['realm'], {}):
            if data['gender'] == const.Genders.not_specified:
                rs.append_validation_error(
                    ("gender", ValueError(n_(
                        "Must specify gender for %(realm)s realm."),
                        {"realm": data["realm"]})))
        if 'birthday' in REALM_SPECIFIC_GENESIS_FIELDS.get(data['realm'], {}):
            if data['birthday'] == datetime.date.min:
                rs.append_validation_error(
                    ("birthday", ValueError(n_("Must not be empty."))))
        if rs.has_validation_errors():
            return self.genesis_request_form(rs)
        if self.coreproxy.verify_existence(rs, data['username']):
            existing_id = self.coreproxy.genesis_case_by_email(
                rs, data['username'])
            if existing_id:
                # TODO this case is kind of a hack since it throws
                # away the information entered by the user, but in
                # theory this should not happen too often (reality
                # notwithstanding)
                rs.notify("info", n_("Confirmation email has been resent."))
                case_id = existing_id
            else:
                rs.notify("error",
                          n_("Email address already in DB. Reset password."))
                return self.redirect(rs, "core/index")
        else:
            new_id = self.coreproxy.genesis_request(rs, data)
            if not new_id:
                rs.notify("error", n_("Failed."))
                return self.genesis_request_form(rs)
            case_id = new_id

        # Send verification mail for new case or resend for old case.
        self.do_mail(rs, "genesis_verify",
                     {
                         'To': (data['username'],),
                         'Subject': "Accountanfrage verifizieren",
                     },
                     {
                         'genesis_case_id': self.encode_parameter(
                             "core/genesis_verify", "genesis_case_id",
                             str(case_id), persona_id=None),
                         'given_names': data['given_names'],
                         'family_name': data['family_name'],
                     })
        rs.notify(
            "success",
            n_("Email sent. Please follow the link contained in the email."))
        return self.redirect(rs, "core/index")

    @access("anonymous")
    @REQUESTdata("#genesis_case_id")
    def genesis_verify(self, rs: RequestState, genesis_case_id: int
                       ) -> Response:
        """Verify the email address entered in :py:meth:`genesis_request`.

        This is not a POST since the link is shared via email.
        """
        if rs.has_validation_errors():
            return self.genesis_request_form(rs)
        code, realm = self.coreproxy.genesis_verify(rs, genesis_case_id)
        self.notify_return_code(
            rs, code,
            error=n_("Verification failed. Please contact the administrators."),
            success=n_("Email verified. Wait for moderation. "
                       "You will be notified by mail."),
            info=n_("This account request was already verified.")
        )
        if not code:
            return self.redirect(rs, "core/genesis_request_form")
        return self.redirect(rs, "core/index")

    @periodic("genesis_remind")
    def genesis_remind(self, rs: RequestState, store: CdEDBObject
                       ) -> CdEDBObject:
        """Cron job for genesis cases to review.

        Send a reminder after four hours and then daily.
        """
        current = now()
        data = self.coreproxy.genesis_list_cases(
            rs, stati=(const.GenesisStati.to_review,))
        old = set(store.get('ids', [])) & set(data)
        new = set(data) - set(old)
        remind = False
        if any(data[anid]['ctime'] + datetime.timedelta(hours=4) < current
               for anid in new):
            remind = True
        if old and current.timestamp() > store.get('tstamp', 0) + 24*60*60:
            remind = True
        if remind:
            stati = (const.GenesisStati.to_review,)
            cde_count = len(self.coreproxy.genesis_list_cases(
                rs, stati=stati, realms=["cde"]))
            event_count = len(self.coreproxy.genesis_list_cases(
                rs, stati=stati, realms=["event"]))
            ml_count = len(self.coreproxy.genesis_list_cases(
                rs, stati=stati, realms=["ml"]))
            assembly_count = len(self.coreproxy.genesis_list_cases(
                rs, stati=stati, realms=["assembly"]))
            notify = {self.conf["MANAGEMENT_ADDRESS"]}
            if cde_count:
                notify |= {self.conf["CDE_ADMIN_ADDRESS"]}
            if event_count:
                notify |= {self.conf["EVENT_ADMIN_ADDRESS"]}
            if ml_count:
                notify |= {self.conf["ML_ADMIN_ADDRESS"]}
            if assembly_count:
                notify |= {self.conf["ASSEMBLY_ADMIN_ADDRESS"]}
            self.do_mail(
                rs, "genesis_requests_pending",
                {'To': tuple(notify),
                 'Subject': "Offene CdEDB Accountanfragen"},
                {'count': len(data)})
            store = {
                'tstamp': current.timestamp(),
                'ids': list(data),
            }
        return store

    @periodic("genesis_forget", period=96)
    def genesis_forget(self, rs: RequestState, store: CdEDBObject
                       ) -> CdEDBObject:
        """Cron job for deleting unconfirmed or rejected genesis cases.

        This allows the username to be used once more.
        """
        stati = (const.GenesisStati.unconfirmed, const.GenesisStati.rejected)
        cases = self.coreproxy.genesis_list_cases(
            rs, stati=stati)

        delete = tuple(case["id"] for case in cases.values() if
                       case["ctime"] < now() - self.conf["PARAMETER_TIMEOUT"])

        count = 0
        for genesis_case_id in delete:
            count += self.coreproxy.delete_genesis_case(rs, genesis_case_id)

        attachment_count = self.coreproxy.genesis_forget_attachments(rs)

        if count or attachment_count:
            self.logger.info(f"genesis_forget: Deleted {count} genesis cases and"
                             f" {attachment_count} attachments")

        return store

    @access("core_admin", *("{}_admin".format(realm)
                            for realm, fields in
                            REALM_SPECIFIC_GENESIS_FIELDS.items()
                            if "attachment_hash" in fields))
    def genesis_get_attachment(self, rs: RequestState, attachment_hash: str
                               ) -> Response:
        """Retrieve attachment for genesis case."""
        data = self.coreproxy.genesis_get_attachment(rs, attachment_hash)
        mimetype = None
        if data:
            mimetype = magic.from_buffer(data, mime=True)
        return self.send_file(rs, data=data, mimetype=mimetype)

    @access("core_admin", *("{}_admin".format(realm)
                            for realm in REALM_SPECIFIC_GENESIS_FIELDS))
    def genesis_list_cases(self, rs: RequestState) -> Response:
        """Compile a list of genesis cases to review."""
        realms = [realm for realm in REALM_SPECIFIC_GENESIS_FIELDS
                  if {"{}_admin".format(realm), 'core_admin'} & rs.user.roles]
        data = self.coreproxy.genesis_list_cases(
            rs, stati=(const.GenesisStati.to_review,), realms=realms)
        cases = self.coreproxy.genesis_get_cases(rs, set(data))
        cases_by_realm = {
            realm: {k: v for k, v in cases.items() if v['realm'] == realm}
            for realm in realms}
        return self.render(rs, "genesis_list_cases", {
            'cases_by_realm': cases_by_realm})

    @access("core_admin", *("{}_admin".format(realm)
                            for realm in REALM_SPECIFIC_GENESIS_FIELDS))
    def genesis_show_case(self, rs: RequestState, genesis_case_id: int
                          ) -> Response:
        """View a specific case."""
        case = rs.ambience['genesis_case']
        if (not self.is_admin(rs)
                and "{}_admin".format(case['realm']) not in rs.user.roles):
            raise werkzeug.exceptions.Forbidden(n_("Not privileged."))
        reviewer = pevent = pcourse = None
        if case['reviewer']:
            reviewer = self.coreproxy.get_persona(rs, case['reviewer'])
        if case['pevent_id']:
            pevent = self.pasteventproxy.get_past_event(rs, case['pevent_id'])
        if case['pcourse_id']:
            pcourse = self.pasteventproxy.get_past_course(rs, case['pcourse_id'])
        return self.render(rs, "genesis_show_case",
                           {'reviewer': reviewer, 'pevent': pevent, 'pcourse': pcourse})

    @access("core_admin", *("{}_admin".format(realm)
                            for realm in REALM_SPECIFIC_GENESIS_FIELDS))
    def genesis_modify_form(self, rs: RequestState, genesis_case_id: int
                            ) -> Response:
        """Edit a specific case it."""
        case = rs.ambience['genesis_case']
        if (not self.is_admin(rs)
                and "{}_admin".format(case['realm']) not in rs.user.roles):
            raise werkzeug.exceptions.Forbidden(n_("Not privileged."))
        if case['case_status'] != const.GenesisStati.to_review:
            rs.notify("error", n_("Case not to review."))
            return self.genesis_list_cases(rs)
        merge_dicts(rs.values, case)
        realm_options = [(option.realm, rs.gettext(option.name))
                         for option in GENESIS_REALM_OPTION_NAMES
                         if option.realm in REALM_SPECIFIC_GENESIS_FIELDS]

        courses: Dict[int, str] = {}
        if case['pevent_id']:
            courses = self.pasteventproxy.list_past_courses(rs, case['pevent_id'])
        choices = {"pevent_id": self.pasteventproxy.list_past_events(rs),
                   "pcourse_id": courses}

        return self.render(rs, "genesis_modify_form", {
            'REALM_SPECIFIC_GENESIS_FIELDS': REALM_SPECIFIC_GENESIS_FIELDS,
            'realm_options': realm_options, 'choices': choices})

    @access("core_admin", *("{}_admin".format(realm)
                            for realm in REALM_SPECIFIC_GENESIS_FIELDS),
            modi={"POST"})
    @REQUESTdatadict(*GENESIS_CASE_EXPOSED_FIELDS)
    def genesis_modify(self, rs: RequestState, genesis_case_id: int, data: CdEDBObject
                       ) -> Response:
        """Edit a case to fix potential issues before creation."""
        data['id'] = genesis_case_id
        # In contrast to the genesis_request, the attachment can not be changed here.
        del data['attachment_hash']
        data = check(rs, vtypes.GenesisCase, data)
        if rs.has_validation_errors():
            return self.genesis_modify_form(rs, genesis_case_id)
        assert data is not None
        case = rs.ambience['genesis_case']
        if (not self.is_admin(rs)
                and "{}_admin".format(case['realm']) not in rs.user.roles):
            raise werkzeug.exceptions.Forbidden(n_("Not privileged."))
        if case['case_status'] != const.GenesisStati.to_review:
            rs.notify("error", n_("Case not to review."))
            return self.genesis_list_cases(rs)
        code = self.coreproxy.genesis_modify_case(rs, data)
        self.notify_return_code(rs, code)
        return self.redirect(rs, "core/genesis_show_case")

    @access("core_admin", *("{}_admin".format(realm)
                            for realm in REALM_SPECIFIC_GENESIS_FIELDS),
            modi={"POST"})
    @REQUESTdata("case_status")
    def genesis_decide(self, rs: RequestState, genesis_case_id: int,
                       case_status: const.GenesisStati) -> Response:
        """Approve or decline a genensis case.

        This either creates a new account or declines account creation.
        """
        if rs.has_validation_errors():
            return self.genesis_list_cases(rs)
        case = rs.ambience['genesis_case']
        if (not self.is_admin(rs)
                and "{}_admin".format(case['realm']) not in rs.user.roles):
            raise werkzeug.exceptions.Forbidden(n_("Not privileged."))
        if case['case_status'] != const.GenesisStati.to_review:
            rs.notify("error", n_("Case not to review."))
            return self.genesis_list_cases(rs)
        data = {
            'id': genesis_case_id,
            'case_status': case_status,
            'reviewer': rs.user.persona_id,
            'realm': case['realm'],
        }
        with TransactionObserver(rs, self, "genesis_decide"):
            code = self.coreproxy.genesis_modify_case(rs, data)
            success = bool(code)
            new_id = None
            pcode = 1
            if success and data['case_status'] == const.GenesisStati.approved:
                new_id = self.coreproxy.genesis(rs, genesis_case_id)
                if case['pevent_id']:
                    pcode = self.pasteventproxy.add_participant(
                        rs, pevent_id=case['pevent_id'], pcourse_id=case['pcourse_id'],
                        persona_id=new_id)
                success = bool(new_id)
        if not pcode and success:
            rs.notify("error", n_("Past event attendance could not be established."))
            return self.genesis_list_cases(rs)
        if not success:
            rs.notify("error", n_("Failed."))
            return self.genesis_list_cases(rs)
        if case_status == const.GenesisStati.approved and new_id:
            persona = self.coreproxy.get_persona(rs, new_id)
            meta_info = self.coreproxy.get_meta_info(rs)
            success, cookie = self.coreproxy.make_reset_cookie(
                rs, persona['username'],
                timeout=self.conf["EMAIL_PARAMETER_TIMEOUT"])
            email = self.encode_parameter("core/do_password_reset_form", "email",
                                          persona['username'], persona_id=None,
                                          timeout=self.conf["EMAIL_PARAMETER_TIMEOUT"])
            self.do_mail(
                rs, "welcome",
                {'To': (persona['username'],), 'Subject': "Aufnahme in den CdE"},
                {'data': persona, 'email': email, 'cookie': cookie,
                 'fee': self.conf['MEMBERSHIP_FEE'], 'meta_info': meta_info})
            rs.notify("success", n_("Case approved."))
        else:
            self.do_mail(
                rs, "genesis_declined",
                {'To': (case['username'],),
                 'Subject': "CdEDB Accountanfrage abgelehnt"},
            )
            rs.notify("info", n_("Case rejected."))
        return self.redirect(rs, "core/genesis_list_cases")

    @access("core_admin")
    def list_pending_changes(self, rs: RequestState) -> Response:
        """List non-committed changelog entries."""
        pending = self.coreproxy.changelog_get_changes(
            rs, stati=(const.MemberChangeStati.pending,))
        return self.render(rs, "list_pending_changes", {'pending': pending})

    @periodic("pending_changelog_remind")
    def pending_changelog_remind(self, rs: RequestState, store: CdEDBObject
                                 ) -> CdEDBObject:
        """Cron job for pending changlog entries to decide.

        Send a reminder after twelve hours and then daily.
        """
        current = now()
        data = self.coreproxy.changelog_get_changes(
            rs, stati=(const.MemberChangeStati.pending,))
        ids = {f"{anid}/{e['generation']}" for anid, e in data.items()}
        old = set(store.get('ids', [])) & ids
        new = ids - set(old)
        remind = False
        if any(data[int(anid.split('/')[0])]['ctime']
               + datetime.timedelta(hours=12) < current
               for anid in new):
            remind = True
        if old and current.timestamp() > store.get('tstamp', 0) + 24*60*60:
            remind = True
        if remind:
            self.do_mail(
                rs, "changelog_requests_pending",
                {'To': (self.conf["MANAGEMENT_ADDRESS"],),
                 'Subject': "Offene CdEDB Accountänderungen"},
                {'count': len(data)})
            store = {
                'tstamp': current.timestamp(),
                'ids': list(ids),
            }
        return store

    @access("core_admin")
    def inspect_change(self, rs: RequestState, persona_id: int) -> Response:
        """Look at a pending change."""
        history = self.coreproxy.changelog_get_history(rs, persona_id,
                                                       generations=None)
        pending = history[max(history)]
        if pending['code'] != const.MemberChangeStati.pending:
            rs.notify("warning", n_("Persona has no pending change."))
            return self.list_pending_changes(rs)
        current = history[max(
            key for key in history
            if (history[key]['code']
                == const.MemberChangeStati.committed))]
        diff = {key for key in pending if current[key] != pending[key]}
        return self.render(rs, "inspect_change", {
            'pending': pending, 'current': current, 'diff': diff})

    @access("core_admin", modi={"POST"})
    @REQUESTdata("generation", "ack")
    def resolve_change(self, rs: RequestState, persona_id: int,
                       generation: int, ack: bool) -> Response:
        """Make decision."""
        if rs.has_validation_errors():
            return self.list_pending_changes(rs)
        code = self.coreproxy.changelog_resolve_change(rs, persona_id,
                                                       generation, ack)
        message = n_("Change committed.") if ack else n_("Change dropped.")
        self.notify_return_code(rs, code, success=message)
        return self.redirect(rs, "core/list_pending_changes")

    @access(*REALM_ADMINS, modi={"POST"})
    @REQUESTdata("ack_delete", "note")
    def archive_persona(self, rs: RequestState, persona_id: int,
                        ack_delete: bool, note: str) -> Response:
        """Move a persona to the attic."""
        if not ack_delete:
            rs.append_validation_error(
                ("ack_delete", ValueError(n_("Must be checked."))))
        if not note:
            rs.notify("error", n_("Must supply archival note."))
        if rs.has_validation_errors():
            return self.show_user(
                rs, persona_id, confirm_id=persona_id, internal=True,
                quote_me=False, event_id=None, ml_id=None)

        try:
            code = self.coreproxy.archive_persona(rs, persona_id, note)
        except ArchiveError as e:
            rs.notify("error", e.args[0])
            code = 0
        self.notify_return_code(rs, code)
        return self.redirect_show_user(rs, persona_id)

    @access(*REALM_ADMINS)
    def dearchive_persona_form(self, rs: RequestState, persona_id: int) -> Response:
        """Render form."""
        if not self.coreproxy.is_relative_admin(rs, persona_id):
            raise werkzeug.exceptions.Forbidden(n_("Not a relative admin."))
        data = self.coreproxy.get_persona(rs, persona_id)
        return self.render(rs, "dearchive_user", {'data': data})

    @access(*REALM_ADMINS, modi={"POST"})
    @REQUESTdata("new_username")
    def dearchive_persona(self, rs: RequestState, persona_id: int,
                          new_username: vtypes.Email) -> Response:
        """Reinstate a persona from the attic."""
        if not self.coreproxy.is_relative_admin(rs, persona_id):
            raise werkzeug.exceptions.Forbidden(n_("Not a relative admin."))
        if rs.has_validation_errors():
            return self.dearchive_persona_form(rs, persona_id)

        code = self.coreproxy.dearchive_persona(rs, persona_id, new_username)
        self.notify_return_code(rs, code)
        return self.redirect_show_user(rs, persona_id)

    @access("core_admin", modi={"POST"})
    @REQUESTdata("ack_delete")
    def purge_persona(self, rs: RequestState, persona_id: int, ack_delete: bool
                      ) -> Response:
        """Delete all identifying information for a persona."""
        if not ack_delete:
            rs.append_validation_error(
                ("ack_delete", ValueError(n_("Must be checked."))))
        if rs.has_validation_errors():
            return self.redirect_show_user(rs, persona_id)

        code = self.coreproxy.purge_persona(rs, persona_id)
        self.notify_return_code(rs, code)
        return self.redirect_show_user(rs, persona_id)

    @access("core_admin")
    @REQUESTdata(*LOG_FIELDS_COMMON, "reviewed_by")
    def view_changelog_meta(self, rs: RequestState,
                            codes: Collection[const.MemberChangeStati],
                            offset: Optional[int],
                            length: Optional[vtypes.PositiveInt],
                            persona_id: Optional[CdedbID],
                            submitted_by: Optional[CdedbID],
                            change_note: Optional[str],
                            time_start: Optional[datetime.datetime],
                            time_stop: Optional[datetime.datetime],
                            reviewed_by: Optional[CdedbID]) -> Response:
        """View changelog activity."""
        length = length or self.conf["DEFAULT_LOG_LENGTH"]
        # length is the requested length, _length the theoretically
        # shown length for an infinite amount of log entries.
        _offset, _length = calculate_db_logparams(offset, length)

        # no validation since the input stays valid, even if some options
        # are lost
        rs.ignore_validation_errors()
        total, log = self.coreproxy.retrieve_changelog_meta(
            rs, codes, _offset, _length, persona_id=persona_id,
            submitted_by=submitted_by, change_note=change_note,
            time_start=time_start, time_stop=time_stop, reviewed_by=reviewed_by)
        persona_ids = (
                {entry['submitted_by'] for entry in log if
                 entry['submitted_by']}
                | {entry['reviewed_by'] for entry in log if
                   entry['reviewed_by']}
                | {entry['persona_id'] for entry in log if entry['persona_id']})
        personas = self.coreproxy.get_personas(rs, persona_ids)
        loglinks = calculate_loglinks(rs, total, offset, length)
        return self.render(rs, "view_changelog_meta", {
            'log': log, 'total': total, 'length': _length,
            'personas': personas, 'loglinks': loglinks})

    @access("core_admin")
    @REQUESTdata(*LOG_FIELDS_COMMON)
    def view_log(self, rs: RequestState, codes: Collection[const.CoreLogCodes],
                 offset: Optional[int], length: Optional[vtypes.PositiveInt],
                 persona_id: Optional[CdedbID], submitted_by: Optional[CdedbID],
                 change_note: Optional[str],
                 time_start: Optional[datetime.datetime],
                 time_stop: Optional[datetime.datetime]) -> Response:
        """View activity."""
        length = length or self.conf["DEFAULT_LOG_LENGTH"]
        # length is the requested length, _length the theoretically
        # shown length for an infinite amount of log entries.
        _offset, _length = calculate_db_logparams(offset, length)

        # no validation since the input stays valid, even if some options
        # are lost
        rs.ignore_validation_errors()
        total, log = self.coreproxy.retrieve_log(
            rs, codes, _offset, _length, persona_id=persona_id,
            submitted_by=submitted_by, change_note=change_note,
            time_start=time_start, time_stop=time_stop)
        persona_ids = (
                {entry['submitted_by'] for entry in log if
                 entry['submitted_by']}
                | {entry['persona_id'] for entry in log if entry['persona_id']})
        personas = self.coreproxy.get_personas(rs, persona_ids)
        loglinks = calculate_loglinks(rs, total, offset, length)
        return self.render(rs, "view_log", {
            'log': log, 'total': total, 'length': _length,
            'personas': personas, 'loglinks': loglinks})

    @access("anonymous")
    def debug_email(self, rs: RequestState, token: str) -> Response:
        """Debug functionality to view emails stored to HDD.

        In test instances emails are stored to disk since most of the time
        no real email addresses are given. This creates the problem that
        those are only readable with access to the file system, which most
        test users won't have.

        In production this will not be active, but should be harmless anyway
        since no mails will be saved to disk.

        The token parameter cannot contain slashes as this is prevented by
        werkzeug.
        """
        if not self.conf["CDEDB_DEV"]:
            return self.redirect(rs, "core/index")
        filename = pathlib.Path(tempfile.gettempdir(),
                                "cdedb-mail-{}.txt".format(token))
        with open(filename, 'rb') as f:
            rawtext = f.read()
        emailtext = quopri.decodestring(rawtext).decode('utf-8')
        return self.render(rs, "debug_email", {'emailtext': emailtext})

    def get_cron_store(self, rs: RequestState, name: str) -> CdEDBObject:
        return self.coreproxy.get_cron_store(rs, name)

    def set_cron_store(self, rs: RequestState, name: str, data: CdEDBObject
                       ) -> DefaultReturnCode:
        return self.coreproxy.set_cron_store(rs, name, data)

    @access("droid_resolve")
    @REQUESTdata("username")
    def api_resolve_username(self, rs: RequestState, username: vtypes.Email
                             ) -> Response:
        """API to resolve username to that users given names and family name."""
        if rs.has_validation_errors():
            err = {'error': tuple(map(str, rs.retrieve_validation_errors()))}
            return self.send_json(rs, err)

        spec = {
            "id": "id",
            "username": "str",
            "is_event_realm": "bool",
        }
        constraints = (
            ('username', QueryOperators.equal, username),
            ('is_event_realm', QueryOperators.equal, True),
        )
        query = Query(QueryScope.persona, spec,
                      ("given_names", "family_name", "is_member", "username"),
                      constraints, (('id', True),))
        result = self.coreproxy.submit_resolve_api_query(rs, query)
        return self.send_json(rs, unwrap(result) if result else {})
=======
class CoreFrontend(CoreGenesisMixin, CoreBaseFrontend):
    pass
>>>>>>> c2676951
<|MERGE_RESOLUTION|>--- conflicted
+++ resolved
@@ -6,2639 +6,5 @@
 from cdedb.frontend.core_genesis import CoreGenesisMixin
 
 
-<<<<<<< HEAD
-import cdedb.database.constants as const
-import cdedb.validationtypes as vtypes
-from cdedb.common import (
-    ADMIN_KEYS, ADMIN_VIEWS_COOKIE_NAME, ALL_ADMIN_VIEWS, LOG_FIELDS_COMMON,
-    REALM_ADMINS, REALM_INHERITANCE, REALM_SPECIFIC_GENESIS_FIELDS, ArchiveError,
-    CdEDBObject, CdEDBObjectMap, DefaultReturnCode, EntitySorter, PrivilegeError, Realm,
-    RequestState, extract_roles, format_country_code, get_persona_fields_by_realm,
-    implied_realms, merge_dicts, n_, now, pairwise, unwrap, xsorted, sanitize_filename
-)
-
-from cdedb.filter import date_filter, enum_entries_filter, markdown_parse_safe
-from cdedb.frontend.common import (
-    AbstractFrontend, REQUESTdata, REQUESTdatadict, REQUESTfile, access, basic_redirect,
-    calculate_db_logparams, calculate_loglinks, check_validation as check,
-    check_validation_optional as check_optional, make_membership_fee_reference,
-    periodic, request_dict_extractor, request_extractor, make_persona_name,
-    TransactionObserver, verify_validation as verify
-)
-from cdedb.ml_type_aux import MailinglistGroup
-from cdedb.query import Query, QueryOperators, QueryScope
-from cdedb.subman.machine import SubscriptionPolicy
-from cdedb.validation import (
-    TypeMapping, GENESIS_CASE_EXPOSED_FIELDS,
-    PERSONA_CDE_CREATION as CDE_TRANSITION_FIELDS,
-    PERSONA_EVENT_CREATION as EVENT_TRANSITION_FIELDS,
-)
-from cdedb.validationtypes import CdedbID
-
-# Name of each realm
-USER_REALM_NAMES = {
-    "cde": n_("CdE user / Member"),
-    "event": n_("Event user"),
-    "assembly": n_("Assembly user"),
-    "ml": n_("Mailinglist user"),
-}
-
-# Name of each realm's option in the genesis form
-GenesisRealmOptionName = collections.namedtuple(
-    'GenesisRealmOptionName', ['realm', 'name'])
-GENESIS_REALM_OPTION_NAMES = (
-    GenesisRealmOptionName("event", n_("CdE event")),
-    GenesisRealmOptionName("cde", n_("CdE membership")),
-    GenesisRealmOptionName("assembly", n_("CdE members' assembly")),
-    GenesisRealmOptionName("ml", n_("CdE mailinglist")))
-
-
-class CoreFrontend(AbstractFrontend):
-    """Note that there is no user role since the basic distinction is between
-    anonymous access and personas. """
-    realm = "core"
-
-    @classmethod
-    def is_admin(cls, rs: RequestState) -> bool:
-        return super().is_admin(rs)
-
-    @access("anonymous")
-    @REQUESTdata("#wants")
-    def index(self, rs: RequestState, wants: str = None) -> Response:
-        """Basic entry point.
-
-        :param wants: URL to redirect to upon login
-        """
-        rs.ignore_validation_errors()  # drop an invalid "wants"
-        meta_info = self.coreproxy.get_meta_info(rs)
-        dashboard: CdEDBObject = {}
-        if not rs.user.persona_id:
-            if wants:
-                rs.values['wants'] = self.encode_parameter(
-                    "core/login", "wants", wants,
-                    persona_id=rs.user.persona_id,
-                    timeout=self.conf["UNCRITICAL_PARAMETER_TIMEOUT"])
-            return self.render(rs, "login", {'meta_info': meta_info})
-
-        else:
-            # Redirect to wanted page, if user meanwhile logged in
-            if wants:
-                return basic_redirect(rs, wants)
-
-            # genesis cases
-            genesis_realms = []
-            for realm in REALM_SPECIFIC_GENESIS_FIELDS:
-                if {"core_admin", "{}_admin".format(realm)} & rs.user.roles:
-                    genesis_realms.append(realm)
-            if genesis_realms and "genesis" in rs.user.admin_views:
-                data = self.coreproxy.genesis_list_cases(
-                    rs, stati=(const.GenesisStati.to_review,),
-                    realms=genesis_realms)
-                dashboard['genesis_cases'] = len(data)
-            # pending changes
-            if "core_user" in rs.user.admin_views:
-                data = self.coreproxy.changelog_get_changes(
-                    rs, stati=(const.MemberChangeStati.pending,))
-                dashboard['pending_changes'] = len(data)
-            # pending privilege changes
-            if "meta_admin" in rs.user.admin_views:
-                stati = (const.PrivilegeChangeStati.pending,)
-                data = self.coreproxy.list_privilege_changes(
-                    rs, stati=stati)
-                dashboard['privilege_changes'] = len(data)
-            # events organized
-            orga_info = self.eventproxy.orga_info(rs, rs.user.persona_id)
-            if orga_info:
-                orga = {}
-                events = self.eventproxy.get_events(rs, orga_info)
-                present = now()
-                for event_id, event in events.items():
-                    begin = event['begin']
-                    if (not begin or begin >= present.date()
-                            or abs(begin.year - present.year) < 2):
-                        regs = self.eventproxy.list_registrations(rs, event['id'])
-                        event['registrations'] = len(regs)
-                        orga[event_id] = event
-                dashboard['orga'] = orga
-                dashboard['present'] = present
-            # mailinglists moderated
-            moderator_info = self.mlproxy.moderator_info(rs, rs.user.persona_id)
-            if moderator_info:
-                moderator = self.mlproxy.get_mailinglists(rs, moderator_info)
-                sub_request = const.SubscriptionState.pending
-                mailman = self.get_mailman()
-                for mailinglist_id, mailinglist in moderator.items():
-                    requests = self.mlproxy.get_subscription_states(
-                        rs, mailinglist_id, states=(sub_request,))
-                    held_mails = mailman.get_held_messages(mailinglist)
-                    mailinglist['requests'] = len(requests)
-                    mailinglist['held_mails'] = len(held_mails or [])
-                dashboard['moderator'] = {k: v for k, v in moderator.items()
-                                          if v['is_active']}
-            # visible and open events
-            if "event" in rs.user.roles:
-                event_ids = self.eventproxy.list_events(
-                    rs, visible=True, current=True, archived=False)
-                events = self.eventproxy.get_events(rs, event_ids.keys())
-                final = {}
-                for event_id, event in events.items():
-                    if event_id not in orga_info:
-                        registration = self.eventproxy.list_registrations(
-                            rs, event_id, rs.user.persona_id)
-                        event['registration'] = bool(registration)
-                        # Skip event, if the registration begins more than
-                        # 2 weeks in future
-                        if event['registration_start'] and \
-                                now() + datetime.timedelta(weeks=2) < \
-                                event['registration_start']:
-                            continue
-                        # Skip events, that are over or are not registerable
-                        # anymore
-                        if event['registration_hard_limit'] and \
-                                now() > event['registration_hard_limit'] \
-                                and not event['registration'] \
-                                or now().date() > event['end']:
-                            continue
-                        final[event_id] = event
-                if final:
-                    dashboard['events'] = final
-            # open assemblies
-            if "assembly" in rs.user.roles:
-                assembly_ids = self.assemblyproxy.list_assemblies(
-                    rs, is_active=True, restrictive=True)
-                assemblies = self.assemblyproxy.get_assemblies(
-                    rs, assembly_ids.keys())
-                final = {}
-                for assembly_id, assembly in assemblies.items():
-                    assembly['does_attend'] = self.assemblyproxy.does_attend(
-                        rs, assembly_id=assembly_id)
-                    if (assembly['does_attend']
-                            or assembly['signup_end'] > now()):
-                        final[assembly_id] = assembly
-                if final:
-                    dashboard['assemblies'] = final
-            return self.render(rs, "index", {
-                'meta_info': meta_info, 'dashboard': dashboard})
-
-    @access("core_admin")
-    def meta_info_form(self, rs: RequestState) -> Response:
-        """Render form."""
-        info = self.coreproxy.get_meta_info(rs)
-        merge_dicts(rs.values, info)
-        return self.render(rs, "meta_info")
-
-    @access("core_admin", modi={"POST"})
-    def change_meta_info(self, rs: RequestState) -> Response:
-        """Change the meta info constants."""
-        info = self.coreproxy.get_meta_info(rs)
-        data_params: TypeMapping = {
-            key: Optional[str]  # type: ignore
-            for key in info
-        }
-        data = request_extractor(rs, data_params)
-        data = check(rs, vtypes.MetaInfo, data, keys=info.keys())
-        if rs.has_validation_errors():
-            return self.meta_info_form(rs)
-        assert data is not None
-        code = self.coreproxy.set_meta_info(rs, data)
-        self.notify_return_code(rs, code)
-        return self.redirect(rs, "core/meta_info_form")
-
-    @access("anonymous", modi={"POST"})
-    @REQUESTdata("username", "password", "#wants")
-    def login(self, rs: RequestState, username: vtypes.Email,
-              password: str, wants: Optional[str]) -> Response:
-        """Create session.
-
-        :param wants: URL to redirect to
-        """
-        if rs.has_validation_errors():
-            return self.index(rs)
-        sessionkey = self.coreproxy.login(rs, username, password,
-                                          rs.request.remote_addr)
-        if not sessionkey:
-            rs.notify("error", n_("Login failure."))
-            rs.extend_validation_errors(
-                (("username", ValueError()), ("password", ValueError())))
-            rs.ignore_validation_errors()
-            return self.index(rs)
-
-        if wants:
-            response = basic_redirect(rs, wants)
-        elif "member" in rs.user.roles:
-            data = self.coreproxy.get_cde_user(rs, rs.user.persona_id)
-            if not data['decided_search']:
-                response = self.redirect(rs, "cde/consent_decision_form")
-            else:
-                response = self.redirect(rs, "core/index")
-        else:
-            response = self.redirect(rs, "core/index")
-        response.set_cookie("sessionkey", sessionkey,
-                            httponly=True, secure=True, samesite="Lax")
-        return response
-
-    # We don't check anti CSRF tokens here, since logging does not harm anyone.
-    @access("persona", modi={"POST"}, check_anti_csrf=False)
-    def logout(self, rs: RequestState) -> Response:
-        """Invalidate the current session."""
-        self.coreproxy.logout(rs)
-        response = self.redirect(rs, "core/index")
-        response.delete_cookie("sessionkey")
-        return response
-
-    # Check for anti CSRF here, since this affects multiple sessions.
-    @access("persona", modi={"POST"})
-    def logout_all(self, rs: RequestState) -> Response:
-        """Invalidate all sessions for the current user."""
-        if rs.has_validation_errors():
-            return self.index(rs)
-        count = self.coreproxy.logout(rs, other_sessions=True)
-        rs.notify(
-            "success", n_("%(count)s session(s) terminated."), {'count': count})
-        # Unset persona_id so the notification is encoded correctly.
-        rs.user.persona_id = None
-        ret = self.redirect(rs, "core/index")
-        ret.delete_cookie("sessionkey")
-        return ret
-
-    @periodic("deactivate_old_sessions", period=4 * 24)
-    def deactivate_old_sessions(self, rs: RequestState, store: CdEDBObject
-                                ) -> CdEDBObject:
-        """Once per day deactivate old sessions."""
-        count = self.coreproxy.deactivate_old_sessions(rs)
-        self.logger.info(f"Deactivated {count} old sessions.")
-        store["total"] = store.get("total", 0) + count
-        return store
-
-    @periodic("clean_session_log", period=4 * 24 * 30)
-    def clean_session_log(self, rs: RequestState, store: CdEDBObject) -> CdEDBObject:
-        """Once per month, cleanup old inactive sessions."""
-        count = self.coreproxy.clean_session_log(rs)
-        self.logger.info(f"Deleted {count} old entries from the session log.")
-        store["total"] = store.get("total", 0) + count
-        return store
-
-    @access("anonymous", modi={"POST"})
-    @REQUESTdata("locale", "#wants")
-    def change_locale(self, rs: RequestState, locale: vtypes.PrintableASCII,
-                      wants: Optional[str]) -> Response:
-        """Set 'locale' cookie to override default locale for this user/browser.
-
-        :param locale: The target locale
-        :param wants: URL to redirect to (typically URL of the previous page)
-        """
-        rs.ignore_validation_errors()  # missing values are ok
-        if wants:
-            response = basic_redirect(rs, wants)
-        else:
-            response = self.redirect(rs, "core/index")
-
-        if locale in self.conf["I18N_LANGUAGES"]:
-            response.set_cookie(
-                "locale", locale,
-                expires=now() + datetime.timedelta(days=10 * 365))
-        else:
-            rs.notify("error", n_("Unsupported locale"))
-        return response
-
-    @access("persona", modi={"POST"}, check_anti_csrf=False)
-    @REQUESTdata("view_specifier", "#wants")
-    def modify_active_admin_views(self, rs: RequestState,
-                                  view_specifier: vtypes.PrintableASCII,
-                                  wants: Optional[str]) -> Response:
-        """
-        Enable or disable admin views for the current user.
-
-        A list of possible admin views for the current user is returned by
-        User.available_admin_views. The user may enable or disable any of them.
-
-        :param view_specifier: A "+" or "-", followed by a commaseperated string
-            of admin view names. If prefixed by "+", they are enabled, otherwise
-            they are disabled.
-        :param wants: URL to redirect to (typically URL of the previous page)
-        """
-        if wants:
-            response = basic_redirect(rs, wants)
-        else:
-            response = self.redirect(rs, "core/index")
-
-        # Exit early on validation errors
-        if rs.has_validation_errors():
-            return response
-
-        enabled_views = set(rs.request.cookies.get(ADMIN_VIEWS_COOKIE_NAME, "")
-                            .split(','))
-        changed_views = set(view_specifier[1:].split(','))
-        enable = view_specifier[0] == "+"
-        if enable:
-            enabled_views.update(changed_views)
-        else:
-            enabled_views -= changed_views
-        response.set_cookie(
-            ADMIN_VIEWS_COOKIE_NAME,
-            ",".join(enabled_views & ALL_ADMIN_VIEWS),
-            expires=now() + datetime.timedelta(days=10 * 365))
-        return response
-
-    @access("ml", modi={"POST"}, check_anti_csrf=False)
-    @REQUESTdata("md_str")
-    def markdown_parse(self, rs: RequestState, md_str: str) -> Response:  # pylint: disable=no-self-use
-        if rs.has_validation_errors():
-            return Response("", mimetype='text/plain')
-        html_str = markdown_parse_safe(md_str)
-        return Response(html_str, mimetype='text/plain')
-
-    @access("searchable", "cde_admin")
-    @REQUESTdata("#confirm_id")
-    def download_vcard(self, rs: RequestState, persona_id: int, confirm_id: int
-                       ) -> Response:
-        if persona_id != confirm_id or rs.has_validation_errors():
-            return self.index(rs)
-
-        vcard = self._create_vcard(rs, persona_id)
-        persona = self.coreproxy.get_persona(rs, persona_id)
-        filename = sanitize_filename(make_persona_name(persona))
-
-        return self.send_file(rs, data=vcard, mimetype='text/vcard',
-                              filename=f'{filename}.vcf')
-
-    @access("searchable", "cde_admin")
-    @REQUESTdata("#confirm_id")
-    def qr_vcard(self, rs: RequestState, persona_id: int, confirm_id: int) -> Response:
-        if persona_id != confirm_id or rs.has_validation_errors():
-            return self.index(rs)
-
-        vcard = self._create_vcard(rs, persona_id)
-
-        qr = qrcode.QRCode()
-        qr.add_data(vcard)
-        qr.make(fit=True)
-        qr_image = qr.make_image(qrcode.image.svg.SvgPathFillImage)
-
-        with tempfile.TemporaryDirectory() as tmp_dir:
-            temppath = pathlib.Path(tmp_dir, f"vcard-{persona_id}")
-            qr_image.save(str(temppath))
-            with open(temppath) as f:
-                data = f.read()
-
-        return self.send_file(rs, data=data, mimetype="image/svg+xml")
-
-    def _create_vcard(self, rs: RequestState, persona_id: int) -> str:
-        """
-        Generate a vCard string for a user to be delivered to a client.
-
-        The vcard is a vcard3, following https://tools.ietf.org/html/rfc2426
-        Where reasonable, we should consider the new RFC of vcard4, to increase
-        compatibility, see https://tools.ietf.org/html/rfc6350
-
-        :return: The serialized vCard (as in a vcf file)
-        """
-        if not {'searchable', 'cde_admin'} & rs.user.roles:
-            raise werkzeug.exceptions.Forbidden(n_("No cde access to profile."))
-
-        if (not self.coreproxy.verify_persona(rs, persona_id,
-                                              required_roles=['searchable'])
-                and "cde_admin" not in rs.user.roles):
-            raise werkzeug.exceptions.Forbidden(n_(
-                "Access to non-searchable member data."))
-
-        persona = self.coreproxy.get_cde_user(rs, persona_id)
-
-        vcard = vobject.vCard()
-
-        # Name
-        vcard.add('N')
-        vcard.n.value = vobject.vcard.Name(
-            family=persona['family_name'] or '',
-            given=persona['given_names'] or '',
-            prefix=persona['title'] or '',
-            suffix=persona['name_supplement'] or '')
-        vcard.add('FN')
-        vcard.fn.value = " ".join(
-            filter(None, (persona['given_names'], persona['family_name'])))
-        vcard.add('NICKNAME')
-        vcard.nickname.value = persona['display_name'] or ''
-
-        # Address data
-        if persona['address']:
-            vcard.add('adr')
-            # extended should be empty because of compatibility issues, see
-            # https://tools.ietf.org/html/rfc6350#section-6.3.1
-            vcard.adr.value = vobject.vcard.Address(
-                extended='',
-                street=persona['address'] or '',
-                city=persona['location'] or '',
-                code=persona['postal_code'] or '',
-                country=rs.gettext(format_country_code(persona['country'])))
-
-        # Contact data
-        if persona['username']:
-            # see https://tools.ietf.org/html/rfc2426#section-3.3.2
-            vcard.add('email')
-            vcard.email.value = persona['username']
-        if persona['telephone']:
-            # see https://tools.ietf.org/html/rfc2426#section-3.3.1
-            vcard.add(vobject.vcard.ContentLine('TEL', [('TYPE', 'home,voice')],
-                                                persona['telephone']))
-        if persona['mobile']:
-            # see https://tools.ietf.org/html/rfc2426#section-3.3.1
-            vcard.add(vobject.vcard.ContentLine('TEL', [('TYPE', 'cell,voice')],
-                                                persona['mobile']))
-
-        # Birthday
-        if persona['birthday']:
-            vcard.add('bday')
-            # see https://tools.ietf.org/html/rfc2426#section-3.1.5
-            vcard.bday.value = date_filter(persona['birthday'], formatstr="%Y-%m-%d")
-
-        return vcard.serialize()
-
-    @access("persona")
-    def mydata(self, rs: RequestState) -> Response:
-        """Convenience entry point for own data."""
-        assert rs.user.persona_id is not None
-        return self.redirect_show_user(rs, rs.user.persona_id)
-
-    @access("persona")
-    @REQUESTdata("#confirm_id", "quote_me", "event_id", "ml_id")
-    def show_user(self, rs: RequestState, persona_id: int, confirm_id: int,
-                  quote_me: bool, event_id: Optional[vtypes.ID],
-                  ml_id: Optional[vtypes.ID], internal: bool = False) -> Response:
-        """Display user details.
-
-        This has an additional encoded parameter to make links to this
-        target unguessable. Thus it is more difficult to algorithmically
-        extract user data from the web frontend.
-
-        The quote_me parameter controls access to member datasets by
-        other members. Since there is a quota you only want to retrieve
-        them if explicitly asked for.
-
-        The event_id and ml_id parameters control access in the context of
-        events and mailinglists, so that orgas and moderators can see their
-        users. This has the additional property, that event/ml admins count
-        as if they are always orga/moderator (otherwise they would observe
-        breakage).
-
-        The internal parameter signals that the call is from another
-        frontend function and not an incoming request. This allows to access
-        this endpoint without a redirect to preserve validation results.
-        """
-        assert rs.user.persona_id is not None
-        if (persona_id != confirm_id or rs.has_validation_errors()) and not internal:
-            return self.index(rs)
-
-        is_relative_admin = self.coreproxy.is_relative_admin(rs, persona_id)
-        is_relative_or_meta_admin = self.coreproxy.is_relative_admin(
-            rs, persona_id, allow_meta_admin=True)
-
-        is_relative_admin_view = self.coreproxy.is_relative_admin_view(
-            rs, persona_id)
-        is_relative_or_meta_admin_view = self.coreproxy.is_relative_admin_view(
-            rs, persona_id, allow_meta_admin=True)
-
-        if (rs.ambience['persona']['is_archived']
-                and not is_relative_admin):
-            raise werkzeug.exceptions.Forbidden(
-                n_("Only admins may view archived datasets."))
-
-        all_access_levels = {
-            "persona", "ml", "assembly", "event", "cde", "core", "meta",
-            "orga", "moderator"}
-        # kind of view with which the user is shown (f.e. relative_admin, orga)
-        # relevant to determinate which admin view toggles will be shown
-        access_mode = set()
-        # The basic access level provides only the name (this should only
-        # happen in case of un-quoted searchable member access)
-        access_levels = {"persona"}
-        # Let users see themselves
-        if persona_id == rs.user.persona_id:
-            access_levels.update(all_access_levels)
-        # Core admins see everything
-        if ("core_admin" in rs.user.roles
-                and "core_user" in rs.user.admin_views):
-            access_levels.update(all_access_levels)
-        # Meta admins are meta
-        if ("meta_admin" in rs.user.roles
-                and "meta_admin" in rs.user.admin_views):
-            access_levels.add("meta")
-        # There are administraive buttons on this page for all of these admins.
-        # All of these admins should see the Account Requests in the nav
-        # event_admins and ml_admins additionally always get links to the respective
-        # realm data.
-        if {"core_admin", "cde_admin", "event_admin", "ml_admin"} & rs.user.roles:
-            access_mode.add("any_admin")
-        # Other admins see their realm if they are relative admin
-        if is_relative_admin:
-            access_mode.add("any_admin")
-            for realm in ("ml", "assembly", "event", "cde"):
-                if (f"{realm}_admin" in rs.user.roles
-                        and f"{realm}_user" in rs.user.admin_views):
-                    # Relative admins can see core data
-                    access_levels.add("core")
-                    access_levels.add(realm)
-        # Members see other members (modulo quota)
-        if "searchable" in rs.user.roles and quote_me:
-            if (not (rs.ambience['persona']['is_member'] and
-                     rs.ambience['persona']['is_searchable'])
-                    and "cde_admin" not in access_levels):
-                raise werkzeug.exceptions.Forbidden(n_(
-                    "Access to non-searchable member data."))
-            access_levels.add("cde")
-        # Orgas see their participants
-        if event_id:
-            is_admin = "event_admin" in rs.user.roles
-            is_viewing_admin = is_admin and "event_orga" in rs.user.admin_views
-            is_orga = event_id in self.eventproxy.orga_info(
-                rs, rs.user.persona_id)
-            if is_orga or is_admin:
-                is_participant = self.eventproxy.list_registrations(
-                    rs, event_id, persona_id)
-                if (is_orga or is_viewing_admin) and is_participant:
-                    access_levels.add("event")
-                    access_levels.add("orga")
-                # Admins who are also orgas can not disable this admin view
-                if is_admin and not is_orga and is_participant:
-                    access_mode.add("orga")
-        # Mailinglist moderators see all users related to their mailinglist.
-        # This excludes users with relation "unsubscribed", since their email address
-        # is not relevant.
-        if ml_id:
-            # determinate if the user is relevant admin of this mailinglist
-            ml_type = self.mlproxy.get_ml_type(rs, ml_id)
-            is_admin = ml_type.is_relevant_admin(rs.user)
-            is_moderator = ml_id in self.mlproxy.moderator_info(
-                rs, rs.user.persona_id)
-            # Admins who are also moderators can not disable this admin view
-            if is_admin and not is_moderator:
-                access_mode.add("moderator")
-            relevant_stati = [s for s in const.SubscriptionState
-                              if s not in {const.SubscriptionState.unsubscribed,
-                                           const.SubscriptionState.none}]
-            if is_moderator or ml_type.has_moderator_view(rs.user):
-                subscriptions = self.mlproxy.get_subscription_states(
-                    rs, ml_id, states=relevant_stati)
-                if persona_id in subscriptions:
-                    access_levels.add("ml")
-                    # the moderator access level currently does nothing, but we
-                    # add it anyway to be less confusing
-                    access_levels.add("moderator")
-
-        # Retrieve data
-        #
-        # This is the basic mechanism for restricting access, since we only
-        # add attributes for which an access level is provided.
-        roles = extract_roles(rs.ambience['persona'], introspection_only=True)
-        data = self.coreproxy.get_persona(rs, persona_id)
-        # The base version of the data set should only contain the name,
-        # however the PERSONA_CORE_FIELDS also contain the email address
-        # which we must delete beforehand.
-        del data['username']
-        if "ml" in access_levels and "ml" in roles:
-            data.update(self.coreproxy.get_ml_user(rs, persona_id))
-        if "assembly" in access_levels and "assembly" in roles:
-            data.update(self.coreproxy.get_assembly_user(rs, persona_id))
-        if "event" in access_levels and "event" in roles:
-            data.update(self.coreproxy.get_event_user(rs, persona_id, event_id))
-        if "cde" in access_levels and "cde" in roles:
-            data.update(self.coreproxy.get_cde_user(rs, persona_id))
-            if "core" in access_levels and "member" in roles:
-                user_lastschrift = self.cdeproxy.list_lastschrift(
-                    rs, persona_ids=(persona_id,), active=True)
-                data['has_lastschrift'] = bool(user_lastschrift)
-        if is_relative_or_meta_admin and is_relative_or_meta_admin_view:
-            # This is a bit involved to not contaminate the data dict
-            # with keys which are not applicable to the requested persona
-            total = self.coreproxy.get_total_persona(rs, persona_id)
-            data['notes'] = total['notes']
-            data['username'] = total['username']
-
-        # Determinate if vcard should be visible
-        data['show_vcard'] = "cde" in access_levels and "cde" in roles
-
-        # Cull unwanted data
-        if (not ('is_cde_realm' in data and data['is_cde_realm']) and 'foto' in data):
-            del data['foto']
-        # relative admins, core admins and the user himself got "core"
-        if "core" not in access_levels:
-            masks = ["balance", "decided_search", "trial_member", "bub_search",
-                     "is_searchable", "paper_expuls"]
-            if "meta" not in access_levels:
-                masks.extend([
-                    "is_active", "is_meta_admin", "is_core_admin",
-                    "is_cde_admin", "is_event_admin", "is_ml_admin",
-                    "is_assembly_admin", "is_cde_realm", "is_event_realm",
-                    "is_ml_realm", "is_assembly_realm", "is_archived",
-                    "notes"])
-            if "orga" not in access_levels:
-                masks.extend(["is_member", "gender"])
-            for key in masks:
-                if key in data:
-                    del data[key]
-
-        # Add past event participation info
-        past_events = None
-        if "cde" in access_levels and {"event", "cde"} & roles:
-            past_events = self.pasteventproxy.participation_info(rs, persona_id)
-
-        # Check whether we should display an option for using the quota
-        quoteable = (not quote_me
-                     and "cde" not in access_levels
-                     and "searchable" in rs.user.roles
-                     and rs.ambience['persona']['is_member']
-                     and rs.ambience['persona']['is_searchable'])
-
-        meta_info = self.coreproxy.get_meta_info(rs)
-        reference = make_membership_fee_reference(data)
-
-        return self.render(rs, "show_user", {
-            'data': data, 'past_events': past_events, 'meta_info': meta_info,
-            'is_relative_admin_view': is_relative_admin_view, 'reference': reference,
-            'quoteable': quoteable, 'access_mode': access_mode,
-        })
-
-    @access("event")
-    def show_user_events(self, rs: RequestState, persona_id: vtypes.ID) -> Response:
-        """Render overview which events a given user is registered for."""
-        if not (self.coreproxy.is_relative_admin(rs, persona_id)
-                or "event_admin" in rs.user.roles or rs.user.persona_id == persona_id):
-            raise werkzeug.exceptions.Forbidden(n_("Not privileged."))
-        if not self.coreproxy.verify_id(rs, persona_id, is_archived=False):
-            # reconnoitre_ambience leads to 404 if user does not exist at all.
-            rs.notify("error", n_("User is archived."))
-            return self.redirect_show_user(rs, persona_id)
-
-        registrations = self.eventproxy.list_persona_registrations(rs, persona_id)
-        registration_ids: Dict[int, int] = {}
-        registration_parts: Dict[int, Dict[int, const.RegistrationPartStati]] = {}
-        for event_id, reg in registrations.items():
-            registration_ids[event_id] = unwrap(reg.keys())
-            registration_parts[event_id] = unwrap(reg.values())
-        events = self.eventproxy.get_events(rs, registrations.keys())
-        return self.render(rs, "show_user_events",
-                           {'events': events, 'registration_ids': registration_ids,
-                            'registration_parts': registration_parts})
-
-    @access("event")
-    def show_user_events_self(self, rs: RequestState) -> Response:
-        """Shorthand to view event registrations for oneself."""
-        return self.redirect(rs, "core/show_user_events",
-                             {'persona_id': rs.user.persona_id})
-
-    @access("ml")
-    def show_user_mailinglists(self, rs: RequestState, persona_id: vtypes.ID
-                               ) -> Response:
-        """Render overview of mailinglist data of a certain user."""
-        if not (self.coreproxy.is_relative_admin(rs, persona_id)
-                or "ml_admin" in rs.user.roles or rs.user.persona_id == persona_id):
-            raise werkzeug.exceptions.Forbidden(n_("Not privileged."))
-        if not self.coreproxy.verify_id(rs, persona_id, is_archived=False):
-            # reconnoitre_ambience leads to 404 if user does not exist at all.
-            rs.notify("error", n_("User is archived."))
-            return self.redirect_show_user(rs, persona_id)
-
-        subscriptions = self.mlproxy.get_user_subscriptions(rs, persona_id)
-        mailinglists = self.mlproxy.get_mailinglists(rs, subscriptions.keys())
-        addresses = self.mlproxy.get_user_subscription_addresses(rs, persona_id)
-
-        grouped: Dict[MailinglistGroup, CdEDBObjectMap]
-        grouped = collections.defaultdict(dict)
-        for mailinglist_id, ml in mailinglists.items():
-            group_id = ml['ml_type_class'].sortkey
-            grouped[group_id][mailinglist_id] = {
-                'title': ml['title'],
-                'id': mailinglist_id,
-                'address': addresses.get(mailinglist_id)
-            }
-
-        return self.render(rs, "show_user_mailinglists", {
-            'groups': MailinglistGroup,
-            'mailinglists': grouped,
-            'subscriptions': subscriptions})
-
-    @access("ml")
-    def show_user_mailinglists_self(self, rs: RequestState) -> Response:
-        """Redirect to use `self` instead of persona_id to make ambience work."""
-        return self.redirect(rs, "core/show_user_mailinglists",
-                             {'persona_id': rs.user.persona_id})
-
-    @access(*REALM_ADMINS)
-    def show_history(self, rs: RequestState, persona_id: int) -> Response:
-        """Display user history."""
-        if not self.coreproxy.is_relative_admin(rs, persona_id):
-            raise werkzeug.exceptions.Forbidden(n_("Not a relative admin."))
-        if rs.ambience['persona']['is_archived']:
-            rs.notify("error", n_("Persona is archived."))
-            return self.redirect_show_user(rs, persona_id)
-        history = self.coreproxy.changelog_get_history(rs, persona_id,
-                                                       generations=None)
-        current_generation = self.coreproxy.changelog_get_generation(
-            rs, persona_id)
-        current = history[current_generation]
-        fields = current.keys()
-        stati = const.MemberChangeStati
-        constants = {}
-        for f in fields:
-            total_const: List[int] = []
-            tmp: List[int] = []
-            already_committed = False
-            for x, y in pairwise(xsorted(history.keys())):
-                if history[x]['code'] == stati.committed:
-                    already_committed = True
-                # Somewhat involved determination of a field being constant.
-                #
-                # Basically it's done by the following line, except we
-                # don't want to mask a change that was rejected and then
-                # resubmitted and accepted.
-                is_constant = history[x][f] == history[y][f]
-                if (history[x]['code'] == stati.nacked
-                        and not already_committed):
-                    is_constant = False
-                if is_constant:
-                    tmp.append(y)
-                else:
-                    already_committed = False
-                    if tmp:
-                        total_const.extend(tmp)
-                        tmp = []
-            if tmp:
-                total_const.extend(tmp)
-            constants[f] = total_const
-        pending = {i for i in history
-                   if history[i]['code'] == stati.pending}
-        # Track the omitted information whether a new value finally got
-        # committed or not.
-        #
-        # This is necessary since we only show those data points, where the
-        # data (e.g. the name) changes. This does especially not detect
-        # meta-data changes (e.g. the change-status).
-        eventual_status = {f: {gen: entry['code']
-                               for gen, entry in history.items()
-                               if gen not in constants[f]}
-                           for f in fields}
-        for f in fields:
-            for gen in xsorted(history):
-                if gen in constants[f]:
-                    anchor = max(g for g in eventual_status[f] if g < gen)
-                    this_status = history[gen]['code']
-                    if this_status == stati.committed:
-                        eventual_status[f][anchor] = stati.committed
-                    if (this_status == stati.nacked
-                            and eventual_status[f][anchor] != stati.committed):
-                        eventual_status[f][anchor] = stati.nacked
-                    if (this_status == stati.pending
-                            and (eventual_status[f][anchor]
-                                 not in (stati.committed, stati.nacked))):
-                        eventual_status[f][anchor] = stati.pending
-        persona_ids = {e['submitted_by'] for e in history.values()}
-        persona_ids = persona_ids | {e['reviewed_by'] for e in history.values()
-                                     if e['reviewed_by']}
-        personas = self.coreproxy.get_personas(rs, persona_ids)
-        return self.render(rs, "show_history", {
-            'entries': history, 'constants': constants, 'current': current,
-            'pending': pending, 'eventual_status': eventual_status,
-            'personas': personas})
-
-    @access("core_admin")
-    @REQUESTdata("phrase")
-    def admin_show_user(self, rs: RequestState, phrase: str) -> Response:
-        """Allow admins to view any user data set.
-
-        The search phrase may be anything: a numeric id (wellformed with
-        check digit or without) or a string matching the data set.
-        """
-        if rs.has_validation_errors():
-            return self.index(rs)
-        anid, errs = verify(vtypes.CdedbID, phrase, argname="phrase")
-        if not errs:
-            assert anid is not None
-            if self.coreproxy.verify_id(rs, anid, is_archived=None):
-                return self.redirect_show_user(rs, anid)
-        anid, errs = verify(vtypes.ID, phrase, argname="phrase")
-        if not errs:
-            assert anid is not None
-            if self.coreproxy.verify_id(rs, anid, is_archived=None):
-                return self.redirect_show_user(rs, anid)
-        terms = tuple(t.strip() for t in phrase.split(' ') if t)
-        search = [("username,family_name,given_names,display_name",
-                   QueryOperators.match, t) for t in terms]
-        spec = QueryScope.core_user.get_spec()
-        spec["username,family_name,given_names,display_name"] = "str"
-        query = Query(
-            QueryScope.core_user,
-            spec,
-            ("personas.id",),
-            search,
-            (("personas.id", True),))
-        result = self.coreproxy.submit_general_query(rs, query)
-        if len(result) == 1:
-            return self.redirect_show_user(rs, result[0]["id"])
-        elif result:
-            # TODO make this accessible
-            pass
-        query = Query(
-            QueryScope.core_user,
-            spec,
-            ("personas.id", "username", "family_name", "given_names",
-             "display_name"),
-            [('fulltext', QueryOperators.containsall, terms)],
-            (("personas.id", True),))
-        result = self.coreproxy.submit_general_query(rs, query)
-        if len(result) == 1:
-            return self.redirect_show_user(rs, result[0]["id"])
-        elif result:
-            params = query.serialize()
-            rs.values.update(params)
-            return self.user_search(rs, is_search=True, download=None,
-                                    query=query)
-        else:
-            rs.notify("warning", n_("No account found."))
-            return self.index(rs)
-
-    @access("persona")
-    @REQUESTdata("phrase", "kind", "aux")
-    def select_persona(self, rs: RequestState, phrase: str, kind: str,
-                       aux: Optional[vtypes.ID]) -> Response:
-        """Provide data for intelligent input fields.
-
-        This searches for users by name so they can be easily selected
-        without entering their numerical ids. This is for example
-        intended for addition of orgas to events.
-
-        The kind parameter specifies the purpose of the query which decides
-        the privilege level required and the basic search paramaters.
-
-        Allowed kinds:
-
-        - ``admin_persona``: Search for users as core_admin
-        - ``cde_user``: Search for a cde user as cde_admin.
-        - ``past_event_user``: Search for an event user to add to a past
-          event as cde_admin
-        - ``pure_assembly_user``: Search for an assembly only user as
-          assembly_admin or presider. Needed for external_signup.
-        - ``assembly_user``: Search for an assembly user as assembly_admin or presider
-        - ``ml_user``: Search for a mailinglist user as ml_admin or moderator
-        - ``pure_ml_user``: Search for an assembly only user as ml_admin.
-          Needed for the account merger.
-        - ``ml_subscriber``: Search for a mailinglist user for subscription purposes.
-          Needed for add_subscriber action only.
-        - ``event_user``: Search an event user as event_admin or orga
-
-        The aux parameter allows to supply an additional id for example
-        in the case of a moderator this would be the relevant
-        mailinglist id.
-
-        Required aux value based on the 'kind':
-
-        * ``ml_subscriber``: Id of the mailinglist for context
-        """
-        if rs.has_validation_errors():
-            return self.send_json(rs, {})
-
-        spec_additions: Dict[str, str] = {}
-        search_additions = []
-        mailinglist = None
-        num_preview_personas = (self.conf["NUM_PREVIEW_PERSONAS_CORE_ADMIN"]
-                                if {"core_admin"} & rs.user.roles
-                                else self.conf["NUM_PREVIEW_PERSONAS"])
-        if kind == "admin_persona":
-            if not {"core_admin", "cde_admin"} & rs.user.roles:
-                raise werkzeug.exceptions.Forbidden(n_("Not privileged."))
-        elif kind == "cde_user":
-            if "cde_admin" not in rs.user.roles:
-                raise werkzeug.exceptions.Forbidden(n_("Not privileged."))
-            search_additions.append(
-                ("is_cde_realm", QueryOperators.equal, True))
-        elif kind == "past_event_user":
-            if "cde_admin" not in rs.user.roles:
-                raise werkzeug.exceptions.Forbidden(n_("Not privileged."))
-            search_additions.append(
-                ("is_event_realm", QueryOperators.equal, True))
-        elif kind == "pure_assembly_user":
-            # No check by assembly, as this behaves identical for each assembly.
-            if not rs.user.presider and "assembly_admin" not in rs.user.roles:
-                raise werkzeug.exceptions.Forbidden(n_("Not privileged."))
-            search_additions.append(
-                ("is_assembly_realm", QueryOperators.equal, True))
-            search_additions.append(
-                ("is_member", QueryOperators.equal, False))
-        elif kind == "assembly_user":
-            # No check by assembly, as this behaves identical for each assembly.
-            if not rs.user.presider and "assembly_admin" not in rs.user.roles:
-                raise werkzeug.exceptions.Forbidden(n_("Not privileged."))
-            search_additions.append(
-                ("is_assembly_realm", QueryOperators.equal, True))
-        elif kind == "event_user":
-            # No check by event, as this behaves identical for each event.
-            if not rs.user.orga and "event_admin" not in rs.user.roles:
-                raise werkzeug.exceptions.Forbidden(n_("Not privileged."))
-            search_additions.append(
-                ("is_event_realm", QueryOperators.equal, True))
-        elif kind == "ml_user":
-            relevant_admin_roles = {"core_admin", "cde_admin", "event_admin",
-                                    "assembly_admin", "cdelokal_admin", "ml_admin"}
-            # No check by mailinglist, as this behaves identical for each list.
-            if not rs.user.moderator and not relevant_admin_roles & rs.user.roles:
-                raise werkzeug.exceptions.Forbidden(n_("Not privileged."))
-            search_additions.append(
-                ("is_ml_realm", QueryOperators.equal, True))
-        elif kind == "pure_ml_user":
-            if "ml_admin" not in rs.user.roles:
-                raise werkzeug.exceptions.Forbidden(n_("Not privileged."))
-            search_additions.extend((
-                ("is_ml_realm", QueryOperators.equal, True),
-                ("is_assembly_realm", QueryOperators.equal, False),
-                ("is_event_realm", QueryOperators.equal, False)))
-        elif kind == "ml_subscriber":
-            if aux is None:
-                raise werkzeug.exceptions.BadRequest(n_(
-                    "Must provide id of the associated mailinglist to use this kind."))
-            # In this case, the return value depends on the respective mailinglist.
-            mailinglist = self.mlproxy.get_mailinglist(rs, aux)
-            if not self.mlproxy.may_manage(rs, aux, allow_restricted=False):
-                raise werkzeug.exceptions.Forbidden(n_("Not privileged."))
-            search_additions.append(
-                ("is_ml_realm", QueryOperators.equal, True))
-        else:
-            return self.send_json(rs, {})
-
-        data: Optional[Tuple[CdEDBObject, ...]] = None
-
-        # Core admins are allowed to search by raw ID or CDEDB-ID
-        if "core_admin" in rs.user.roles:
-            anid: Optional[vtypes.ID]
-            anid, errs = verify(vtypes.CdedbID, phrase, argname="phrase")
-            if not errs:
-                assert anid is not None
-                tmp = self.coreproxy.get_personas(rs, (anid,))
-                if tmp:
-                    data = (unwrap(tmp),)
-            else:
-                anid, errs = verify(vtypes.ID, phrase, argname="phrase")
-                if not errs:
-                    assert anid is not None
-                    tmp = self.coreproxy.get_personas(rs, (anid,))
-                    if tmp:
-                        data = (unwrap(tmp),)
-
-        # Don't query, if search phrase is too short
-        if not data and len(phrase) < self.conf["NUM_PREVIEW_CHARS"]:
-            return self.send_json(rs, {})
-
-        terms: Tuple[str, ...] = tuple()
-        if data is None:
-            terms = tuple(t.strip() for t in phrase.split(' ') if t)
-            valid = True
-            for t in terms:
-                _, errs = verify(vtypes.NonRegex, t, argname="phrase")
-                if errs:
-                    valid = False
-            if not valid:
-                data = tuple()
-            else:
-                search: List[Tuple[str, QueryOperators, Any]]
-                search = [("username,family_name,given_names,display_name",
-                           QueryOperators.match, t) for t in terms]
-                search.extend(search_additions)
-                spec = QueryScope.core_user.get_spec()
-                spec["username,family_name,given_names,display_name"] = "str"
-                spec.update(spec_additions)
-                query = Query(
-                    QueryScope.core_user, spec,
-                    ("personas.id", "username", "family_name", "given_names",
-                     "display_name"), search, (("personas.id", True),))
-                data = self.coreproxy.submit_select_persona_query(rs, query)
-
-        # Filter result to get only users allowed to be a subscriber of a list,
-        # which potentially are no subscriber yet.
-        if mailinglist:
-            data = self.mlproxy.filter_personas_by_policy(
-                rs, mailinglist, data, SubscriptionPolicy.addable_policies())
-
-        # Strip data to contain at maximum `num_preview_personas` results
-        if len(data) > num_preview_personas:
-            data = tuple(xsorted(
-                data, key=lambda e: e['id'])[:num_preview_personas])
-
-        # Check if name occurs multiple times to add email address in this case
-        counter: Dict[str, int] = collections.defaultdict(lambda: 0)
-        for entry in data:
-            counter[make_persona_name(entry)] += 1
-
-        # Generate return JSON list
-        ret = []
-        for entry in xsorted(data, key=EntitySorter.persona):
-            name = make_persona_name(entry)
-            result = {
-                'id': entry['id'],
-                'name': name,
-            }
-            # Email/username is only delivered if we have relative_admins
-            # rights, a search term with an @ (and more) matches the mail
-            # address, or the mail address is required to distinguish equally
-            # named users
-            searched_email = any(
-                '@' in t and len(t) > self.conf["NUM_PREVIEW_CHARS"]
-                and entry['username'] and t in entry['username']
-                for t in terms)
-            if counter[name] > 1 or searched_email or \
-                    self.coreproxy.is_relative_admin(rs, entry['id']):
-                result['email'] = entry['username']
-            ret.append(result)
-        return self.send_json(rs, {'personas': ret})
-
-    @access("persona")
-    def change_user_form(self, rs: RequestState) -> Response:
-        """Render form."""
-        assert rs.user.persona_id is not None
-        generation = self.coreproxy.changelog_get_generation(
-            rs, rs.user.persona_id)
-        data = unwrap(self.coreproxy.changelog_get_history(
-            rs, rs.user.persona_id, (generation,)))
-        if data['code'] == const.MemberChangeStati.pending:
-            rs.notify("info", n_("Change pending."))
-        del data['change_note']
-        merge_dicts(rs.values, data)
-        shown_fields = get_persona_fields_by_realm(rs.user.roles,
-                                                   restricted=True)
-        return self.render(rs, "change_user", {
-            'username': data['username'],
-            'shown_fields': shown_fields,
-        })
-
-    @access("persona", modi={"POST"})
-    @REQUESTdata("generation")
-    def change_user(self, rs: RequestState, generation: int) -> Response:
-        """Change own data set."""
-        assert rs.user.persona_id is not None
-        attributes = get_persona_fields_by_realm(rs.user.roles, restricted=True)
-        data = request_dict_extractor(rs, attributes)
-        data['id'] = rs.user.persona_id
-        data = check(rs, vtypes.Persona, data, "persona")
-        if rs.has_validation_errors():
-            return self.change_user_form(rs)
-        assert data is not None
-        change_note = "Normale Änderung."
-        code = self.coreproxy.change_persona(rs, data, generation=generation,
-                                             change_note=change_note)
-        self.notify_return_code(rs, code)
-        return self.redirect_show_user(rs, rs.user.persona_id)
-
-    @access("core_admin")
-    @REQUESTdata("download", "is_search")
-    def user_search(self, rs: RequestState, download: Optional[str],
-                    is_search: bool, query: Query = None) -> Response:
-        """Perform search."""
-        events = self.pasteventproxy.list_past_events(rs)
-        choices = {
-            'pevent_id': collections.OrderedDict(
-                xsorted(events.items(), key=operator.itemgetter(1))),
-            'gender': collections.OrderedDict(
-                enum_entries_filter(
-                    const.Genders,
-                    rs.gettext if download is None else rs.default_gettext))
-        }
-        return self.generic_user_search(
-            rs, download, is_search, QueryScope.core_user, QueryScope.core_user,
-            self.coreproxy.submit_general_query, choices=choices, query=query)
-
-    @access("core_admin")
-    def create_user_form(self, rs: RequestState) -> Response:
-        realms = USER_REALM_NAMES.copy()
-        if self.conf["CDEDB_OFFLINE_DEPLOYMENT"]:
-            del realms["assembly"]
-            del realms["ml"]
-        return self.render(rs, "create_user", {'realms': realms})
-
-    @access("core_admin")
-    @REQUESTdata("realm")
-    def create_user(self, rs: RequestState, realm: str) -> Response:
-        if realm not in USER_REALM_NAMES.keys():
-            rs.append_validation_error(("realm",
-                                        ValueError(n_("No valid realm."))))
-        if rs.has_validation_errors():
-            return self.create_user_form(rs)
-        return self.redirect(rs, realm + "/create_user")
-
-    @access("core_admin")
-    @REQUESTdata("download", "is_search")
-    def archived_user_search(self, rs: RequestState, download: Optional[str],
-                             is_search: bool) -> Response:
-        """Perform search.
-
-        Archived users are somewhat special since they are not visible
-        otherwise.
-        """
-        events = self.pasteventproxy.list_past_events(rs)
-        choices = {
-            'pevent_id': collections.OrderedDict(
-                xsorted(events.items(), key=operator.itemgetter(1))),
-            'gender': collections.OrderedDict(
-                enum_entries_filter(
-                    const.Genders,
-                    rs.gettext if download is None else rs.default_gettext))
-        }
-        return self.generic_user_search(
-            rs, download, is_search,
-            QueryScope.archived_core_user, QueryScope.archived_persona,
-            self.coreproxy.submit_general_query, choices=choices,
-            endpoint="archived_user_search")
-
-    @staticmethod
-    def admin_bits(rs: RequestState) -> Set[Realm]:
-        """Determine realms this admin can see.
-
-        This is somewhat involved due to realm inheritance.
-        """
-        ret = {"persona"}
-        if "core_admin" in rs.user.roles:
-            ret |= REALM_INHERITANCE.keys()
-        for realm in REALM_INHERITANCE:
-            if "{}_admin".format(realm) in rs.user.roles:
-                ret |= {realm} | implied_realms(realm)
-        return ret
-
-    @access(*REALM_ADMINS)
-    def admin_change_user_form(self, rs: RequestState, persona_id: int) -> Response:
-        """Render form."""
-        if not self.coreproxy.is_relative_admin(rs, persona_id):
-            raise werkzeug.exceptions.Forbidden(n_("Not a relative admin."))
-        if rs.ambience['persona']['is_archived']:
-            rs.notify("error", n_("Persona is archived."))
-            return self.redirect_show_user(rs, persona_id)
-
-        generation = self.coreproxy.changelog_get_generation(
-            rs, persona_id)
-        data = unwrap(self.coreproxy.changelog_get_history(
-            rs, persona_id, (generation,)))
-        del data['change_note']
-        merge_dicts(rs.values, data)
-        if data['code'] == const.MemberChangeStati.pending:
-            rs.notify("info", n_("Change pending."))
-        roles = extract_roles(rs.ambience['persona'], introspection_only=True)
-        shown_fields = get_persona_fields_by_realm(roles, restricted=False)
-        return self.render(rs, "admin_change_user", {
-            'admin_bits': self.admin_bits(rs),
-            'shown_fields': shown_fields,
-        })
-
-    @access(*REALM_ADMINS, modi={"POST"})
-    @REQUESTdata("generation", "change_note")
-    def admin_change_user(self, rs: RequestState, persona_id: int,
-                          generation: int, change_note: Optional[str]) -> Response:
-        """Privileged edit of data set."""
-        if not self.coreproxy.is_relative_admin(rs, persona_id):
-            raise werkzeug.exceptions.Forbidden(n_("Not a relative admin."))
-        # Assure we don't accidently change the original.
-        roles = extract_roles(rs.ambience['persona'], introspection_only=True)
-        attributes = get_persona_fields_by_realm(roles, restricted=False)
-        data = request_dict_extractor(rs, attributes)
-        data['id'] = persona_id
-        data = check(rs, vtypes.Persona, data)
-        if rs.has_validation_errors():
-            return self.admin_change_user_form(rs, persona_id)
-        assert data is not None
-        code = self.coreproxy.change_persona(rs, data, generation=generation,
-                                             change_note=change_note)
-        self.notify_return_code(rs, code)
-        return self.redirect_show_user(rs, persona_id)
-
-    @access("persona")
-    def view_admins(self, rs: RequestState) -> Response:
-        """Render list of all admins of the users realms."""
-
-        admins = {
-            # meta admins
-            "meta": self.coreproxy.list_admins(rs, "meta"),
-            "core": self.coreproxy.list_admins(rs, "core"),
-        }
-
-        display_realms = rs.user.roles.intersection(REALM_INHERITANCE)
-        if "cde" in display_realms:
-            display_realms.add("finance")
-        if "ml" in display_realms:
-            display_realms.add("cdelokal")
-        for realm in display_realms:
-            admins[realm] = self.coreproxy.list_admins(rs, realm)
-
-        persona_ids = set(itertools.chain.from_iterable(admins.values()))
-        personas = self.coreproxy.get_personas(rs, persona_ids)
-
-        for admin in admins:
-            admins[admin] = xsorted(
-                admins[admin],
-                key=lambda anid: EntitySorter.persona(personas[anid])
-            )
-
-        return self.render(
-            rs, "view_admins", {"admins": admins, 'personas': personas})
-
-    @access("meta_admin")
-    def change_privileges_form(self, rs: RequestState, persona_id: int
-                               ) -> Response:
-        """Render form."""
-        if rs.ambience['persona']['is_archived']:
-            rs.notify("error", n_("Persona is archived."))
-            return self.redirect_show_user(rs, persona_id)
-
-        stati = (const.PrivilegeChangeStati.pending,)
-        privilege_change_ids = self.coreproxy.list_privilege_changes(
-            rs, persona_id, stati)
-        if privilege_change_ids:
-            rs.notify("error", n_("Resolve pending privilege change first."))
-            privilege_change_id = unwrap(privilege_change_ids.keys())
-            return self.redirect(
-                rs, "core/show_privilege_change",
-                {"privilege_change_id": privilege_change_id})
-
-        merge_dicts(rs.values, rs.ambience['persona'])
-        return self.render(rs, "change_privileges")
-
-    @access("meta_admin", modi={"POST"})
-    @REQUESTdata("is_meta_admin", "is_core_admin", "is_cde_admin",
-                 "is_finance_admin", "is_event_admin", "is_ml_admin",
-                 "is_assembly_admin", "is_cdelokal_admin", "notes")
-    def change_privileges(self, rs: RequestState, persona_id: int,
-                          is_meta_admin: bool, is_core_admin: bool,
-                          is_cde_admin: bool, is_finance_admin: bool,
-                          is_event_admin: bool, is_ml_admin: bool,
-                          is_assembly_admin: bool, is_cdelokal_admin: bool,
-                          notes: str) -> Response:
-        """Grant or revoke admin bits."""
-        if rs.has_validation_errors():
-            return self.change_privileges_form(rs, persona_id)
-
-        stati = (const.PrivilegeChangeStati.pending,)
-        case_ids = self.coreproxy.list_privilege_changes(rs, persona_id, stati)
-        if case_ids:
-            rs.notify("error", n_("Resolve pending privilege change first."))
-            case_id = unwrap(case_ids.keys())
-            return self.redirect(
-                rs, "core/show_privilege_change", {"case_id": case_id})
-
-        persona = self.coreproxy.get_persona(rs, persona_id)
-
-        data = {
-            "persona_id": persona_id,
-            "notes": notes,
-        }
-
-        for key in ADMIN_KEYS:
-            if locals()[key] != persona[key]:
-                data[key] = locals()[key]
-
-        # see also cdedb.frontend.templates.core.change_privileges
-        # and initialize_privilege_change in cdedb.backend.core
-
-        errors = []
-
-        if (any(k in data for k in
-                ["is_meta_admin", "is_core_admin", "is_cde_admin",
-                 "is_cdelokal_admin"])
-                and not rs.ambience['persona']['is_cde_realm']):
-            errors.append(n_(
-                "Cannot grant meta, core, CdE or CdElokal admin privileges"
-                " to non CdE users."))
-
-        if data.get('is_finance_admin'):
-            if (data.get('is_cde_admin') is False
-                    or (not rs.ambience['persona']['is_cde_admin']
-                        and not data.get('is_cde_admin'))):
-                errors.append(n_(
-                    "Cannot grant finance admin privileges to non CdE admins."))
-
-        if (any(k in data for k in ["is_ml_admin", "is_cdelokal_admin"])
-                and not rs.ambience['persona']['is_ml_realm']):
-            errors.append(n_(
-                "Cannot grant mailinglist or CdElokal admin privileges"
-                " to non mailinglist users."))
-
-        if ("is_event_admin" in data and
-                not rs.ambience['persona']['is_event_realm']):
-            errors.append(n_(
-                "Cannot grant event admin privileges to non event users."))
-
-        if ("is_assembly_admin" in data and
-                not rs.ambience['persona']['is_assembly_realm']):
-            errors.append(n_(
-                "Cannot grant assembly admin privileges to non assembly "
-                "users."))
-
-        if "is_meta_admin" in data and data["persona_id"] == rs.user.persona_id:
-            errors.append(n_("Cannot modify own meta admin privileges."))
-
-        if errors:
-            for e in errors:
-                rs.notify("error", e)
-            return self.change_privileges_form(rs, persona_id)
-
-        if ADMIN_KEYS & data.keys():
-            code = self.coreproxy.initialize_privilege_change(rs, data)
-            self.notify_return_code(
-                rs, code, success=n_("Privilege change waiting for approval by "
-                                     "another Meta-Admin."))
-            if not code:
-                return self.change_privileges_form(rs, persona_id)
-        else:
-            rs.notify("info", n_("No changes were made."))
-        return self.redirect_show_user(rs, persona_id)
-
-    @access("meta_admin")
-    def list_privilege_changes(self, rs: RequestState) -> Response:
-        """Show list of privilege changes pending review."""
-        case_ids = self.coreproxy.list_privilege_changes(
-            rs, stati=(const.PrivilegeChangeStati.pending,))
-
-        cases = self.coreproxy.get_privilege_changes(rs, case_ids)
-        cases = {e["persona_id"]: e for e in cases.values()}
-
-        personas = self.coreproxy.get_personas(rs, cases.keys())
-
-        cases = collections.OrderedDict(
-            xsorted(cases.items(),
-                    key=lambda item: EntitySorter.persona(personas[item[0]])))
-
-        return self.render(rs, "list_privilege_changes",
-                           {"cases": cases, "personas": personas})
-
-    @access("meta_admin")
-    def show_privilege_change(self, rs: RequestState, privilege_change_id: int
-                              ) -> Response:
-        """Show detailed infromation about pending privilege change."""
-        privilege_change = rs.ambience['privilege_change']
-        if privilege_change["status"] != const.PrivilegeChangeStati.pending:
-            rs.notify("error", n_("Privilege change not pending."))
-            return self.redirect(rs, "core/list_privilege_changes")
-
-        if (privilege_change["is_meta_admin"] is not None
-                and privilege_change["persona_id"] == rs.user.persona_id):
-            rs.notify(
-                "info", n_("This privilege change is affecting your Meta-Admin"
-                           " privileges, so it has to be approved by another "
-                           "Meta-Admin."))
-        if privilege_change["submitted_by"] == rs.user.persona_id:
-            rs.notify(
-                "info", n_("This privilege change was submitted by you, so it "
-                           "has to be approved by another Meta-Admin."))
-
-        persona = self.coreproxy.get_persona(rs, privilege_change["persona_id"])
-        submitter = self.coreproxy.get_persona(
-            rs, privilege_change["submitted_by"])
-
-        return self.render(rs, "show_privilege_change",
-                           {"persona": persona, "submitter": submitter})
-
-    @access("meta_admin", modi={"POST"})
-    @REQUESTdata("ack")
-    def decide_privilege_change(self, rs: RequestState,
-                                privilege_change_id: int,
-                                ack: bool) -> Response:
-        """Approve or reject a privilege change."""
-        if rs.has_validation_errors():
-            return self.redirect(rs, 'core/show_privilege_change')
-        privilege_change = rs.ambience['privilege_change']
-        if privilege_change["status"] != const.PrivilegeChangeStati.pending:
-            rs.notify("error", n_("Privilege change not pending."))
-            return self.redirect(rs, "core/list_privilege_changes")
-        if not ack:
-            case_status = const.PrivilegeChangeStati.rejected
-        else:
-            case_status = const.PrivilegeChangeStati.approved
-            if (privilege_change["is_meta_admin"] is not None
-                    and privilege_change['persona_id'] == rs.user.persona_id):
-                raise werkzeug.exceptions.Forbidden(
-                    n_("Cannot modify own meta admin privileges."))
-            if rs.user.persona_id == privilege_change["submitted_by"]:
-                raise werkzeug.exceptions.Forbidden(
-                    n_("Only a different admin than the submitter"
-                       " may approve a privilege change."))
-        code = self.coreproxy.finalize_privilege_change(
-            rs, privilege_change_id, case_status)
-        success = n_("Change committed.") if ack else n_("Change rejected.")
-        info = n_("Password reset issued for new admin.")
-        self.notify_return_code(rs, code, success=success, info=info)
-        if not code:
-            return self.show_privilege_change(rs, privilege_change_id)
-        else:
-            persona = self.coreproxy.get_persona(rs, privilege_change['persona_id'])
-            email = persona['username']
-            params = {}
-            if code < 0:
-                # The code is negative, the user's password needs to be changed.
-                # We didn't actually issue the success message above.
-                rs.notify("success", success)
-                successful, cookie = self.coreproxy.make_reset_cookie(
-                    rs, email, timeout=self.conf["EMAIL_PARAMETER_TIMEOUT"])
-                if successful:
-                    params["email"] = self.encode_parameter(
-                        "core/do_password_reset_form", "email", email, persona_id=None,
-                        timeout=self.conf["EMAIL_PARAMETER_TIMEOUT"])
-                    params["cookie"] = cookie
-            headers = {"To": {email}, "Subject": "Admin-Privilegien geändert"}
-            self.do_mail(rs, "privilege_change_finalized", headers, params)
-        return self.redirect(rs, "core/list_privilege_changes")
-
-    @periodic("privilege_change_remind", period=24)
-    def privilege_change_remind(self, rs: RequestState, store: CdEDBObject
-                                ) -> CdEDBObject:
-        """Cron job for privilege changes to review.
-
-        Send a reminder after four hours and then daily.
-        """
-        current = now()
-        ids = self.coreproxy.list_privilege_changes(
-            rs, stati=(const.PrivilegeChangeStati.pending,))
-        data = self.coreproxy.get_privilege_changes(rs, ids)
-        old = set(store.get('ids', [])) & set(data)
-        new = set(data) - set(old)
-        remind = False
-        if any(data[anid]['ctime'] + datetime.timedelta(hours=4) < current
-               for anid in new):
-            remind = True
-        if old and current.timestamp() > store.get('tstamp', 0) + 24*60*60:
-            remind = True
-        if remind:
-            notify = (self.conf["META_ADMIN_ADDRESS"],)
-            self.do_mail(
-                rs, "privilege_change_remind",
-                {'To': tuple(notify),
-                 'Subject': "Offene Änderungen von Admin-Privilegien"},
-                {'count': len(data)})
-            store = {
-                'tstamp': current.timestamp(),
-                'ids': list(data),
-            }
-        return store
-
-    @access("core_admin")
-    @REQUESTdata("target_realm")
-    def promote_user_form(self, rs: RequestState, persona_id: int,
-                          target_realm: Optional[vtypes.Realm],
-                          internal: bool = False) -> Response:
-        """Render form.
-
-        This has two parts. If the target realm is absent, we let the
-        admin choose one. If it is present we present a mask to promote
-        the user.
-
-        The internal flag is used if the call comes from another frontend
-        function to disable further redirection on validation errors.
-        """
-        if rs.has_validation_errors() and not internal:
-            return self.redirect_show_user(rs, persona_id)
-        if rs.ambience['persona']['is_archived']:
-            rs.notify("error", n_("Persona is archived."))
-            return self.redirect_show_user(rs, persona_id)
-        merge_dicts(rs.values, rs.ambience['persona'])
-        if target_realm and rs.ambience['persona']['is_{}_realm'.format(target_realm)]:
-            rs.notify("warning", n_("No promotion necessary."))
-            return self.redirect_show_user(rs, persona_id)
-        return self.render(rs, "promote_user")
-
-    @access("core_admin", modi={"POST"})
-    @REQUESTdatadict(*CDE_TRANSITION_FIELDS)
-    @REQUESTdata("target_realm", "change_note")
-    def promote_user(self, rs: RequestState, persona_id: int, change_note: str,
-                     target_realm: vtypes.Realm, data: CdEDBObject) -> Response:
-        """Add a new realm to the users ."""
-        for key in tuple(k for k in data.keys() if not data[k]):
-            # remove irrelevant keys, due to the possible combinations it is
-            # rather lengthy to specify the exact set of them
-            del data[key]
-        persona = self.coreproxy.get_total_persona(rs, persona_id)
-        merge_dicts(data, persona)
-        # Specific fixes by target realm
-        if target_realm == "cde":
-            reference = {**CDE_TRANSITION_FIELDS}
-            for key in ('trial_member', 'decided_search', 'bub_search'):
-                if data[key] is None:
-                    data[key] = False
-            if data['paper_expuls'] is None:
-                data['paper_expuls'] = True
-        elif target_realm == "event":
-            reference = {**EVENT_TRANSITION_FIELDS}
-        else:
-            reference = {}
-        for key in tuple(data.keys()):
-            if key not in reference and key != 'id':
-                del data[key]
-        data['is_{}_realm'.format(target_realm)] = True
-        for realm in implied_realms(target_realm):
-            data['is_{}_realm'.format(realm)] = True
-        data = check(rs, vtypes.Persona, data, transition=True)
-        if rs.has_validation_errors():
-            return self.promote_user_form(  # type: ignore
-                rs, persona_id, internal=True)
-        assert data is not None
-        code = self.coreproxy.change_persona_realms(rs, data, change_note)
-        self.notify_return_code(rs, code)
-        if code > 0 and target_realm == "cde":
-            persona = self.coreproxy.get_total_persona(rs, persona_id)
-            meta_info = self.coreproxy.get_meta_info(rs)
-            self.do_mail(rs, "welcome",
-                         {'To': (persona['username'],),
-                          'Subject': "Aufnahme in den CdE",
-                          },
-                         {'data': persona,
-                          'fee': self.conf['MEMBERSHIP_FEE'],
-                          'email': "",
-                          'cookie': "",
-                          'meta_info': meta_info,
-                          })
-        return self.redirect_show_user(rs, persona_id)
-
-    @access("cde_admin")
-    def modify_membership_form(self, rs: RequestState, persona_id: int
-                               ) -> Response:
-        """Render form."""
-        if rs.ambience['persona']['is_archived']:
-            rs.notify("error", n_("Persona is archived."))
-            return self.redirect_show_user(rs, persona_id)
-        return self.render(rs, "modify_membership")
-
-    @access("cde_admin", modi={"POST"})
-    @REQUESTdata("is_member")
-    def modify_membership(self, rs: RequestState, persona_id: int,
-                          is_member: bool) -> Response:
-        """Change association status.
-
-        This is CdE-functionality so we require a cde_admin instead of a
-        core_admin.
-        """
-        if rs.has_validation_errors():
-            return self.modify_membership_form(rs, persona_id)
-        # We really don't want to go halfway here.
-        with TransactionObserver(rs, self, "modify_membership"):
-            code, revoked_permits, collateral_transactions = (
-                self.cdeproxy.change_membership(rs, persona_id, is_member))
-            self.notify_return_code(rs, code)
-            if revoked_permits:
-                rs.notify("success", n_("%(num)s permits revoked."),
-                          {'num': len(revoked_permits)})
-            if collateral_transactions:
-                subject = ("Einzugsermächtigung zu ausstehender "
-                           "Lastschrift widerrufen.")
-                self.do_mail(rs, "pending_lastschrift_revoked",
-                             {'To': (self.conf["MANAGEMENT_ADDRESS"],),
-                              'Subject': subject},
-                             {'persona_id': persona_id})
-
-        return self.redirect_show_user(rs, persona_id)
-
-    @access("finance_admin")
-    def modify_balance_form(self, rs: RequestState, persona_id: int
-                            ) -> Response:
-        """Serve form to manually modify a personas balance."""
-        if rs.ambience['persona']['is_archived']:
-            rs.notify("error", n_("Persona is archived."))
-            return self.redirect_show_user(rs, persona_id)
-        persona = self.coreproxy.get_cde_user(rs, persona_id)
-        old_balance = persona['balance']
-        trial_member = persona['trial_member']
-        return self.render(
-            rs, "modify_balance",
-            {'old_balance': old_balance, 'trial_member': trial_member})
-
-    @access("finance_admin", modi={"POST"})
-    @REQUESTdata("new_balance", "trial_member", "change_note")
-    def modify_balance(self, rs: RequestState, persona_id: int,
-                       new_balance: vtypes.NonNegativeDecimal, trial_member: bool,
-                       change_note: str) -> Response:
-        """Set the new balance."""
-        if rs.has_validation_errors():
-            return self.modify_balance_form(rs, persona_id)
-        persona = self.coreproxy.get_cde_user(rs, persona_id)
-        if (persona['balance'] == new_balance
-                and persona['trial_member'] == trial_member):
-            rs.notify("warning", n_("Nothing changed."))
-            return self.redirect(rs, "core/modify_balance_form")
-        if rs.ambience['persona']['is_archived']:
-            rs.notify("error", n_("Persona is archived."))
-            return self.redirect_show_user(rs, persona_id)
-        if rs.has_validation_errors():
-            return self.modify_balance_form(rs, persona_id)
-        code = self.coreproxy.change_persona_balance(
-            rs, persona_id, new_balance,
-            const.FinanceLogCodes.manual_balance_correction,
-            change_note=change_note, trial_member=trial_member)
-        self.notify_return_code(rs, code)
-        return self.redirect_show_user(rs, persona_id)
-
-    @access("cde")
-    def get_foto(self, rs: RequestState, foto: str) -> Response:
-        """Retrieve profile picture."""
-        ret = self.coreproxy.get_foto(rs, foto)
-        mimetype = magic.from_buffer(ret, mime=True)
-        return self.send_file(rs, data=ret, mimetype=mimetype)
-
-    @access("cde")
-    def set_foto_form(self, rs: RequestState, persona_id: int) -> Response:
-        """Render form."""
-        if rs.user.persona_id != persona_id and not self.is_admin(rs):
-            raise werkzeug.exceptions.Forbidden(n_("Not privileged."))
-        if rs.ambience['persona']['is_archived']:
-            rs.notify("error", n_("Persona is archived."))
-            return self.redirect_show_user(rs, persona_id)
-        foto = self.coreproxy.get_cde_user(rs, persona_id)['foto']
-        return self.render(rs, "set_foto", {'foto': foto})
-
-    @access("cde", modi={"POST"})
-    @REQUESTfile("foto")
-    @REQUESTdata("delete")
-    def set_foto(self, rs: RequestState, persona_id: int,
-                 foto: werkzeug.datastructures.FileStorage,
-                 delete: bool) -> Response:
-        """Set profile picture."""
-        if rs.user.persona_id != persona_id and not self.is_admin(rs):
-            raise werkzeug.exceptions.Forbidden(n_("Not privileged."))
-        foto = check_optional(rs, vtypes.ProfilePicture, foto, "foto")
-        if not foto and not delete:
-            rs.append_validation_error(
-                ("foto", ValueError("Must not be empty.")))
-        if rs.has_validation_errors():
-            return self.set_foto_form(rs, persona_id)
-        code = self.coreproxy.change_foto(rs, persona_id, foto=foto)
-        self.notify_return_code(rs, code, success=n_("Foto updated."),
-                                info=n_("Foto removed."))
-        return self.redirect_show_user(rs, persona_id)
-
-    @access("core_admin", modi={"POST"})
-    @REQUESTdata("confirm_username")
-    def invalidate_password(self, rs: RequestState, persona_id: int,
-                            confirm_username: str) -> Response:
-        """Delete a users current password to force them to set a new one."""
-        if confirm_username != rs.ambience['persona']['username']:
-            rs.append_validation_error(
-                ('confirm_username',
-                 ValueError(n_("Please provide the user's email address."))))
-        if rs.has_validation_errors():
-            return self.show_user(
-                rs, persona_id, confirm_id=persona_id, internal=True,
-                quote_me=False, event_id=None, ml_id=None)
-        code = self.coreproxy.invalidate_password(rs, persona_id)
-        self.notify_return_code(rs, code, success=n_("Password invalidated."))
-
-        if not code:
-            return self.show_user(
-                rs, persona_id, confirm_id=persona_id, internal=True,
-                quote_me=False, event_id=None, ml_id=None)
-        else:
-            return self.redirect_show_user(rs, persona_id)
-
-    @access("persona")
-    def change_password_form(self, rs: RequestState) -> Response:
-        """Render form."""
-        return self.render(rs, "change_password")
-
-    @access("persona", modi={"POST"})
-    @REQUESTdata("old_password", "new_password", "new_password2")
-    def change_password(self, rs: RequestState, old_password: str,
-                        new_password: str, new_password2: str) -> Response:
-        """Update your own password."""
-        assert rs.user.persona_id is not None
-        if rs.has_validation_errors():
-            return self.change_password_form(rs)
-
-        if new_password != new_password2:
-            rs.extend_validation_errors(
-                (("new_password", ValueError(n_("Passwords don’t match."))),
-                 ("new_password2", ValueError(n_("Passwords don’t match.")))))
-            rs.ignore_validation_errors()
-            rs.notify("error", n_("Passwords don’t match."))
-            return self.change_password_form(rs)
-
-        new_password, errs = self.coreproxy.check_password_strength(
-            rs, new_password, persona_id=rs.user.persona_id,
-            argname="new_password")
-
-        if errs:
-            rs.extend_validation_errors(errs)
-            if any(name == "new_password"
-                   for name, _ in rs.retrieve_validation_errors()):
-                rs.notify("error", n_("Password too weak."))
-            rs.ignore_validation_errors()
-            return self.change_password_form(rs)
-        assert new_password is not None
-
-        code, message = self.coreproxy.change_password(
-            rs, old_password, new_password)
-        self.notify_return_code(rs, code, success=n_("Password changed."),
-                                error=message)
-        if not code:
-            rs.append_validation_error(
-                ("old_password", ValueError(n_("Wrong password."))))
-            rs.ignore_validation_errors()
-            self.logger.info(
-                f"Unsuccessful password change for persona {rs.user.persona_id}.")
-            return self.change_password_form(rs)
-        else:
-            count = self.coreproxy.logout(rs, other_sessions=True, this_session=False)
-            rs.notify(
-                "success", n_("%(count)s session(s) terminated."), {'count': count})
-            return self.redirect_show_user(rs, rs.user.persona_id)
-
-    @access("anonymous")
-    def reset_password_form(self, rs: RequestState) -> Response:
-        """Render form.
-
-        This starts the process of anonymously resetting a password.
-        """
-        return self.render(rs, "reset_password")
-
-    @access("anonymous")
-    @REQUESTdata("email")
-    def send_password_reset_link(self, rs: RequestState, email: vtypes.Email
-                                 ) -> Response:
-        """Send a confirmation mail.
-
-        To prevent an adversary from changing random passwords.
-        """
-        if rs.has_validation_errors():
-            return self.reset_password_form(rs)
-        exists = self.coreproxy.verify_existence(rs, email)
-        if not exists:
-            rs.append_validation_error(
-                ("email", ValueError(n_("Nonexistent user."))))
-            rs.ignore_validation_errors()
-            return self.reset_password_form(rs)
-        admin_exception = False
-        try:
-            success, message = self.coreproxy.make_reset_cookie(
-                rs, email, self.conf["PARAMETER_TIMEOUT"])
-        except PrivilegeError:
-            admin_exception = True
-        else:
-            if not success:
-                rs.notify("error", message)
-            else:
-                self.do_mail(
-                    rs, "reset_password",
-                    {'To': (email,), 'Subject': "Passwort zurücksetzen"},
-                    {'email': self.encode_parameter(
-                        "core/do_password_reset_form", "email", email,
-                        persona_id=None,
-                        timeout=self.conf["PARAMETER_TIMEOUT"]),
-                        'cookie': message})
-                self.logger.info(f"Sent password reset mail to {email}"
-                                 f" for IP {rs.request.remote_addr}.")
-                rs.notify("success", n_("Email sent."))
-        if admin_exception:
-            self.do_mail(
-                rs, "admin_no_reset_password",
-                {'To': (email,), 'Subject': "Passwort zurücksetzen"},
-            )
-            self.logger.info(f"Sent password reset denial mail to admin {email}"
-                             f" for IP {rs.request.remote_addr}.")
-            rs.notify("success", n_("Email sent."))
-        return self.redirect(rs, "core/index")
-
-    @access(*REALM_ADMINS, modi={"POST"})
-    def admin_send_password_reset_link(self, rs: RequestState, persona_id: int,
-                                       internal: bool = False) -> Response:
-        """Generate a password reset email for an arbitrary persona.
-
-        This is the only way to reset the password of an administrator (for
-        security reasons).
-
-        If the `internal` parameter is True, this was called internally to
-        send a reset link. In that case we do not have the appropriate
-        ambience dict, so we retrieve the username.
-        """
-        if rs.has_validation_errors():
-            return self.redirect_show_user(rs, persona_id)
-        if (not self.coreproxy.is_relative_admin(rs, persona_id)
-                and "meta_admin" not in rs.user.roles):
-            raise PrivilegeError(n_("Not a relative admin."))
-        if internal:
-            persona = self.coreproxy.get_persona(rs, persona_id)
-            email = persona['username']
-        else:
-            email = rs.ambience['persona']['username']
-        success, message = self.coreproxy.make_reset_cookie(
-            rs, email, timeout=self.conf["EMAIL_PARAMETER_TIMEOUT"])
-        if not success:
-            rs.notify("error", message)
-        else:
-            self.do_mail(
-                rs, "admin_reset_password",
-                {'To': (email,), 'Subject': "Passwort zurücksetzen"},
-                {'email': self.encode_parameter(
-                    "core/do_password_reset_form", "email", email,
-                    persona_id=None,
-                    timeout=self.conf["EMAIL_PARAMETER_TIMEOUT"]),
-                    'cookie': message})
-            self.logger.info(f"Sent password reset mail to {email}"
-                             f" for admin {rs.user.persona_id}.")
-            rs.notify("success", n_("Email sent."))
-        return self.redirect_show_user(rs, persona_id)
-
-    @access("anonymous")
-    @REQUESTdata("#email", "cookie")
-    def do_password_reset_form(self, rs: RequestState, email: vtypes.Email,
-                               cookie: str, internal: bool = False) -> Response:
-        """Second form.
-
-        Pretty similar to first form, but now we know, that the account
-        owner actually wants the reset.
-
-        The internal parameter signals that the call is from another
-        frontend function and not an incoming request. This prevents
-        validation from changing the target again.
-        """
-        if rs.has_validation_errors() and not internal:
-            # Clean errors prior to displaying a new form for the first step
-            rs.retrieve_validation_errors().clear()
-            rs.notify("info", n_("Please try again."))
-            return self.reset_password_form(rs)
-        rs.values['email'] = self.encode_parameter(
-            "core/do_password_reset", "email", email, persona_id=None)
-        return self.render(rs, "do_password_reset")
-
-    @access("anonymous", modi={"POST"})
-    @REQUESTdata("#email", "new_password", "new_password2", "cookie")
-    def do_password_reset(self, rs: RequestState, email: vtypes.Email,
-                          new_password: str, new_password2: str, cookie: str
-                          ) -> Response:
-        """Now we can reset to a new password."""
-        if rs.has_validation_errors():
-            return self.reset_password_form(rs)
-        if new_password != new_password2:
-            rs.extend_validation_errors(
-                (("new_password", ValueError(n_("Passwords don’t match."))),
-                 ("new_password2", ValueError(n_("Passwords don’t match."))),))
-            rs.ignore_validation_errors()
-            rs.notify("error", n_("Passwords don’t match."))
-            return self.change_password_form(rs)
-        new_password, errs = self.coreproxy.check_password_strength(
-            rs, new_password, email=email, argname="new_password")
-
-        if errs:
-            rs.extend_validation_errors(errs)
-            if any(name == "new_password"
-                   for name, _ in rs.retrieve_validation_errors()):
-                rs.notify("error", n_("Password too weak."))
-            return self.do_password_reset_form(rs, email=email, cookie=cookie,
-                                               internal=True)
-        assert new_password is not None
-
-        code, message = self.coreproxy.reset_password(rs, email, new_password,
-                                                      cookie=cookie)
-        self.notify_return_code(rs, code, success=n_("Password reset."),
-                                error=message)
-        if not code:
-            return self.redirect(rs, "core/reset_password_form")
-        else:
-            return self.redirect(rs, "core/index")
-
-    @access("persona")
-    def change_username_form(self, rs: RequestState) -> Response:
-        """Render form."""
-        return self.render(rs, "change_username")
-
-    @access("persona")
-    @REQUESTdata("new_username")
-    def send_username_change_link(self, rs: RequestState,
-                                  new_username: vtypes.Email) -> Response:
-        """First verify new name with test email."""
-        if new_username == rs.user.username:
-            rs.append_validation_error(
-                ("new_username", ValueError(n_(
-                    "Must be different from current email address."))))
-        if (not rs.has_validation_errors()
-                and self.coreproxy.verify_existence(rs, new_username)):
-            rs.append_validation_error(
-                ("new_username", ValueError(n_("Name collision."))))
-        if rs.has_validation_errors():
-            return self.change_username_form(rs)
-        self.do_mail(rs, "change_username",
-                     {'To': (new_username,),
-                      'Subject': "Neue E-Mail-Adresse verifizieren"},
-                     {'new_username': self.encode_parameter(
-                         "core/do_username_change_form", "new_username",
-                         new_username, rs.user.persona_id)})
-        self.logger.info(f"Sent username change mail to {new_username}"
-                         f" for {rs.user.username}.")
-        rs.notify("success", "Email sent.")
-        return self.redirect(rs, "core/index")
-
-    @access("persona")
-    @REQUESTdata("#new_username")
-    def do_username_change_form(self, rs: RequestState, new_username: vtypes.Email
-                                ) -> Response:
-        """Email is now verified or we are admin."""
-        if rs.has_validation_errors():
-            return self.change_username_form(rs)
-        rs.values['new_username'] = self.encode_parameter(
-            "core/do_username_change", "new_username", new_username,
-            rs.user.persona_id)
-        return self.render(rs, "do_username_change", {
-            'raw_email': new_username})
-
-    @access("persona", modi={"POST"})
-    @REQUESTdata("#new_username", "password")
-    def do_username_change(self, rs: RequestState, new_username: vtypes.Email,
-                           password: str) -> Response:
-        """Now we can do the actual change."""
-        if rs.has_validation_errors():
-            return self.change_username_form(rs)
-        assert rs.user.persona_id is not None
-        code, message = self.coreproxy.change_username(
-            rs, rs.user.persona_id, new_username, password)
-        self.notify_return_code(rs, code, success=n_("Email address changed."),
-                                error=message)
-        if not code:
-            return self.redirect(rs, "core/change_username_form")
-        else:
-            self.do_mail(rs, "username_change_info",
-                         {'To': (rs.user.username,),
-                          'Subject': "Deine E-Mail-Adresse wurde geändert"},
-                         {'new_username': new_username})
-            return self.redirect(rs, "core/index")
-
-    @access(*REALM_ADMINS)
-    def admin_username_change_form(self, rs: RequestState, persona_id: int
-                                   ) -> Response:
-        """Render form."""
-        if not self.coreproxy.is_relative_admin(rs, persona_id):
-            raise werkzeug.exceptions.Forbidden(n_("Not a relative admin."))
-        if rs.ambience['persona']['is_archived']:
-            rs.notify("error", n_("Persona is archived."))
-            return self.redirect_show_user(rs, persona_id)
-        data = self.coreproxy.get_persona(rs, persona_id)
-        return self.render(rs, "admin_username_change", {'data': data})
-
-    @access(*REALM_ADMINS, modi={"POST"})
-    @REQUESTdata("new_username")
-    def admin_username_change(self, rs: RequestState, persona_id: int,
-                              new_username: vtypes.Email) -> Response:
-        """Change username without verification."""
-        if not self.coreproxy.is_relative_admin(rs, persona_id):
-            raise werkzeug.exceptions.Forbidden(n_("Not a relative admin."))
-        if rs.has_validation_errors():
-            return self.admin_username_change_form(rs, persona_id)
-        code, message = self.coreproxy.change_username(
-            rs, persona_id, new_username, password=None)
-        self.notify_return_code(rs, code, success=n_("Email address changed."),
-                                error=message)
-        if not code:
-            return self.redirect(rs, "core/admin_username_change_form")
-        else:
-            return self.redirect_show_user(rs, persona_id)
-
-    @access(*REALM_ADMINS, modi={"POST"})
-    @REQUESTdata("activity")
-    def toggle_activity(self, rs: RequestState, persona_id: int, activity: bool
-                        ) -> Response:
-        """Enable/disable an account."""
-        if not self.coreproxy.is_relative_admin(rs, persona_id):
-            raise werkzeug.exceptions.Forbidden(n_("Not a relative admin."))
-        if rs.has_validation_errors():
-            # Redirect for encoded parameter
-            return self.redirect_show_user(rs, persona_id)
-        if rs.ambience['persona']['is_archived']:
-            rs.notify("error", n_("Persona is archived."))
-            return self.redirect_show_user(rs, persona_id)
-        data = {
-            'id': persona_id,
-            'is_active': activity,
-        }
-        change_note = "Aktivierungsstatus auf {activity} geändert.".format(
-            activity="aktiv" if activity else "inaktiv")
-        code = self.coreproxy.change_persona(rs, data, may_wait=False,
-                                             change_note=change_note)
-        self.notify_return_code(rs, code)
-        return self.redirect_show_user(rs, persona_id)
-
-    @access("anonymous")
-    @REQUESTdata("realm")
-    def genesis_request_form(self, rs: RequestState, realm: Optional[str] = None
-                             ) -> Response:
-        """Render form."""
-        rs.ignore_validation_errors()
-        allowed_genders = set(x for x in const.Genders
-                              if x != const.Genders.not_specified)
-        realm_options = [(option.realm, rs.gettext(option.name))
-                         for option in GENESIS_REALM_OPTION_NAMES
-                         if option.realm in REALM_SPECIFIC_GENESIS_FIELDS]
-        meta_info = self.coreproxy.get_meta_info(rs)
-        return self.render(rs, "genesis_request", {
-            'max_rationale': self.conf["MAX_RATIONALE"],
-            'allowed_genders': allowed_genders,
-            'REALM_SPECIFIC_GENESIS_FIELDS': REALM_SPECIFIC_GENESIS_FIELDS,
-            'realm_options': realm_options,
-            'meta_info': meta_info,
-        })
-
-    @access("anonymous", modi={"POST"})
-    @REQUESTdatadict(*GENESIS_CASE_EXPOSED_FIELDS)
-    @REQUESTfile("attachment")
-    @REQUESTdata("attachment_filename")
-    def genesis_request(self, rs: RequestState, data: CdEDBObject,
-                        attachment: Optional[werkzeug.datastructures.FileStorage],
-                        attachment_filename: str = None) -> Response:
-        """Voice the desire to become a persona.
-
-        This initiates the genesis process.
-        """
-        attachment_data = None
-        if attachment:
-            attachment_filename = attachment.filename
-            attachment_data = check(rs, vtypes.PDFFile, attachment, 'attachment')
-        if attachment_data:
-            myhash = self.coreproxy.genesis_set_attachment(rs, attachment_data)
-            data['attachment_hash'] = myhash
-            rs.values['attachment_hash'] = myhash
-            rs.values['attachment_filename'] = attachment_filename
-        elif data['attachment_hash']:
-            attachment_stored = self.coreproxy.genesis_check_attachment(
-                rs, data['attachment_hash'])
-            if not attachment_stored:
-                data['attachment_hash'] = None
-                e = ("attachment", ValueError(n_(
-                    "It seems like you took too long and "
-                    "your previous upload was deleted.")))
-                rs.append_validation_error(e)
-        elif 'attachment_hash' in REALM_SPECIFIC_GENESIS_FIELDS.get(data['realm'], {}):
-            e = ("attachment", ValueError(n_("Attachment missing.")))
-            rs.append_validation_error(e)
-
-        data = check(rs, vtypes.GenesisCase, data, creation=True)
-        if rs.has_validation_errors():
-            return self.genesis_request_form(rs)
-        assert data is not None
-        # past events and courses may not be set here
-        data['pevent_id'] = None
-        data['pcourse_id'] = None
-        if len(data['notes']) > self.conf["MAX_RATIONALE"]:
-            rs.append_validation_error(
-                ("notes", ValueError(n_("Rationale too long."))))
-        # We dont actually want gender == not_specified as a valid option if it
-        # is required for the requested realm)
-        if 'gender' in REALM_SPECIFIC_GENESIS_FIELDS.get(data['realm'], {}):
-            if data['gender'] == const.Genders.not_specified:
-                rs.append_validation_error(
-                    ("gender", ValueError(n_(
-                        "Must specify gender for %(realm)s realm."),
-                        {"realm": data["realm"]})))
-        if 'birthday' in REALM_SPECIFIC_GENESIS_FIELDS.get(data['realm'], {}):
-            if data['birthday'] == datetime.date.min:
-                rs.append_validation_error(
-                    ("birthday", ValueError(n_("Must not be empty."))))
-        if rs.has_validation_errors():
-            return self.genesis_request_form(rs)
-        if self.coreproxy.verify_existence(rs, data['username']):
-            existing_id = self.coreproxy.genesis_case_by_email(
-                rs, data['username'])
-            if existing_id:
-                # TODO this case is kind of a hack since it throws
-                # away the information entered by the user, but in
-                # theory this should not happen too often (reality
-                # notwithstanding)
-                rs.notify("info", n_("Confirmation email has been resent."))
-                case_id = existing_id
-            else:
-                rs.notify("error",
-                          n_("Email address already in DB. Reset password."))
-                return self.redirect(rs, "core/index")
-        else:
-            new_id = self.coreproxy.genesis_request(rs, data)
-            if not new_id:
-                rs.notify("error", n_("Failed."))
-                return self.genesis_request_form(rs)
-            case_id = new_id
-
-        # Send verification mail for new case or resend for old case.
-        self.do_mail(rs, "genesis_verify",
-                     {
-                         'To': (data['username'],),
-                         'Subject': "Accountanfrage verifizieren",
-                     },
-                     {
-                         'genesis_case_id': self.encode_parameter(
-                             "core/genesis_verify", "genesis_case_id",
-                             str(case_id), persona_id=None),
-                         'given_names': data['given_names'],
-                         'family_name': data['family_name'],
-                     })
-        rs.notify(
-            "success",
-            n_("Email sent. Please follow the link contained in the email."))
-        return self.redirect(rs, "core/index")
-
-    @access("anonymous")
-    @REQUESTdata("#genesis_case_id")
-    def genesis_verify(self, rs: RequestState, genesis_case_id: int
-                       ) -> Response:
-        """Verify the email address entered in :py:meth:`genesis_request`.
-
-        This is not a POST since the link is shared via email.
-        """
-        if rs.has_validation_errors():
-            return self.genesis_request_form(rs)
-        code, realm = self.coreproxy.genesis_verify(rs, genesis_case_id)
-        self.notify_return_code(
-            rs, code,
-            error=n_("Verification failed. Please contact the administrators."),
-            success=n_("Email verified. Wait for moderation. "
-                       "You will be notified by mail."),
-            info=n_("This account request was already verified.")
-        )
-        if not code:
-            return self.redirect(rs, "core/genesis_request_form")
-        return self.redirect(rs, "core/index")
-
-    @periodic("genesis_remind")
-    def genesis_remind(self, rs: RequestState, store: CdEDBObject
-                       ) -> CdEDBObject:
-        """Cron job for genesis cases to review.
-
-        Send a reminder after four hours and then daily.
-        """
-        current = now()
-        data = self.coreproxy.genesis_list_cases(
-            rs, stati=(const.GenesisStati.to_review,))
-        old = set(store.get('ids', [])) & set(data)
-        new = set(data) - set(old)
-        remind = False
-        if any(data[anid]['ctime'] + datetime.timedelta(hours=4) < current
-               for anid in new):
-            remind = True
-        if old and current.timestamp() > store.get('tstamp', 0) + 24*60*60:
-            remind = True
-        if remind:
-            stati = (const.GenesisStati.to_review,)
-            cde_count = len(self.coreproxy.genesis_list_cases(
-                rs, stati=stati, realms=["cde"]))
-            event_count = len(self.coreproxy.genesis_list_cases(
-                rs, stati=stati, realms=["event"]))
-            ml_count = len(self.coreproxy.genesis_list_cases(
-                rs, stati=stati, realms=["ml"]))
-            assembly_count = len(self.coreproxy.genesis_list_cases(
-                rs, stati=stati, realms=["assembly"]))
-            notify = {self.conf["MANAGEMENT_ADDRESS"]}
-            if cde_count:
-                notify |= {self.conf["CDE_ADMIN_ADDRESS"]}
-            if event_count:
-                notify |= {self.conf["EVENT_ADMIN_ADDRESS"]}
-            if ml_count:
-                notify |= {self.conf["ML_ADMIN_ADDRESS"]}
-            if assembly_count:
-                notify |= {self.conf["ASSEMBLY_ADMIN_ADDRESS"]}
-            self.do_mail(
-                rs, "genesis_requests_pending",
-                {'To': tuple(notify),
-                 'Subject': "Offene CdEDB Accountanfragen"},
-                {'count': len(data)})
-            store = {
-                'tstamp': current.timestamp(),
-                'ids': list(data),
-            }
-        return store
-
-    @periodic("genesis_forget", period=96)
-    def genesis_forget(self, rs: RequestState, store: CdEDBObject
-                       ) -> CdEDBObject:
-        """Cron job for deleting unconfirmed or rejected genesis cases.
-
-        This allows the username to be used once more.
-        """
-        stati = (const.GenesisStati.unconfirmed, const.GenesisStati.rejected)
-        cases = self.coreproxy.genesis_list_cases(
-            rs, stati=stati)
-
-        delete = tuple(case["id"] for case in cases.values() if
-                       case["ctime"] < now() - self.conf["PARAMETER_TIMEOUT"])
-
-        count = 0
-        for genesis_case_id in delete:
-            count += self.coreproxy.delete_genesis_case(rs, genesis_case_id)
-
-        attachment_count = self.coreproxy.genesis_forget_attachments(rs)
-
-        if count or attachment_count:
-            self.logger.info(f"genesis_forget: Deleted {count} genesis cases and"
-                             f" {attachment_count} attachments")
-
-        return store
-
-    @access("core_admin", *("{}_admin".format(realm)
-                            for realm, fields in
-                            REALM_SPECIFIC_GENESIS_FIELDS.items()
-                            if "attachment_hash" in fields))
-    def genesis_get_attachment(self, rs: RequestState, attachment_hash: str
-                               ) -> Response:
-        """Retrieve attachment for genesis case."""
-        data = self.coreproxy.genesis_get_attachment(rs, attachment_hash)
-        mimetype = None
-        if data:
-            mimetype = magic.from_buffer(data, mime=True)
-        return self.send_file(rs, data=data, mimetype=mimetype)
-
-    @access("core_admin", *("{}_admin".format(realm)
-                            for realm in REALM_SPECIFIC_GENESIS_FIELDS))
-    def genesis_list_cases(self, rs: RequestState) -> Response:
-        """Compile a list of genesis cases to review."""
-        realms = [realm for realm in REALM_SPECIFIC_GENESIS_FIELDS
-                  if {"{}_admin".format(realm), 'core_admin'} & rs.user.roles]
-        data = self.coreproxy.genesis_list_cases(
-            rs, stati=(const.GenesisStati.to_review,), realms=realms)
-        cases = self.coreproxy.genesis_get_cases(rs, set(data))
-        cases_by_realm = {
-            realm: {k: v for k, v in cases.items() if v['realm'] == realm}
-            for realm in realms}
-        return self.render(rs, "genesis_list_cases", {
-            'cases_by_realm': cases_by_realm})
-
-    @access("core_admin", *("{}_admin".format(realm)
-                            for realm in REALM_SPECIFIC_GENESIS_FIELDS))
-    def genesis_show_case(self, rs: RequestState, genesis_case_id: int
-                          ) -> Response:
-        """View a specific case."""
-        case = rs.ambience['genesis_case']
-        if (not self.is_admin(rs)
-                and "{}_admin".format(case['realm']) not in rs.user.roles):
-            raise werkzeug.exceptions.Forbidden(n_("Not privileged."))
-        reviewer = pevent = pcourse = None
-        if case['reviewer']:
-            reviewer = self.coreproxy.get_persona(rs, case['reviewer'])
-        if case['pevent_id']:
-            pevent = self.pasteventproxy.get_past_event(rs, case['pevent_id'])
-        if case['pcourse_id']:
-            pcourse = self.pasteventproxy.get_past_course(rs, case['pcourse_id'])
-        return self.render(rs, "genesis_show_case",
-                           {'reviewer': reviewer, 'pevent': pevent, 'pcourse': pcourse})
-
-    @access("core_admin", *("{}_admin".format(realm)
-                            for realm in REALM_SPECIFIC_GENESIS_FIELDS))
-    def genesis_modify_form(self, rs: RequestState, genesis_case_id: int
-                            ) -> Response:
-        """Edit a specific case it."""
-        case = rs.ambience['genesis_case']
-        if (not self.is_admin(rs)
-                and "{}_admin".format(case['realm']) not in rs.user.roles):
-            raise werkzeug.exceptions.Forbidden(n_("Not privileged."))
-        if case['case_status'] != const.GenesisStati.to_review:
-            rs.notify("error", n_("Case not to review."))
-            return self.genesis_list_cases(rs)
-        merge_dicts(rs.values, case)
-        realm_options = [(option.realm, rs.gettext(option.name))
-                         for option in GENESIS_REALM_OPTION_NAMES
-                         if option.realm in REALM_SPECIFIC_GENESIS_FIELDS]
-
-        courses: Dict[int, str] = {}
-        if case['pevent_id']:
-            courses = self.pasteventproxy.list_past_courses(rs, case['pevent_id'])
-        choices = {"pevent_id": self.pasteventproxy.list_past_events(rs),
-                   "pcourse_id": courses}
-
-        return self.render(rs, "genesis_modify_form", {
-            'REALM_SPECIFIC_GENESIS_FIELDS': REALM_SPECIFIC_GENESIS_FIELDS,
-            'realm_options': realm_options, 'choices': choices})
-
-    @access("core_admin", *("{}_admin".format(realm)
-                            for realm in REALM_SPECIFIC_GENESIS_FIELDS),
-            modi={"POST"})
-    @REQUESTdatadict(*GENESIS_CASE_EXPOSED_FIELDS)
-    def genesis_modify(self, rs: RequestState, genesis_case_id: int, data: CdEDBObject
-                       ) -> Response:
-        """Edit a case to fix potential issues before creation."""
-        data['id'] = genesis_case_id
-        # In contrast to the genesis_request, the attachment can not be changed here.
-        del data['attachment_hash']
-        data = check(rs, vtypes.GenesisCase, data)
-        if rs.has_validation_errors():
-            return self.genesis_modify_form(rs, genesis_case_id)
-        assert data is not None
-        case = rs.ambience['genesis_case']
-        if (not self.is_admin(rs)
-                and "{}_admin".format(case['realm']) not in rs.user.roles):
-            raise werkzeug.exceptions.Forbidden(n_("Not privileged."))
-        if case['case_status'] != const.GenesisStati.to_review:
-            rs.notify("error", n_("Case not to review."))
-            return self.genesis_list_cases(rs)
-        code = self.coreproxy.genesis_modify_case(rs, data)
-        self.notify_return_code(rs, code)
-        return self.redirect(rs, "core/genesis_show_case")
-
-    @access("core_admin", *("{}_admin".format(realm)
-                            for realm in REALM_SPECIFIC_GENESIS_FIELDS),
-            modi={"POST"})
-    @REQUESTdata("case_status")
-    def genesis_decide(self, rs: RequestState, genesis_case_id: int,
-                       case_status: const.GenesisStati) -> Response:
-        """Approve or decline a genensis case.
-
-        This either creates a new account or declines account creation.
-        """
-        if rs.has_validation_errors():
-            return self.genesis_list_cases(rs)
-        case = rs.ambience['genesis_case']
-        if (not self.is_admin(rs)
-                and "{}_admin".format(case['realm']) not in rs.user.roles):
-            raise werkzeug.exceptions.Forbidden(n_("Not privileged."))
-        if case['case_status'] != const.GenesisStati.to_review:
-            rs.notify("error", n_("Case not to review."))
-            return self.genesis_list_cases(rs)
-        data = {
-            'id': genesis_case_id,
-            'case_status': case_status,
-            'reviewer': rs.user.persona_id,
-            'realm': case['realm'],
-        }
-        with TransactionObserver(rs, self, "genesis_decide"):
-            code = self.coreproxy.genesis_modify_case(rs, data)
-            success = bool(code)
-            new_id = None
-            pcode = 1
-            if success and data['case_status'] == const.GenesisStati.approved:
-                new_id = self.coreproxy.genesis(rs, genesis_case_id)
-                if case['pevent_id']:
-                    pcode = self.pasteventproxy.add_participant(
-                        rs, pevent_id=case['pevent_id'], pcourse_id=case['pcourse_id'],
-                        persona_id=new_id)
-                success = bool(new_id)
-        if not pcode and success:
-            rs.notify("error", n_("Past event attendance could not be established."))
-            return self.genesis_list_cases(rs)
-        if not success:
-            rs.notify("error", n_("Failed."))
-            return self.genesis_list_cases(rs)
-        if case_status == const.GenesisStati.approved and new_id:
-            persona = self.coreproxy.get_persona(rs, new_id)
-            meta_info = self.coreproxy.get_meta_info(rs)
-            success, cookie = self.coreproxy.make_reset_cookie(
-                rs, persona['username'],
-                timeout=self.conf["EMAIL_PARAMETER_TIMEOUT"])
-            email = self.encode_parameter("core/do_password_reset_form", "email",
-                                          persona['username'], persona_id=None,
-                                          timeout=self.conf["EMAIL_PARAMETER_TIMEOUT"])
-            self.do_mail(
-                rs, "welcome",
-                {'To': (persona['username'],), 'Subject': "Aufnahme in den CdE"},
-                {'data': persona, 'email': email, 'cookie': cookie,
-                 'fee': self.conf['MEMBERSHIP_FEE'], 'meta_info': meta_info})
-            rs.notify("success", n_("Case approved."))
-        else:
-            self.do_mail(
-                rs, "genesis_declined",
-                {'To': (case['username'],),
-                 'Subject': "CdEDB Accountanfrage abgelehnt"},
-            )
-            rs.notify("info", n_("Case rejected."))
-        return self.redirect(rs, "core/genesis_list_cases")
-
-    @access("core_admin")
-    def list_pending_changes(self, rs: RequestState) -> Response:
-        """List non-committed changelog entries."""
-        pending = self.coreproxy.changelog_get_changes(
-            rs, stati=(const.MemberChangeStati.pending,))
-        return self.render(rs, "list_pending_changes", {'pending': pending})
-
-    @periodic("pending_changelog_remind")
-    def pending_changelog_remind(self, rs: RequestState, store: CdEDBObject
-                                 ) -> CdEDBObject:
-        """Cron job for pending changlog entries to decide.
-
-        Send a reminder after twelve hours and then daily.
-        """
-        current = now()
-        data = self.coreproxy.changelog_get_changes(
-            rs, stati=(const.MemberChangeStati.pending,))
-        ids = {f"{anid}/{e['generation']}" for anid, e in data.items()}
-        old = set(store.get('ids', [])) & ids
-        new = ids - set(old)
-        remind = False
-        if any(data[int(anid.split('/')[0])]['ctime']
-               + datetime.timedelta(hours=12) < current
-               for anid in new):
-            remind = True
-        if old and current.timestamp() > store.get('tstamp', 0) + 24*60*60:
-            remind = True
-        if remind:
-            self.do_mail(
-                rs, "changelog_requests_pending",
-                {'To': (self.conf["MANAGEMENT_ADDRESS"],),
-                 'Subject': "Offene CdEDB Accountänderungen"},
-                {'count': len(data)})
-            store = {
-                'tstamp': current.timestamp(),
-                'ids': list(ids),
-            }
-        return store
-
-    @access("core_admin")
-    def inspect_change(self, rs: RequestState, persona_id: int) -> Response:
-        """Look at a pending change."""
-        history = self.coreproxy.changelog_get_history(rs, persona_id,
-                                                       generations=None)
-        pending = history[max(history)]
-        if pending['code'] != const.MemberChangeStati.pending:
-            rs.notify("warning", n_("Persona has no pending change."))
-            return self.list_pending_changes(rs)
-        current = history[max(
-            key for key in history
-            if (history[key]['code']
-                == const.MemberChangeStati.committed))]
-        diff = {key for key in pending if current[key] != pending[key]}
-        return self.render(rs, "inspect_change", {
-            'pending': pending, 'current': current, 'diff': diff})
-
-    @access("core_admin", modi={"POST"})
-    @REQUESTdata("generation", "ack")
-    def resolve_change(self, rs: RequestState, persona_id: int,
-                       generation: int, ack: bool) -> Response:
-        """Make decision."""
-        if rs.has_validation_errors():
-            return self.list_pending_changes(rs)
-        code = self.coreproxy.changelog_resolve_change(rs, persona_id,
-                                                       generation, ack)
-        message = n_("Change committed.") if ack else n_("Change dropped.")
-        self.notify_return_code(rs, code, success=message)
-        return self.redirect(rs, "core/list_pending_changes")
-
-    @access(*REALM_ADMINS, modi={"POST"})
-    @REQUESTdata("ack_delete", "note")
-    def archive_persona(self, rs: RequestState, persona_id: int,
-                        ack_delete: bool, note: str) -> Response:
-        """Move a persona to the attic."""
-        if not ack_delete:
-            rs.append_validation_error(
-                ("ack_delete", ValueError(n_("Must be checked."))))
-        if not note:
-            rs.notify("error", n_("Must supply archival note."))
-        if rs.has_validation_errors():
-            return self.show_user(
-                rs, persona_id, confirm_id=persona_id, internal=True,
-                quote_me=False, event_id=None, ml_id=None)
-
-        try:
-            code = self.coreproxy.archive_persona(rs, persona_id, note)
-        except ArchiveError as e:
-            rs.notify("error", e.args[0])
-            code = 0
-        self.notify_return_code(rs, code)
-        return self.redirect_show_user(rs, persona_id)
-
-    @access(*REALM_ADMINS)
-    def dearchive_persona_form(self, rs: RequestState, persona_id: int) -> Response:
-        """Render form."""
-        if not self.coreproxy.is_relative_admin(rs, persona_id):
-            raise werkzeug.exceptions.Forbidden(n_("Not a relative admin."))
-        data = self.coreproxy.get_persona(rs, persona_id)
-        return self.render(rs, "dearchive_user", {'data': data})
-
-    @access(*REALM_ADMINS, modi={"POST"})
-    @REQUESTdata("new_username")
-    def dearchive_persona(self, rs: RequestState, persona_id: int,
-                          new_username: vtypes.Email) -> Response:
-        """Reinstate a persona from the attic."""
-        if not self.coreproxy.is_relative_admin(rs, persona_id):
-            raise werkzeug.exceptions.Forbidden(n_("Not a relative admin."))
-        if rs.has_validation_errors():
-            return self.dearchive_persona_form(rs, persona_id)
-
-        code = self.coreproxy.dearchive_persona(rs, persona_id, new_username)
-        self.notify_return_code(rs, code)
-        return self.redirect_show_user(rs, persona_id)
-
-    @access("core_admin", modi={"POST"})
-    @REQUESTdata("ack_delete")
-    def purge_persona(self, rs: RequestState, persona_id: int, ack_delete: bool
-                      ) -> Response:
-        """Delete all identifying information for a persona."""
-        if not ack_delete:
-            rs.append_validation_error(
-                ("ack_delete", ValueError(n_("Must be checked."))))
-        if rs.has_validation_errors():
-            return self.redirect_show_user(rs, persona_id)
-
-        code = self.coreproxy.purge_persona(rs, persona_id)
-        self.notify_return_code(rs, code)
-        return self.redirect_show_user(rs, persona_id)
-
-    @access("core_admin")
-    @REQUESTdata(*LOG_FIELDS_COMMON, "reviewed_by")
-    def view_changelog_meta(self, rs: RequestState,
-                            codes: Collection[const.MemberChangeStati],
-                            offset: Optional[int],
-                            length: Optional[vtypes.PositiveInt],
-                            persona_id: Optional[CdedbID],
-                            submitted_by: Optional[CdedbID],
-                            change_note: Optional[str],
-                            time_start: Optional[datetime.datetime],
-                            time_stop: Optional[datetime.datetime],
-                            reviewed_by: Optional[CdedbID]) -> Response:
-        """View changelog activity."""
-        length = length or self.conf["DEFAULT_LOG_LENGTH"]
-        # length is the requested length, _length the theoretically
-        # shown length for an infinite amount of log entries.
-        _offset, _length = calculate_db_logparams(offset, length)
-
-        # no validation since the input stays valid, even if some options
-        # are lost
-        rs.ignore_validation_errors()
-        total, log = self.coreproxy.retrieve_changelog_meta(
-            rs, codes, _offset, _length, persona_id=persona_id,
-            submitted_by=submitted_by, change_note=change_note,
-            time_start=time_start, time_stop=time_stop, reviewed_by=reviewed_by)
-        persona_ids = (
-                {entry['submitted_by'] for entry in log if
-                 entry['submitted_by']}
-                | {entry['reviewed_by'] for entry in log if
-                   entry['reviewed_by']}
-                | {entry['persona_id'] for entry in log if entry['persona_id']})
-        personas = self.coreproxy.get_personas(rs, persona_ids)
-        loglinks = calculate_loglinks(rs, total, offset, length)
-        return self.render(rs, "view_changelog_meta", {
-            'log': log, 'total': total, 'length': _length,
-            'personas': personas, 'loglinks': loglinks})
-
-    @access("core_admin")
-    @REQUESTdata(*LOG_FIELDS_COMMON)
-    def view_log(self, rs: RequestState, codes: Collection[const.CoreLogCodes],
-                 offset: Optional[int], length: Optional[vtypes.PositiveInt],
-                 persona_id: Optional[CdedbID], submitted_by: Optional[CdedbID],
-                 change_note: Optional[str],
-                 time_start: Optional[datetime.datetime],
-                 time_stop: Optional[datetime.datetime]) -> Response:
-        """View activity."""
-        length = length or self.conf["DEFAULT_LOG_LENGTH"]
-        # length is the requested length, _length the theoretically
-        # shown length for an infinite amount of log entries.
-        _offset, _length = calculate_db_logparams(offset, length)
-
-        # no validation since the input stays valid, even if some options
-        # are lost
-        rs.ignore_validation_errors()
-        total, log = self.coreproxy.retrieve_log(
-            rs, codes, _offset, _length, persona_id=persona_id,
-            submitted_by=submitted_by, change_note=change_note,
-            time_start=time_start, time_stop=time_stop)
-        persona_ids = (
-                {entry['submitted_by'] for entry in log if
-                 entry['submitted_by']}
-                | {entry['persona_id'] for entry in log if entry['persona_id']})
-        personas = self.coreproxy.get_personas(rs, persona_ids)
-        loglinks = calculate_loglinks(rs, total, offset, length)
-        return self.render(rs, "view_log", {
-            'log': log, 'total': total, 'length': _length,
-            'personas': personas, 'loglinks': loglinks})
-
-    @access("anonymous")
-    def debug_email(self, rs: RequestState, token: str) -> Response:
-        """Debug functionality to view emails stored to HDD.
-
-        In test instances emails are stored to disk since most of the time
-        no real email addresses are given. This creates the problem that
-        those are only readable with access to the file system, which most
-        test users won't have.
-
-        In production this will not be active, but should be harmless anyway
-        since no mails will be saved to disk.
-
-        The token parameter cannot contain slashes as this is prevented by
-        werkzeug.
-        """
-        if not self.conf["CDEDB_DEV"]:
-            return self.redirect(rs, "core/index")
-        filename = pathlib.Path(tempfile.gettempdir(),
-                                "cdedb-mail-{}.txt".format(token))
-        with open(filename, 'rb') as f:
-            rawtext = f.read()
-        emailtext = quopri.decodestring(rawtext).decode('utf-8')
-        return self.render(rs, "debug_email", {'emailtext': emailtext})
-
-    def get_cron_store(self, rs: RequestState, name: str) -> CdEDBObject:
-        return self.coreproxy.get_cron_store(rs, name)
-
-    def set_cron_store(self, rs: RequestState, name: str, data: CdEDBObject
-                       ) -> DefaultReturnCode:
-        return self.coreproxy.set_cron_store(rs, name, data)
-
-    @access("droid_resolve")
-    @REQUESTdata("username")
-    def api_resolve_username(self, rs: RequestState, username: vtypes.Email
-                             ) -> Response:
-        """API to resolve username to that users given names and family name."""
-        if rs.has_validation_errors():
-            err = {'error': tuple(map(str, rs.retrieve_validation_errors()))}
-            return self.send_json(rs, err)
-
-        spec = {
-            "id": "id",
-            "username": "str",
-            "is_event_realm": "bool",
-        }
-        constraints = (
-            ('username', QueryOperators.equal, username),
-            ('is_event_realm', QueryOperators.equal, True),
-        )
-        query = Query(QueryScope.persona, spec,
-                      ("given_names", "family_name", "is_member", "username"),
-                      constraints, (('id', True),))
-        result = self.coreproxy.submit_resolve_api_query(rs, query)
-        return self.send_json(rs, unwrap(result) if result else {})
-=======
 class CoreFrontend(CoreGenesisMixin, CoreBaseFrontend):
-    pass
->>>>>>> c2676951
+    pass