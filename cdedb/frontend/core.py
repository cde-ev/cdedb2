#!/usr/bin/env python3

"""Services for the core realm."""

import collections
import copy
import hashlib
import pathlib
import quopri
import tempfile
import datetime
import operator

import magic
import werkzeug.exceptions

from cdedb.frontend.common import (
    AbstractFrontend, REQUESTdata, REQUESTdatadict, access, basic_redirect,
    check_validation as check, request_extractor, REQUESTfile,
    request_dict_extractor, querytoparams_filter,
    csv_output, query_result_to_json, enum_entries_filter, periodic)
from cdedb.common import (
    n_, pairwise, extract_roles, unwrap, PrivilegeError,
    now, merge_dicts, ArchiveError, implied_realms, SubscriptionActions,
    REALM_INHERITANCE, EntitySorter, realm_specific_genesis_fields)
from cdedb.query import QUERY_SPECS, mangle_query_input, Query, QueryOperators
from cdedb.database.connection import Atomizer
from cdedb.validation import (
    _PERSONA_CDE_CREATION as CDE_TRANSITION_FIELDS,
    _PERSONA_EVENT_CREATION as EVENT_TRANSITION_FIELDS)
import cdedb.database.constants as const
import cdedb.validation as validate


# Name of each realm's option in the genesis form
GenesisRealmOptionName = collections.namedtuple(
    'GenesisRealmOptionName', ['realm', 'name'])
GENESIS_REALM_OPTION_NAMES = (
    GenesisRealmOptionName("event", n_("CdE event")),
    GenesisRealmOptionName("cde", n_("CdE membership")),
    GenesisRealmOptionName("assembly", n_("CdE members' assembly")),
    GenesisRealmOptionName("ml", n_("CdE mailinglist")))


class CoreFrontend(AbstractFrontend):
    """Note that there is no user role since the basic distinction is between
    anonymous access and personas. """
    realm = "core"

    @classmethod
    def is_admin(cls, rs):
        return super().is_admin(rs)

    @access("anonymous")
    @REQUESTdata(("wants", "#str_or_None"))
    def index(self, rs, wants=None):
        """Basic entry point.

        :type rs: :py:class:`cdedb.common.RequestState`
        :param wants: URL to redirect to upon login
        """
        rs.ignore_validation_errors()  # drop an invalid "wants"
        meta_info = self.coreproxy.get_meta_info(rs)
        dashboard = {}
        if not rs.user.persona_id:
            if wants:
                rs.values['wants'] = self.encode_parameter(
                    "core/login", "wants", wants,
                    timeout=self.conf.UNCRITICAL_PARAMETER_TIMEOUT)
            return self.render(rs, "login", {'meta_info': meta_info})

        else:
            # Redirect to wanted page, if user meanwhile logged in
            if wants:
                return basic_redirect(rs, wants)

            # genesis cases
            genesis_realms = []
            for realm in realm_specific_genesis_fields:
                if {"core_admin", "{}_admin".format(realm)} & rs.user.roles:
                    genesis_realms.append(realm)
            if genesis_realms:
                data = self.coreproxy.genesis_list_cases(
                    rs, stati=(const.GenesisStati.to_review,),
                    realms=genesis_realms)
                dashboard['genesis_cases'] = len(data)
            # pending changes
            if self.is_admin(rs):
                data = self.coreproxy.changelog_get_changes(
                    rs, stati=(const.MemberChangeStati.pending,))
                dashboard['pending_changes'] = len(data)
            # pending privilege changes
            if "meta_admin" in rs.user.roles:
                stati = (const.PrivilegeChangeStati.pending,)
                data = self.coreproxy.list_privilege_changes(
                    rs, stati=stati)
                dashboard['privilege_changes'] = len(data)
            # events organized
            orga_info = self.eventproxy.orga_info(rs, rs.user.persona_id)
            if orga_info:
                orga = {}
                events = self.eventproxy.get_events(rs, orga_info)
                present = now()
                for event_id, event in events.items():
                    begin = event['begin']
                    if (not begin or begin >= present.date()
                            or abs(begin.year - present.year) < 2):
                        regs = self.eventproxy.list_registrations(rs,
                                                                  event['id'])
                        event['registrations'] = len(regs)
                        orga[event_id] = event
                dashboard['orga'] = orga
                dashboard['present'] = present
            # mailinglists moderated
            moderator_info = self.mlproxy.moderator_info(rs, rs.user.persona_id)
            if moderator_info:
                moderator = self.mlproxy.get_mailinglists(rs, moderator_info)
                sub_request = const.SubscriptionStates.pending
                for mailinglist_id, mailinglist in moderator.items():
                    requests = self.mlproxy.get_subscription_states(
                        rs, mailinglist_id, states=(sub_request,))
                    mailinglist['requests'] = len(requests)
                dashboard['moderator'] = {k: v for k, v in moderator.items()
                                          if v['is_active']}
            # visible and open events
            if "event" in rs.user.roles:
                event_ids = self.eventproxy.list_db_events(
                    rs, visible=True, current=True, archived=False)
                events = self.eventproxy.get_events(rs, event_ids.keys())
                final = {}
                for event_id, event in events.items():
                    if event_id not in orga_info:
                        registration = self.eventproxy.list_registrations(
                            rs, event_id, rs.user.persona_id)
                        event['registration'] = bool(registration)
                        # Skip event, if the registration begins more than
                        # 2 weeks in future
                        if event['registration_start'] and \
                                now() + datetime.timedelta(weeks=2) < \
                                event['registration_start']:
                            continue
                        # Skip events, that are over or are not registerable
                        # anymore
                        if event['registration_hard_limit'] and \
                                now() > event['registration_hard_limit'] \
                                and not event['registration'] \
                                or now().date() > event['end']:
                            continue
                        final[event_id] = event
                if final:
                    dashboard['events'] = final
            # open assemblies
            if "assembly" in rs.user.roles:
                assembly_ids = self.assemblyproxy.list_assemblies(
                    rs, is_active=True)
                assemblies = self.assemblyproxy.get_assemblies(
                    rs, assembly_ids.keys())
                final = {}
                for assembly_id, assembly in assemblies.items():
                    assembly['does_attend'] = self.assemblyproxy.does_attend(
                        rs, assembly_id=assembly_id)
                    if (assembly['does_attend']
                            or assembly['signup_end'] > now()):
                        final[assembly_id] = assembly
                if final:
                    dashboard['assemblies'] = final
            return self.render(rs, "index", {
                'meta_info': meta_info, 'dashboard': dashboard})

    @access("core_admin")
    def meta_info_form(self, rs):
        """Render form."""
        info = self.coreproxy.get_meta_info(rs)
        merge_dicts(rs.values, info)
        return self.render(rs, "meta_info")

    @access("core_admin", modi={"POST"})
    def change_meta_info(self, rs):
        """Change the meta info constants."""
        info = self.coreproxy.get_meta_info(rs)
        data_params = tuple((key, "str_or_None") for key in info)
        data = request_extractor(rs, data_params)
        data = check(rs, "meta_info", data, keys=info.keys())
        if rs.has_validation_errors():
            return self.meta_info_form(rs)
        code = self.coreproxy.set_meta_info(rs, data)
        self.notify_return_code(rs, code)
        return self.redirect(rs, "core/meta_info_form")

    @access("anonymous", modi={"POST"})
    @REQUESTdata(("username", "printable_ascii"), ("password", "str"),
                 ("wants", "#str_or_None"))
    def login(self, rs, username, password, wants):
        """Create session.

        :type rs: :py:class:`cdedb.common.RequestState`
        :type username: printable_ascii
        :type password: str
        :param wants: URL to redirect to
        """
        if rs.has_validation_errors():
            return self.index(rs)
        sessionkey = self.coreproxy.login(rs, username, password,
                                          rs.request.remote_addr)
        if not sessionkey:
            rs.notify("error", n_("Login failure."))
            rs.extend_validation_errors(
                (("username", ValueError()), ("password", ValueError())))
            rs.ignore_validation_errors()
            return self.index(rs)

        if wants:
            basic_redirect(rs, wants)
        elif "member" in rs.user.roles and "searchable" not in rs.user.roles:
            data = self.coreproxy.get_cde_user(rs, rs.user.persona_id)
            if not data['decided_search']:
                self.redirect(rs, "cde/consent_decision_form")
            else:
                self.redirect(rs, "core/index")
        else:
            self.redirect(rs, "core/index")
        rs.response.set_cookie("sessionkey", sessionkey, httponly=True,
                               secure=True, samesite="Lax")
        return rs.response

    # We don't check anti CSRF tokens here, since logging does not harm anyone.
    @access("persona", modi={"POST"}, check_anti_csrf=False)
    def logout(self, rs):
        """Invalidate session."""
        self.coreproxy.logout(rs)
        self.redirect(rs, "core/index")
        rs.response.delete_cookie("sessionkey")
        return rs.response

    @access("anonymous", modi={"POST"})
    @REQUESTdata(("locale", "printable_ascii"), ("wants", "#str_or_None"))
    def change_locale(self, rs, locale, wants):
        """Set 'locale' cookie to override default locale for this user/browser.

        :type rs: :py:class:`cdedb.common.RequestState`
        :param locale: The target locale
        :param wants: URL to redirect to (typically URL of the previous page)
        """
        rs.ignore_validation_errors()  # missing values are ok
        if wants:
            basic_redirect(rs, wants)
        else:
            self.redirect(rs, "core/index")

        if locale in self.conf.I18N_LANGUAGES:
            rs.response.set_cookie(
                "locale", locale,
                expires=now() + datetime.timedelta(days=10 * 365))
        else:
            rs.notify("error", n_("Unsupported locale"))
        return rs.response

    @access("persona")
    def mydata(self, rs):
        """Convenience entry point for own data."""
        return self.redirect_show_user(rs, rs.user.persona_id)

    @access("persona")
    @REQUESTdata(("confirm_id", "#int"), ("quote_me", "bool"),
                 ("event_id", "id_or_None"), ("ml_id", "id_or_None"))
    def show_user(self, rs, persona_id, confirm_id, quote_me, event_id, ml_id,
                  internal=False):
        """Display user details.

        This has an additional encoded parameter to make links to this
        target unguessable. Thus it is more difficult to algorithmically
        extract user data from the web frontend.

        The quote_me parameter controls access to member datasets by
        other members. Since there is a quota you only want to retrieve
        them if explicitly asked for.

        The event_id and ml_id parameters control access in the context of
        events and mailinglists, so that orgas and moderators can see their
        users. This has the additional property, that event/ml admins count
        as if they are always orga/moderator (otherwise they would observe
        breakage).

        The internal parameter signals that the call is from another
        frontend function and not an incoming request. This allows to access
        this endpoint without a redirect to preserve validation results.
        """
        if (persona_id != confirm_id or rs.has_validation_errors()) and not internal:
            return self.index(rs)
        if (rs.ambience['persona']['is_archived']
                and "core_admin" not in rs.user.roles):
            raise werkzeug.exceptions.Forbidden(
                n_("Only admins may view archived datasets."))

        is_relative_admin = self.coreproxy.is_relative_admin(rs, persona_id)

        ALL_ACCESS_LEVELS = {
            "persona", "ml", "assembly", "event", "cde", "core", "meta",
            "orga", "moderator"}
        # The basic access level provides only the name (this should only
        # happen in case of un-quoted searchable member access)
        access_levels = {"persona"}
        # Let users see themselves
        if persona_id == rs.user.persona_id:
            access_levels.update(ALL_ACCESS_LEVELS)
        # Core admins see everything
        if "core_admin" in rs.user.roles:
            access_levels.update(ALL_ACCESS_LEVELS)
        # Meta admins are meta
        if "meta_admin" in rs.user.roles:
            access_levels.add("meta")
        # Other admins see their realm if they are relative admin
        if is_relative_admin:
            # Relative admins can see core data
            access_levels.add("core")
            for realm in ("ml", "assembly", "event", "cde"):
                if "{}_admin".format(realm) in rs.user.roles:
                    access_levels.add(realm)
        # Members see other members (modulo quota)
        if "searchable" in rs.user.roles and quote_me:
            if (not rs.ambience['persona']['is_searchable']
                    and "cde_admin" not in access_levels):
                raise werkzeug.exceptions.Forbidden(n_(
                    "Access to non-searchable member data."))
            access_levels.add("cde")
        # Orgas see their participants
        if event_id:
            is_orga = ("event_admin" in rs.user.roles
                       or event_id in self.eventproxy.orga_info(
                        rs, rs.user.persona_id))
            is_participant = self.eventproxy.list_registrations(
                rs, event_id, persona_id)
            if is_orga and is_participant:
                access_levels.add("event")
                access_levels.add("orga")
        # Mailinglist moderators see all users related to their mailinglist.
        # This excludes users with relation "unsubscribed", because they are not
        # directly shown on the management sites.
        if ml_id:
            is_moderator = (
                    "ml_admin" in rs.user.roles
                    or ml_id in self.mlproxy.moderator_info(
                        rs, rs.user.persona_id))
            if is_moderator:
                relevant_stati = [s for s in const.SubscriptionStates
                                  if s != const.SubscriptionStates.unsubscribed]
                if persona_id in self.mlproxy.get_subscription_states(
                        rs, ml_id, states=relevant_stati):
                    access_levels.add("ml")
                    # the moderator access level currently does nothing, but we
                    # add it anyway to be less confusing
                    access_levels.add("moderator")

        # Retrieve data
        #
        # This is the basic mechanism for restricting access, since we only
        # add attributes for which an access level is provided.
        roles = extract_roles(rs.ambience['persona'], introspection_only=True)
        data = self.coreproxy.get_persona(rs, persona_id)
        # The base version of the data set should only contain the name,
        # however the PERSONA_CORE_FIELDS also contain the email address
        # which we must delete beforehand.
        del data['username']
        if "ml" in access_levels and "ml" in roles:
            data.update(self.coreproxy.get_ml_user(rs, persona_id))
        if "assembly" in access_levels and "assembly" in roles:
            data.update(self.coreproxy.get_assembly_user(rs, persona_id))
        if "event" in access_levels and "event" in roles:
            data.update(self.coreproxy.get_event_user(rs, persona_id, event_id))
        if "cde" in access_levels and "cde" in roles:
            data.update(self.coreproxy.get_cde_user(rs, persona_id))
            if "core" in access_levels and "member" in roles:
                user_lastschrift = self.cdeproxy.list_lastschrift(
                    rs, persona_ids=(persona_id,), active=True)
                data['has_lastschrift'] = len(user_lastschrift) > 0
        if is_relative_admin:
            # This is a bit involved to not contaminate the data dict
            # with keys which are not applicable to the requested persona
            total = self.coreproxy.get_total_persona(rs, persona_id)
            data['notes'] = total['notes']

        # Cull unwanted data
        if (not ('is_cde_realm' in data and data['is_cde_realm'])
                 and 'foto' in data):
            del data['foto']
        if "core" not in access_levels:
            masks = ["balance", "decided_search", "trial_member", "bub_search",
                     "is_searchable"]
            if "meta" not in access_levels:
                masks.extend([
                    "is_active", "is_meta_admin", "is_core_admin",
                    "is_cde_admin", "is_event_admin", "is_ml_admin",
                    "is_assembly_admin", "is_cde_realm", "is_event_realm",
                    "is_ml_realm", "is_assembly_realm", "is_archived"])
            if "orga" not in access_levels and not is_relative_admin:
                masks.extend(["is_member", "gender"])
            for key in masks:
                if key in data:
                    del data[key]
        if not is_relative_admin and "notes" in data:
            del data['notes']

        # Add past event participation info
        past_events = None
        if "cde" in access_levels and {"event", "cde"} & roles:
            participation_info = self.pasteventproxy.participation_info(
                rs, persona_id)
            # Group participation data by pevent_id: First get distinct past
            # events from participation data, afterwards add dict of courses
            past_events = {
                pi['pevent_id']: {
                    k: pi[k]
                    for k in ('pevent_id', 'event_name', 'tempus', 'is_orga')}
                for pi in participation_info}
            for past_event_id, past_event in past_events.items():
                past_event['courses'] = {
                    pi['pcourse_id']: {
                        k: pi[k]
                        for k in ('pcourse_id', 'course_name', 'nr',
                                  'is_instructor')}
                    for pi in participation_info
                    if (pi['pevent_id'] == past_event_id and
                        pi['pcourse_id'] is not None)
                }

        # Check whether we should display an option for using the quota
        quoteable = (not quote_me
                     and "cde" not in access_levels
                     and "searchable" in rs.user.roles
                     and rs.ambience['persona']['is_searchable'])

        meta_info = self.coreproxy.get_meta_info(rs)

        return self.render(rs, "show_user", {
            'data': data, 'past_events': past_events, 'meta_info': meta_info,
            'is_relative_admin': is_relative_admin, 'quoteable': quoteable})

    @access("core_admin", "cde_admin", "event_admin", "ml_admin",
            "assembly_admin")
    def show_history(self, rs, persona_id):
        """Display user history."""
        if not self.coreproxy.is_relative_admin(rs, persona_id):
            raise werkzeug.exceptions.Forbidden(n_("Not a relative admin."))
        if rs.ambience['persona']['is_archived']:
            rs.notify("error", n_("Persona is archived."))
            return self.redirect_show_user(rs, persona_id)
        history = self.coreproxy.changelog_get_history(rs, persona_id,
                                                       generations=None)
        current_generation = self.coreproxy.changelog_get_generation(
            rs, persona_id)
        current = history[current_generation]
        fields = current.keys()
        stati = const.MemberChangeStati
        constants = {}
        for f in fields:
            total_const = tuple()
            tmp = []
            already_committed = False
            for x, y in pairwise(sorted(history.keys())):
                if history[x]['change_status'] == stati.committed:
                    already_committed = True
                # Somewhat involved determination of a field being constant.
                #
                # Basically it's done by the following line, except we
                # don't want to mask a change that was rejected and then
                # resubmitted and accepted.
                is_constant = history[x][f] == history[y][f]
                if (history[x]['change_status'] == stati.nacked
                        and not already_committed):
                    is_constant = False
                if is_constant:
                    tmp.append(y)
                else:
                    already_committed = False
                    if tmp:
                        total_const += tuple(tmp)
                        tmp = []
            if tmp:
                total_const += tuple(tmp)
            constants[f] = total_const
        pending = {i for i in history
                   if history[i]['change_status'] == stati.pending}
        # Track the omitted information whether a new value finally got
        # committed or not.
        #
        # This is necessary since we only show those data points, where the
        # data (e.g. the name) changes. This does especially not detect
        # meta-data changes (e.g. the change-status).
        eventual_status = {f: {gen: entry['change_status']
                               for gen, entry in history.items()
                               if gen not in constants[f]}
                           for f in fields}
        for f in fields:
            for gen in sorted(history):
                if gen in constants[f]:
                    anchor = max(g for g in eventual_status[f] if g < gen)
                    this_status = history[gen]['change_status']
                    if this_status == stati.committed:
                        eventual_status[f][anchor] = stati.committed
                    if (this_status == stati.nacked
                            and eventual_status[f][anchor] != stati.committed):
                        eventual_status[f][anchor] = stati.nacked
                    if (this_status == stati.pending
                            and (eventual_status[f][anchor]
                                 not in (stati.committed, stati.nacked))):
                        eventual_status[f][anchor] = stati.pending
        persona_ids = {e['submitted_by'] for e in history.values()}
        persona_ids = persona_ids | {e['reviewed_by'] for e in history.values()
                                     if e['reviewed_by']}
        personas = self.coreproxy.get_personas(rs, persona_ids)
        return self.render(rs, "show_history", {
            'entries': history, 'constants': constants, 'current': current,
            'pending': pending, 'eventual_status': eventual_status,
            'personas': personas})

    @access("core_admin")
    @REQUESTdata(("phrase", "str"))
    def admin_show_user(self, rs, phrase):
        """Allow admins to view any user data set.

        The search phrase may be anything: a numeric id (wellformed with
        check digit or without) or a string matching the data set.
        """
        if rs.has_validation_errors():
            return self.index(rs)
        anid, errs = validate.check_cdedbid(phrase, "phrase")
        if not errs:
            if self.coreproxy.verify_ids(rs, (anid,)):
                return self.redirect_show_user(rs, anid)
        anid, errs = validate.check_id(phrase, "phrase")
        if not errs:
            if self.coreproxy.verify_ids(rs, (anid,)):
                return self.redirect_show_user(rs, anid)
        terms = tuple(t.strip() for t in phrase.split(' ') if t)
        search = [("username,family_name,given_names,display_name",
                   QueryOperators.match, t) for t in terms]
        spec = copy.deepcopy(QUERY_SPECS["qview_core_user"])
        spec["username,family_name,given_names,display_name"] = "str"
        query = Query(
            "qview_core_user",
            spec,
            ("personas.id",),
            search,
            (("personas.id", True),))
        result = self.coreproxy.submit_general_query(rs, query)
        if len(result) == 1:
            return self.redirect_show_user(rs, result[0]["id"])
        elif len(result) > 0:
            # TODO make this accessible
            pass
        query = Query(
            "qview_core_user",
            spec,
            ("personas.id", "username", "family_name", "given_names",
             "display_name"),
            [('fulltext', QueryOperators.containsall, terms)],
            (("personas.id", True),))
        result = self.coreproxy.submit_general_query(rs, query)
        if len(result) == 1:
            return self.redirect_show_user(rs, result[0]["id"])
        elif len(result) > 0:
            params = querytoparams_filter(query)
            rs.values.update(params)
            return self.user_search(rs, is_search=True, download=None,
                                    query=query)
        else:
            rs.notify("warning", n_("No account found."))
            return self.index(rs)

    @access("persona")
    @REQUESTdata(("phrase", "str"), ("kind", "str"), ("aux", "id_or_None"),
                 ("variant", "non_negative_int_or_None"))
    def select_persona(self, rs, phrase, kind, aux, variant=None):
        """Provide data for intelligent input fields.

        This searches for users by name so they can be easily selected
        without entering their numerical ids. This is for example
        intended for addition of orgas to events.

        The kind parameter specifies the purpose of the query which decides
        the privilege level required and the basic search paramaters.

        Allowed kinds:

        - ``admin_persona``: Search for users as core_admin
        - ``past_event_user``: Search for an event user to add to a past
          event as cde_admin
        - ``pure_assembly_user``: Search for an assembly only user as
          assembly_admin
        - ``ml_admin_user``: Search for a mailinglist user as ml_admin
        - ``mod_ml_user``: Search for a mailinglist user as a moderator
        - ``event_admin_user``: Search an event user as event_admin (for
          creating events)
        - ``orga_event_user``: Search for an event user as event orga

        The aux parameter allows to supply an additional id for example
        in the case of a moderator this would be the relevant
        mailinglist id.

        Required aux value based on the 'kind':
        * mod_ml_user: Id of the mailinglist you are moderator of
        * orga_event_user: Id of the event you are orga of

        The variant parameter allows to supply an additional integer to
        distinguish between different variants of a given search kind.
        Usually, this will be an enum member marking the kind of action taken.

        Possible variants based on the 'kind':

        - mod_ml_user: Which action you are going to execute on this user.
          A member of the SubscriptionActions enum.
        """
        if rs.has_validation_errors():
            return self.send_json(rs, {})

        spec_additions = {}
        search_additions = []
        mailinglist = None
        event = None
        num_preview_personas = (self.conf.NUM_PREVIEW_PERSONAS_CORE_ADMIN
                                if {"core_admin"} & rs.user.roles
                                else self.conf.NUM_PREVIEW_PERSONAS)
        if kind == "admin_persona":
            if not {"core_admin", "cde_admin"} & rs.user.roles:
                raise werkzeug.exceptions.Forbidden(n_("Not privileged."))
        elif kind == "past_event_user":
            if "cde_admin" not in rs.user.roles:
                raise werkzeug.exceptions.Forbidden(n_("Not privileged."))
            search_additions.append(
                ("is_event_realm", QueryOperators.equal, True))
        elif kind == "pure_assembly_user":
            if "assembly_admin" not in rs.user.roles:
                raise werkzeug.exceptions.Forbidden(n_("Not privileged."))
            search_additions.append(
                ("is_assembly_realm", QueryOperators.equal, True))
            search_additions.append(
                ("is_member", QueryOperators.equal, False))
        elif kind == "ml_admin_user":
            if "ml_admin" not in rs.user.roles:
                raise werkzeug.exceptions.Forbidden(n_("Not privileged."))
            search_additions.append(
                ("is_ml_realm", QueryOperators.equal, True))
        elif kind == "mod_ml_user" and aux:
            mailinglist = self.mlproxy.get_mailinglist(rs, aux)
            if not self.mlproxy.may_manage(rs, aux):
                raise werkzeug.exceptions.Forbidden(n_("Not privileged."))
            search_additions.append(
                ("is_ml_realm", QueryOperators.equal, True))
        elif kind == "event_admin_user":
            if "event_admin" not in rs.user.roles:
                raise werkzeug.exceptions.Forbidden(n_("Not privileged."))
            search_additions.append(
                ("is_event_realm", QueryOperators.equal, True))
        elif kind == "orga_event_user" and aux:
            event = self.eventproxy.get_event(rs, aux)
            if "event_admin" not in rs.user.roles:
                if rs.user.persona_id not in event['orgas']:
                    raise werkzeug.exceptions.Forbidden(n_("Not privileged."))
            search_additions.append(
                ("is_event_realm", QueryOperators.equal, True))
        else:
            return self.send_json(rs, {})

        data = None

        # Core admins and meta admins are allowed to search by raw ID or
        # CDEDB-ID
        if "core_admin" in rs.user.roles:
            anid, errs = validate.check_cdedbid(phrase, "phrase")
            if not errs:
                tmp = self.coreproxy.get_personas(rs, (anid,))
                if tmp:
                    data = [unwrap(tmp)]
            else:
                anid, errs = validate.check_id(phrase, "phrase")
                if not errs:
                    tmp = self.coreproxy.get_personas(rs, (anid,))
                    if tmp:
                        data = [unwrap(tmp)]

        # Don't query, if search phrase is too short
        if not data and len(phrase) < self.conf.NUM_PREVIEW_CHARS:
            return self.send_json(rs, {})

        terms = []
        if data is None:
            terms = tuple(t.strip() for t in phrase.split(' ') if t)
            valid = True
            for t in terms:
                _, errs = validate.check_non_regex(t, "phrase")
                if errs:
                    valid = False
            if not valid:
                data = []
            else:
                search = [("username,family_name,given_names,display_name",
                           QueryOperators.match, t) for t in terms]
                search.extend(search_additions)
                spec = copy.deepcopy(QUERY_SPECS["qview_core_user"])
                spec["username,family_name,given_names,display_name"] = "str"
                spec.update(spec_additions)
                query = Query(
                    "qview_core_user", spec,
                    ("personas.id", "username", "family_name", "given_names",
                     "display_name"), search, (("personas.id", True),))
                data = self.coreproxy.submit_select_persona_query(rs, query)

        # Filter result to get only valid audience, if mailinglist is given
        if mailinglist:
            pol = const.MailinglistInteractionPolicy
            action = check(rs, "enum_subscriptionactions_or_None", variant)
            if rs.has_validation_errors():
                return self.send_json(rs, {})
            if action == SubscriptionActions.add_subscriber:
                allowed_pols = {pol.opt_out, pol.opt_in, pol.moderated_opt_in,
                                pol.invitation_only}
                data = self.mlproxy.filter_personas_by_policy(
                    rs, mailinglist, data, allowed_pols)

        # Strip data to contain at maximum `num_preview_personas` results
        if len(data) > num_preview_personas:
            tmp = sorted(data, key=lambda e: e['id'])
            data = tmp[:num_preview_personas]

        def name(x):
            return "{} {}".format(x['given_names'], x['family_name'])

        # Check if name occurs multiple times to add email address in this case
        counter = collections.defaultdict(lambda: 0)
        for entry in data:
            counter[name(entry)] += 1

        # Generate return JSON list
        ret = []
        for entry in sorted(data, key=EntitySorter.persona):
            result = {
                'id': entry['id'],
                'name': name(entry),
                'display_name': entry['display_name'],
            }
            # Email/username is only delivered if we have relative_admins
            # rights, a search term with an @ (and more) matches the mail
            # address, or the mail address is required to distinguish equally
            # named users
            searched_email = any(
                '@' in t and len(t) > self.conf.NUM_PREVIEW_CHARS
                and entry['username'] and t in entry['username']
                for t in terms)
            if counter[name(entry)] > 1 or searched_email or \
                    self.coreproxy.is_relative_admin(rs, entry['id']):
                result['email'] = entry['username']
            ret.append(result)
        return self.send_json(rs, {'personas': ret})

    @access("persona")
    def change_user_form(self, rs):
        """Render form."""
        generation = self.coreproxy.changelog_get_generation(
            rs, rs.user.persona_id)
        data = unwrap(self.coreproxy.changelog_get_history(
            rs, rs.user.persona_id, (generation,)))
        if data['change_status'] == const.MemberChangeStati.pending:
            rs.notify("info", n_("Change pending."))
        del data['change_note']
        merge_dicts(rs.values, data)
        return self.render(rs, "change_user", {'username': data['username']})

    @access("persona", modi={"POST"})
    @REQUESTdata(("generation", "int"),
                 ("ignore_warnings", "bool_or_None"))
    def change_user(self, rs, generation, ignore_warnings=False):
        """Change own data set."""
        REALM_ATTRIBUTES = {
            'persona': {
                "display_name", "family_name", "given_names", "title",
                "name_supplement"},
            'ml': set(),
            'assembly': set(),
            'event': {
                "telephone", "mobile", "address_supplement", "address",
                "postal_code", "location", "country"},
            'cde': {
                "telephone", "mobile", "address_supplement", "address",
                "postal_code", "location", "country",
                "address_supplement2", "address2", "postal_code2", "location2",
                "country2", "weblink", "specialisation", "affiliation",
                "timeline", "interests", "free_form",
                "birth_name"}
        }
        attributes = REALM_ATTRIBUTES['persona']
        for realm in ('ml', 'assembly', 'event', 'cde'):
            if realm in rs.user.roles:
                attributes = attributes.union(REALM_ATTRIBUTES[realm])
        data = request_dict_extractor(rs, attributes)
        data['id'] = rs.user.persona_id
        data = check(rs, "persona", data, "persona", _ignore_warnings=ignore_warnings)
        if rs.has_validation_errors():
            return self.change_user_form(rs)
        change_note = "Normale Änderung."
        code = self.coreproxy.change_persona(
            rs, data, generation=generation, change_note=change_note,
            ignore_warnings=ignore_warnings)
        self.notify_return_code(rs, code)
        return self.redirect_show_user(rs, rs.user.persona_id)

    @access("core_admin")
    @REQUESTdata(("download", "str_or_None"), ("is_search", "bool"))
    def user_search(self, rs, download, is_search, query=None):
        """Perform search.

        The parameter ``download`` signals whether the output should be a
        file. It can either be "csv" or "json" for a corresponding
        file. Otherwise an ordinary HTML-page is served.

        is_search signals whether the page was requested by an actual
        query or just to display the search form.

        If the parameter query is specified this query is executed
        instead. This is meant for calling this function
        programmatically.
        """
        spec = copy.deepcopy(QUERY_SPECS['qview_core_user'])
        if query:
            query = check(rs, "query", query, "query")
        elif is_search:
            # mangle the input, so we can prefill the form
            query_input = mangle_query_input(rs, spec)
            query = check(rs, "query_input", query_input, "query",
                          spec=spec, allow_empty=False)
        events = self.pasteventproxy.list_past_events(rs)
        choices = {
            'pevent_id': collections.OrderedDict(
                sorted(events.items(), key=operator.itemgetter(0)))}
        choices_lists = {k: list(v.items()) for k, v in choices.items()}
        default_queries = self.conf.DEFAULT_QUERIES['qview_core_user']
        params = {
            'spec': spec, 'choices': choices, 'choices_lists': choices_lists,
            'default_queries': default_queries, 'query': query}
        # Tricky logic: In case of no validation errors we perform a query
        if not rs.has_validation_errors() and is_search:
            query.scope = "qview_core_user"
            result = self.coreproxy.submit_general_query(rs, query)
            params['result'] = result
            if download:
                fields = []
                for csvfield in query.fields_of_interest:
                    fields.extend(csvfield.split(','))
                if download == "csv":
                    csv_data = csv_output(result, fields, substitutions=choices)
                    return self.send_csv_file(
                        rs, data=csv_data, inline=False,
                        filename="user_search_result.csv")
                elif download == "json":
                    json_data = query_result_to_json(result, fields,
                                                     substitutions=choices)
                    return self.send_file(
                        rs, data=json_data, inline=False,
                        filename="user_search_result.json")
        else:
            rs.values['is_search'] = is_search = False
        return self.render(rs, "user_search", params)

    @access("core_admin")
    @REQUESTdata(("download", "str_or_None"), ("is_search", "bool"))
    def archived_user_search(self, rs, download, is_search):
        """Perform search.

        Archived users are somewhat special since they are not visible
        otherwise.
        """
        spec = copy.deepcopy(QUERY_SPECS['qview_archived_persona'])
        # mangle the input, so we can prefill the form
        query_input = mangle_query_input(rs, spec)
        if is_search:
            query = check(rs, "query_input", query_input, "query", spec=spec,
                          allow_empty=False)
        else:
            query = None
        events = self.pasteventproxy.list_past_events(rs)
        choices = {
            'pevent_id': collections.OrderedDict(
                sorted(events.items(), key=operator.itemgetter(0))),
            'gender': collections.OrderedDict(
                enum_entries_filter(const.Genders, rs.gettext))
        }
        choices_lists = {k: list(v.items()) for k, v in choices.items()}
        default_queries = self.conf.DEFAULT_QUERIES['qview_archived_persona']
        params = {
            'spec': spec, 'choices': choices, 'choices_lists': choices_lists,
            'default_queries': default_queries, 'query': query}
        # Tricky logic: In case of no validation errors we perform a query
        if not rs.has_validation_errors() and is_search:
            query.scope = "qview_archived_persona"
            result = self.coreproxy.submit_general_query(rs, query)
            params['result'] = result
            if download:
                fields = []
                for csvfield in query.fields_of_interest:
                    fields.extend(csvfield.split(','))
                if download == "csv":
                    csv_data = csv_output(result, fields, substitutions=choices)
                    return self.send_csv_file(
                        rs, data=csv_data, inline=False,
                        filename="archived_user_search_result.csv")
                elif download == "json":
                    json_data = query_result_to_json(result, fields,
                                                     substitutions=choices)
                    return self.send_file(
                        rs, data=json_data, inline=False,
                        filename="archived_user_search_result.json")
        else:
            rs.values['is_search'] = is_search = False
        return self.render(rs, "archived_user_search", params)

    @staticmethod
    def admin_bits(rs):
        """Determine realms this admin can see.

        This is somewhat involved due to realm inheritance.

        :type rs: :py:class:`cdedb.common.RequestState`
        :rtype: {str}
        """
        ret = set()
        if "core_admin" in rs.user.roles:
            ret |= REALM_INHERITANCE.keys()
        for realm in REALM_INHERITANCE:
            if "{}_admin".format(realm) in rs.user.roles:
                ret |= {realm} | implied_realms(realm)
        return ret

    @access("core_admin", "cde_admin", "event_admin", "ml_admin",
            "assembly_admin")
    def admin_change_user_form(self, rs, persona_id):
        """Render form."""
        if not self.coreproxy.is_relative_admin(rs, persona_id):
            raise werkzeug.exceptions.Forbidden(n_("Not a relative admin."))
        if rs.ambience['persona']['is_archived']:
            rs.notify("error", n_("Persona is archived."))
            return self.redirect_show_user(rs, persona_id)

        generation = self.coreproxy.changelog_get_generation(
            rs, persona_id)
        data = unwrap(self.coreproxy.changelog_get_history(
            rs, persona_id, (generation,)))
        del data['change_note']
        merge_dicts(rs.values, data)
        if data['change_status'] == const.MemberChangeStati.pending:
            rs.notify("info", n_("Change pending."))
        return self.render(rs, "admin_change_user",
                           {'admin_bits': self.admin_bits(rs)})

    @access("core_admin", "cde_admin", "event_admin", "ml_admin",
            "assembly_admin", modi={"POST"})
    @REQUESTdata(("generation", "int"),
                 ("change_note", "str_or_None"),
                 ("ignore_warnings", "bool_or_None"))
    def admin_change_user(self, rs, persona_id, generation, change_note,
                          ignore_warnings=False):
        """Privileged edit of data set."""
        if not self.coreproxy.is_relative_admin(rs, persona_id):
            raise werkzeug.exceptions.Forbidden(n_("Not a relative admin."))

        REALM_ATTRIBUTES = {
            'persona': {
                "display_name", "family_name", "given_names", "title",
                "name_supplement", "notes"},
            'ml': set(),
            'assembly': set(),
            'event': {
                "gender", "birthday", "telephone", "mobile",
                "address_supplement", "address", "postal_code", "location",
                "country"},
            'cde': {
                "gender", "birthday", "telephone", "mobile",
                "address_supplement", "address", "postal_code", "location",
                "country",
                "birth_name", "address_supplement2", "address2", "postal_code2",
                "location2", "country2", "weblink", "specialisation",
                "affiliation", "timeline", "interests", "free_form",
                "is_searchable"}
        }
        attributes = REALM_ATTRIBUTES['persona']
        roles = extract_roles(rs.ambience['persona'])
        for realm in ('ml', 'assembly', 'event', 'cde'):
            if realm in roles and realm in self.admin_bits(rs):
                attributes = attributes.union(REALM_ATTRIBUTES[realm])
        data = request_dict_extractor(rs, attributes)
        data['id'] = persona_id
        data = check(rs, "persona", data, _ignore_warnings=ignore_warnings)
        if rs.has_validation_errors():
            return self.admin_change_user_form(rs, persona_id)

        code = self.coreproxy.change_persona(
            rs, data, generation=generation, change_note=change_note,
            ignore_warnings=ignore_warnings)
        self.notify_return_code(rs, code)
        return self.redirect_show_user(rs, persona_id)

    @access("persona")
    def view_admins(self, rs):
        """Render list of all admins of the users realms."""

        admins = {
            # meta admins
            "meta": self.coreproxy.list_admins(rs, "meta"),
            "core": self.coreproxy.list_admins(rs, "core"),
        }

        display_realms = REALM_INHERITANCE.keys() & rs.user.roles
        if "cde" in display_realms:
            display_realms.add("finance")
        for realm in display_realms:
            admins[realm] = self.coreproxy.list_admins(rs, realm)

        persona_ids = set()
        for adminlist in admins.values():
            persona_ids |= set(adminlist)
        personas = self.coreproxy.get_personas(rs, persona_ids)

        for admin in admins:
            admins[admin] = sorted(
                admins[admin],
                key=lambda anid: EntitySorter.persona(personas[anid])
            )

        return self.render(
            rs, "view_admins", {"admins": admins, 'personas': personas})

    @access("meta_admin")
    def change_privileges_form(self, rs, persona_id):
        """Render form."""
        if rs.ambience['persona']['is_archived']:
            rs.notify("error", n_("Persona is archived."))
            return self.redirect_show_user(rs, persona_id)

        stati = (const.PrivilegeChangeStati.pending,)
        case_ids = self.coreproxy.list_privilege_changes(rs, persona_id, stati)
        if case_ids:
            rs.notify("error", n_("Resolve pending privilege change first."))
            case_id = unwrap(case_ids, keys=True)
            return self.redirect(
                rs, "core/show_privilege_change", {"case_id": case_id})

        merge_dicts(rs.values, rs.ambience['persona'])
        return self.render(rs, "change_privileges")

    @access("meta_admin", modi={"POST"})
    @REQUESTdata(
        ("is_meta_admin", "bool"), ("is_core_admin", "bool"),
        ("is_cde_admin", "bool"), ("is_finance_admin", "bool"),
        ("is_event_admin", "bool"), ("is_ml_admin", "bool"),
        ("is_assembly_admin", "bool"), ("notes", "str"))
    def change_privileges(self, rs, persona_id, is_meta_admin, is_core_admin,
                          is_cde_admin, is_finance_admin, is_event_admin,
                          is_ml_admin, is_assembly_admin, notes):
        """Grant or revoke admin bits."""
        if rs.has_validation_errors():
            return self.change_privileges_form(rs, persona_id)

        stati = (const.PrivilegeChangeStati.pending,)
        case_ids = self.coreproxy.list_privilege_changes(rs, persona_id, stati)
        if case_ids:
            rs.notify("error", n_("Resolve pending privilege change first."))
            case_id = unwrap(case_ids, keys=True)
            return self.redirect(
                rs, "core/show_privilege_change", {"case_id": case_id})

        persona = self.coreproxy.get_persona(rs, persona_id)

        data = {
            "persona_id": persona_id,
            "notes": notes,
        }

        admin_keys = {"is_meta_admin", "is_core_admin", "is_cde_admin",
                      "is_finance_admin", "is_event_admin", "is_ml_admin",
                      "is_assembly_admin"}

        for key in admin_keys:
            if locals()[key] != persona[key]:
                data[key] = locals()[key]

        # see also cdedb.frontend.templates.core.change_privileges
        # and initialize_privilege_change in cdedb.backend.core

        errors = []

        if (any(k in data for k in
                ["is_meta_admin", "is_core_admin", "is_cde_admin"])
                and not rs.ambience['persona']['is_cde_realm']):
            errors.append(n_(
                "Cannot grant meta, core or CdE admin privileges to non CdE "
                "users."))

        if data.get('is_finance_admin'):
            if (data.get('is_cde_admin') is False
                    or (not rs.ambience['persona']['is_cde_admin']
                        and not data.get('is_cde_admin'))):
                errors.append(n_(
                    "Cannot grant finance admin privileges to non CdE admins."))

        if "is_ml_admin" in data and not rs.ambience['persona']['is_ml_realm']:
            errors.append(n_(
                "Cannot grant mailinglist admin privileges to non mailinglist "
                "users."))

        if ("is_event_admin" in data and
                not rs.ambience['persona']['is_event_realm']):
            errors.append(n_(
                "Cannot grant event admin privileges to non event users."))

        if ("is_assembly_admin" in data and
                not rs.ambience['persona']['is_assembly_realm']):
            errors.append(n_(
                "Cannot grant assembly admin privileges to non assembly "
                "users."))

        if "is_meta_admin" in data and data["persona_id"] == rs.user.persona_id:
            errors.append(n_("Cannot modify own meta admin privileges."))

        if errors:
            for e in errors:
                rs.notify("error", e)
            return self.change_privileges_form(rs, persona_id)

        if admin_keys & data.keys():
            code = self.coreproxy.initialize_privilege_change(rs, data)
            self.notify_return_code(
                rs, code, success=n_("Privilege change waiting for approval by "
                                     "another Meta-Admin."))
            if not code:
                return self.change_privileges_form(rs, persona_id)
        else:
            rs.notify("info", n_("No changes were made."))
        return self.redirect_show_user(rs, persona_id)

    @access("meta_admin")
    def list_privilege_changes(self, rs):
        """Show list of privilege changes pending review."""
        case_ids = self.coreproxy.list_privilege_changes(
            rs, stati=(const.PrivilegeChangeStati.pending,))

        cases = self.coreproxy.get_privilege_changes(rs, case_ids)
        cases = {e["persona_id"]: e for e in cases.values()}

        personas = self.coreproxy.get_personas(rs, cases.keys())

        cases = collections.OrderedDict(
            sorted(cases.items(),
                   key=lambda item: EntitySorter.persona(personas[item[0]])))

        return self.render(rs, "list_privilege_changes",
                           {"cases": cases, "personas": personas})

    @access("meta_admin")
    def show_privilege_change(self, rs, privilege_change_id):
        """Show detailed infromation about pending privilege change."""
        privilege_change = rs.ambience['privilege_change']
        if privilege_change["status"] != const.PrivilegeChangeStati.pending:
            rs.notify("error", n_("Privilege change not pending."))
            return self.redirect(rs, "core/list_privilege_changes")

        if (privilege_change["is_meta_admin"] is not None
                and privilege_change["persona_id"] == rs.user.persona_id):
            rs.notify(
                "info", n_("This privilege change is affecting your Meta-Admin"
                           " privileges, so it has to be approved by another "
                           "Meta-Admin."))
        if privilege_change["submitted_by"] == rs.user.persona_id:
            rs.notify(
                "info", n_("This privilege change was submitted by you, so it "
                           "has to be approved by another Meta-Admin."))

        persona = self.coreproxy.get_persona(rs, privilege_change["persona_id"])
        submitter = self.coreproxy.get_persona(
            rs, privilege_change["submitted_by"])

        return self.render(rs, "show_privilege_change",
                           {"persona": persona, "submitter": submitter})

    @access("meta_admin", modi={"POST"})
    @REQUESTdata(("ack", "bool"))
    def decide_privilege_change(self, rs, privilege_change_id, ack):
        """Approve or reject a privilege change."""
        if rs.has_validation_errors():
            return self.redirect(rs, 'core/show_privilege_change')
        privilege_change = rs.ambience['privilege_change']
        if privilege_change["status"] != const.PrivilegeChangeStati.pending:
            rs.notify("error", n_("Privilege change not pending."))
            return self.redirect(rs, "core/list_privilege_changes")
        if not ack:
            case_status = const.PrivilegeChangeStati.rejected
        else:
            case_status = const.PrivilegeChangeStati.approved
            if (privilege_change["is_meta_admin"] is not None
                    and privilege_change['persona_id'] == rs.user.persona_id):
                raise werkzeug.exceptions.Forbidden(
                    n_("Cannot modify own meta admin privileges."))
            if rs.user.persona_id == privilege_change["submitted_by"]:
                raise werkzeug.exceptions.Forbidden(
                    n_("Only a different admin than the submitter"
                       " may approve a privilege change."))
        code = self.coreproxy.finalize_privilege_change(
            rs, privilege_change_id, case_status)
        success = n_("Change committed.") if ack else n_("Change rejected.")
        info = n_("Password reset issued for new admin.")
        self.notify_return_code(rs, code, success=success, pending=info)
        if not code:
            return self.show_privilege_change(rs, privilege_change_id)
        else:
            if code < 0:
                # The code is negative, the user's password needs to be changed.
                # We didn't actually issue the success message above.
                rs.notify("success", success)
                # Do not return this on purpose to just send the mail.
                self.admin_send_password_reset_link(
                    rs, privilege_change["persona_id"], internal=True)
        return self.redirect(rs, "core/list_privilege_changes")

    @periodic("privilege_change_remind", period=24)
    def privilege_change_remind(self, rs, store):
        """Cron job for privilege changes to review.

        Send a reminder after four hours and then daily.
        """
        current = now()
        ids = self.coreproxy.list_privilege_changes(
            rs, stati=(const.PrivilegeChangeStati.pending,))
        data = self.coreproxy.get_privilege_changes(rs, ids)
        old = set(store.get('ids', [])) & set(data)
        new = set(data) - set(old)
        remind = False
        if any(data[anid]['ctime'] + datetime.timedelta(hours=4) < current
               for anid in new):
            remind = True
        if old and current.timestamp() > store.get('tstamp', 0) + 24*60*60:
            remind = True
        if remind:
            notify = (self.conf.META_ADMIN_ADDRESS,)
            self.do_mail(
                rs, "privilege_change_remind",
                {'To': tuple(notify),
                 'Subject': "Offene Änderungen von Admin-Privilegien"},
                {'count': len(data)})
            store = {
                'tstamp': current.timestamp(),
                'ids': list(data),
            }
        return store

    @access("core_admin")
    @REQUESTdata(("target_realm", "realm_or_None"))
    def promote_user_form(self, rs, persona_id, target_realm, internal=False):
        """Render form.

        This has two parts. If the target realm is absent, we let the
        admin choose one. If it is present we present a mask to promote
        the user.

        The internal flag is used if the call comes from another frontend
        function to disable further redirection on validation errors.
        """
        if rs.has_validation_errors() and not internal:
            return self.redirect_show_user(rs, persona_id)
        if rs.ambience['persona']['is_archived']:
            rs.notify("error", n_("Persona is archived."))
            return self.redirect_show_user(rs, persona_id)
        merge_dicts(rs.values, rs.ambience['persona'])
        if (target_realm
                and rs.ambience['persona']['is_{}_realm'.format(target_realm)]):
            rs.notify("warning", n_("No promotion necessary."))
            return self.redirect_show_user(rs, persona_id)
        return self.render(rs, "promote_user")

    @access("core_admin", modi={"POST"})
    @REQUESTdata(("target_realm", "realm"))
    @REQUESTdatadict(
        "title", "name_supplement", "birthday", "gender", "free_form",
        "telephone", "mobile", "address", "address_supplement", "postal_code",
        "location", "country")
    def promote_user(self, rs, persona_id, target_realm, data):
        """Add a new realm to the users ."""
        for key in tuple(k for k in data.keys() if not data[k]):
            # remove irrelevant keys, due to the possible combinations it is
            # rather lengthy to specify the exact set of them
            del data[key]
        persona = self.coreproxy.get_total_persona(rs, persona_id)
        merge_dicts(data, persona)
        # Specific fixes by target realm
        if target_realm == "cde":
            reference = CDE_TRANSITION_FIELDS()
            for key in ('trial_member', 'decided_search', 'bub_search'):
                if data[key] is None:
                    data[key] = False
        elif target_realm == "event":
            reference = EVENT_TRANSITION_FIELDS()
        else:
            reference = {}
        for key in tuple(data.keys()):
            if key not in reference and key != 'id':
                del data[key]
        data['is_{}_realm'.format(target_realm)] = True
        for realm in implied_realms(target_realm):
            data['is_{}_realm'.format(realm)] = True
        data = check(rs, "persona", data, transition=True)
        if rs.has_validation_errors():
            return self.promote_user_form(rs, persona_id, internal=True)
        code = self.coreproxy.change_persona_realms(rs, data)
        self.notify_return_code(rs, code)
        if code > 0 and target_realm == "cde":
            meta_info = self.coreproxy.get_meta_info(rs)
            self.do_mail(rs, "welcome",
                         {'To': (persona['username'],),
                          'Subject': "Aufnahme in den CdE",
                          },
                         {'data': persona,
                          'email': "",
                          'cookie': "",
                          'meta_info': meta_info,
                          })
        return self.redirect_show_user(rs, persona_id)

    @access("cde_admin")
    def modify_membership_form(self, rs, persona_id):
        """Render form."""
        if rs.ambience['persona']['is_archived']:
            rs.notify("error", n_("Persona is archived."))
            return self.redirect_show_user(rs, persona_id)
        return self.render(rs, "modify_membership")

    @access("cde_admin", modi={"POST"})
    @REQUESTdata(("is_member", "bool"))
    def modify_membership(self, rs, persona_id, is_member):
        """Change association status.

        This is CdE-functionality so we require a cde_admin instead of a
        core_admin.
        """
        if rs.has_validation_errors():
            return self.modify_membership_form(rs, persona_id)
        code = self.coreproxy.change_membership(rs, persona_id, is_member)
        self.notify_return_code(rs, code)

        if not is_member:
            lastschrift_ids = self.cdeproxy.list_lastschrift(
                rs, persona_ids=(persona_id,), active=None)
            lastschrifts = self.cdeproxy.get_lastschrifts(
                rs, lastschrift_ids.keys())
            active_permits = []
            for lastschrift in lastschrifts.values():
                if not lastschrift['revoked_at']:
                    active_permits.append(lastschrift['id'])
            if active_permits:
                transaction_ids = self.cdeproxy.list_lastschrift_transactions(
                    rs, lastschrift_ids=active_permits,
                    stati=(const.LastschriftTransactionStati.issued,))
                if transaction_ids:
                    subject = ("Einzugsermächtigung zu ausstehender "
                               "Lastschrift widerrufen.")
                    self.do_mail(rs, "pending_lastschrift_revoked",
                                 {'To': (self.conf.MANAGEMENT_ADDRESS,),
                                  'Subject': subject},
                                 {'persona_id': persona_id})
                for active_permit in active_permits:
                    data = {
                        'id': active_permit,
                        'revoked_at': now(),
                    }
                    code = self.cdeproxy.set_lastschrift(rs, data)
                    self.notify_return_code(rs, code,
                                            success=n_("Permit revoked."))

        return self.redirect_show_user(rs, persona_id)

    @access("finance_admin")
    def modify_balance_form(self, rs, persona_id):
        """Serve form to manually modify a personas balance."""
        if rs.ambience['persona']['is_archived']:
            rs.notify("error", n_("Persona is archived."))
            return self.redirect_show_user(rs, persona_id)
        persona = self.coreproxy.get_cde_user(rs, persona_id)
        old_balance = persona['balance']
        trial_member = persona['trial_member']
        return self.render(
            rs, "modify_balance",
            {'old_balance': old_balance, 'trial_member': trial_member})

    @access("finance_admin", modi={"POST"})
    @REQUESTdata(("new_balance", "non_negative_decimal"),
                 ("trial_member", "bool"),
                 ("change_note", "str"))
    def modify_balance(self, rs, persona_id, new_balance, trial_member,
                       change_note):
        """Set the new balance."""
        if rs.has_validation_errors():
            return self.modify_balance_form(rs, persona_id)
        persona = self.coreproxy.get_cde_user(rs, persona_id)
        if (persona['balance'] == new_balance
                and persona['trial_member'] == trial_member):
            rs.notify("warning", n_("Nothing changed."))
            return self.redirect(rs, "core/modify_balance_form")
        if rs.ambience['persona']['is_archived']:
            rs.notify("error", n_("Persona is archived."))
            return self.redirect_show_user(rs, persona_id)
        if rs.has_validation_errors():
            return self.modify_balance_form(rs, persona_id)
        code = self.coreproxy.change_persona_balance(
            rs, persona_id, new_balance,
            const.FinanceLogCodes.manual_balance_correction,
            change_note=change_note, trial_member=trial_member)
        self.notify_return_code(rs, code)
        return self.redirect_show_user(rs, persona_id)

    @access("cde")
    def get_foto(self, rs, foto):
        """Retrieve profile picture."""
        path = self.conf.STORAGE_DIR / "foto" / foto
        mimetype = magic.from_file(str(path), mime=True)
        return self.send_file(rs, path=path, mimetype=mimetype)

    @access("cde")
    def set_foto_form(self, rs, persona_id):
        """Render form."""
        if rs.user.persona_id != persona_id and not self.is_admin(rs):
            raise werkzeug.exceptions.Forbidden(n_("Not privileged."))
        if rs.ambience['persona']['is_archived']:
            rs.notify("error", n_("Persona is archived."))
            return self.redirect_show_user(rs, persona_id)
        foto = self.coreproxy.get_cde_user(rs, persona_id)['foto']
        return self.render(rs, "set_foto", {'foto': foto})

    @access("cde", modi={"POST"})
    @REQUESTfile("foto")
    @REQUESTdata(("delete", "bool"))
    def set_foto(self, rs, persona_id, foto, delete):
        """Set profile picture."""
        if rs.user.persona_id != persona_id and not self.is_admin(rs):
            raise werkzeug.exceptions.Forbidden(n_("Not privileged."))
        foto = check(rs, 'profilepic_or_None', foto, "foto")
        if not foto and not delete:
            rs.append_validation_error(
                ("foto", ValueError("Mustn't be empty.")))
        if rs.has_validation_errors():
            return self.set_foto_form(rs, persona_id)
        previous = self.coreproxy.get_cde_user(rs, persona_id)['foto']
        myhash = None
        if foto:
            myhash = hashlib.sha512()
            myhash.update(foto)
            myhash = myhash.hexdigest()
            path = self.conf.STORAGE_DIR / 'foto' / myhash
            if not path.exists():
                with open(str(path), 'wb') as f:
                    f.write(foto)
        with Atomizer(rs):
            code = self.coreproxy.change_foto(rs, persona_id, foto=myhash)
            if previous:
                if not self.coreproxy.foto_usage(rs, previous):
                    path = self.conf.STORAGE_DIR / 'foto' / previous
                    if path.exists():
                        path.unlink()
        self.notify_return_code(rs, code, success=n_("Foto updated."))
        return self.redirect_show_user(rs, persona_id)

    @access("core_admin", modi={"POST"})
    @REQUESTdata(("confirm_username", "str"))
    def invalidate_password(self, rs, persona_id, confirm_username):
        """Delete a users current password to force them to set a new one."""
        if confirm_username != rs.ambience['persona']['username']:
            rs.append_validation_error(
                ('confirm_username',
                 ValueError(n_("Please provide the user's email address."))))
        if rs.has_validation_errors():
            return self.show_user(
                rs, persona_id, confirm_id=persona_id, internal=True)
        code = self.coreproxy.invalidate_password(rs, persona_id)
        self.notify_return_code(rs, code, success=n_("Password invalidated."))

        if not code:
            return self.show_user(
                rs, persona_id, confirm_id=persona_id, internal=True)
        else:
            return self.redirect_show_user(rs, persona_id)

    @access("persona")
    def change_password_form(self, rs):
        """Render form."""
        return self.render(rs, "change_password")

    @access("persona", modi={"POST"})
    @REQUESTdata(("old_password", "str"), ("new_password", "str"),
                 ("new_password2", "str"))
    def change_password(self, rs, old_password, new_password, new_password2):
        """Update your own password."""
        if rs.has_validation_errors():
            return self.change_password_form(rs)

        if new_password != new_password2:
            rs.extend_validation_errors(
                (("new_password", ValueError(n_("Passwords don’t match."))),
                 ("new_password2", ValueError(n_("Passwords don’t match.")))))
            rs.ignore_validation_errors()
            rs.notify("error", n_("Passwords don’t match."))
            return self.change_password_form(rs)

        new_password, errs = self.coreproxy.check_password_strength(
            rs, new_password, persona_id=rs.user.persona_id,
            argname="new_password")
        rs.extend_validation_errors(errs)

        if rs.has_validation_errors():
            if any(name == "new_password"
                   for name, _ in rs.retrieve_validation_errors()):
                rs.notify("error", n_("Password too weak."))
            return self.change_password_form(rs)
        code, message = self.coreproxy.change_password(
            rs, old_password, new_password)
        self.notify_return_code(rs, code, success=n_("Password changed."),
                                error=message)
        if not code:
            rs.append_validation_error(
                ("old_password", ValueError(n_("Wrong password."))))
            rs.ignore_validation_errors()
            self.logger.info(
                "Unsuccessful password change for persona {}.".format(
                    rs.user.persona_id))
            return self.change_password_form(rs)
        else:
            return self.redirect_show_user(rs, rs.user.persona_id)

    @access("anonymous")
    def reset_password_form(self, rs):
        """Render form.

        This starts the process of anonymously resetting a password.
        """
        return self.render(rs, "reset_password")

    @access("anonymous")
    @REQUESTdata(("email", "email"))
    def send_password_reset_link(self, rs, email):
        """Send a confirmation mail.

        To prevent an adversary from changing random passwords.
        """
        if rs.has_validation_errors():
            return self.reset_password_form(rs)
        exists = self.coreproxy.verify_existence(rs, email)
        if not exists:
            rs.append_validation_error(
                ("email", ValueError(n_("Nonexistant user."))))
            rs.ignore_validation_errors()
            return self.reset_password_form(rs)
        admin_exception = False
        try:
            success, message = self.coreproxy.make_reset_cookie(
                rs, email, self.conf.PARAMETER_TIMEOUT)
        except PrivilegeError:
            admin_exception = True
        else:
            if not success:
                rs.notify("error", message)
            else:
                self.do_mail(
                    rs, "reset_password",
                    {'To': (email,), 'Subject': "CdEDB Passwort zurücksetzen"},
                    {'email': self.encode_parameter(
                        "core/do_password_reset_form", "email", email,
                        timeout=self.conf.PARAMETER_TIMEOUT),
                        'cookie': message})
                msg = "Sent password reset mail to {} for IP {}."
                self.logger.info(msg.format(email, rs.request.remote_addr))
                rs.notify("success", n_("Email sent."))
        if admin_exception:
            self.do_mail(
                rs, "admin_no_reset_password",
                {'To': (email,), 'Subject': "CdEDB Passwort zurücksetzen"})
            msg = "Sent password reset denial mail to admin {} for IP {}."
            self.logger.info(msg.format(email, rs.request.remote_addr))
            rs.notify("success", n_("Email sent."))
        return self.redirect(rs, "core/index")

    @access("core_admin", "meta_admin", "cde_admin", "event_admin", "ml_admin",
            "assembly_admin", modi={"POST"})
    def admin_send_password_reset_link(self, rs, persona_id, internal=False):
        """Generate a password reset email for an arbitrary persona.

        This is the only way to reset the password of an administrator (for
        security reasons).

        If the `internal` parameter is True, this was called internally to
        send a reset link. In that case we do not have the appropriate
        ambience dict, so we retrieve the username.
        """
        if rs.has_validation_errors():
            return self.redirect_show_user(rs, persona_id)
        if (not self.coreproxy.is_relative_admin(rs, persona_id)
                and "meta_admin" not in rs.user.roles):
            raise PrivilegeError(n_("Not a relative admin."))
        if internal:
            persona = self.coreproxy.get_persona(rs, persona_id)
            email = persona['username']
        else:
            email = rs.ambience['persona']['username']
        success, message = self.coreproxy.make_reset_cookie(
            rs, email, timeout=self.conf.EMAIL_PARAMETER_TIMEOUT)
        if not success:
            rs.notify("error", message)
        else:
            self.do_mail(
                rs, "reset_password",
                {'To': (email,), 'Subject': "CdEDB Passwort zurücksetzen"},
                {'email': self.encode_parameter(
                    "core/do_password_reset_form", "email", email,
                    timeout=self.conf.EMAIL_PARAMETER_TIMEOUT),
                    'cookie': message})
            msg = "Sent password reset mail to {} for admin {}."
            self.logger.info(msg.format(email, rs.user.persona_id))
            rs.notify("success", n_("Email sent."))
        return self.redirect_show_user(rs, persona_id)

    @access("anonymous")
    @REQUESTdata(("email", "#email"), ("cookie", "str"))
    def do_password_reset_form(self, rs, email, cookie, internal=False):
        """Second form.

        Pretty similar to first form, but now we know, that the account
        owner actually wants the reset.

        The internal parameter signals that the call is from another
        frontend function and not an incoming request. This prevents
        validation from changing the target again.
        """
        if rs.has_validation_errors() and not internal:
            # Clean errors prior to displaying a new form for the first step
            rs.retrieve_validation_errors().clear()
            rs.notify("info", n_("Please try again."))
            return self.reset_password_form(rs)
        rs.values['email'] = self.encode_parameter(
            "core/do_password_reset", "email", email)
        return self.render(rs, "do_password_reset")

    @access("anonymous", modi={"POST"})
    @REQUESTdata(("email", "#email"), ("new_password", "str"),
                 ("new_password2", "str"), ("cookie", "str"))
    def do_password_reset(self, rs, email, new_password, new_password2, cookie):
        """Now we can reset to a new password."""
        if rs.has_validation_errors():
            return self.reset_password_form(rs)
        if new_password != new_password2:
            rs.extend_validation_errors(
                (("new_password", ValueError(n_("Passwords don’t match."))),
                 ("new_password2", ValueError(n_("Passwords don’t match."))),))
            rs.ignore_validation_errors()
            rs.notify("error", n_("Passwords don’t match."))
            return self.change_password_form(rs)
        new_password, errs = self.coreproxy.check_password_strength(
            rs, new_password, email=email, argname="new_password")
        rs.extend_validation_errors(errs)

        if rs.has_validation_errors():
            if any(name == "new_password"
                   for name, _ in rs.retrieve_validation_errors()):
                rs.notify("error", n_("Password too weak."))
            return self.do_password_reset_form(rs, email=email, cookie=cookie,
                                               internal=True)
        code, message = self.coreproxy.reset_password(rs, email, new_password,
                                                      cookie=cookie)
        self.notify_return_code(rs, code, success=n_("Password reset."),
                                error=message)
        if not code:
            return self.redirect(rs, "core/reset_password_form")
        else:
            return self.redirect(rs, "core/index")

    @access("persona")
    def change_username_form(self, rs):
        """Render form."""
        return self.render(rs, "change_username")

    @access("persona")
    @REQUESTdata(("new_username", "email"))
    def send_username_change_link(self, rs, new_username):
        """First verify new name with test email."""
        if new_username == rs.user.username:
            rs.append_validation_error(
                ("new_username", ValueError(n_(
                    "Must be different from current email address."))))
        if (not rs.has_validation_errors()
                and self.coreproxy.verify_existence(rs, new_username)):
            rs.append_validation_error(
                ("new_username", ValueError(n_("Name collision."))))
        if rs.has_validation_errors():
            return self.change_username_form(rs)
        self.do_mail(rs, "change_username",
                     {'To': (new_username,),
                      'Subject': "CdEDB Neue E-Mail-Adresse verifizieren"},
                     {'new_username': self.encode_parameter(
                         "core/do_username_change_form", "new_username",
                         new_username)})
        self.logger.info("Sent username change mail to {} for {}.".format(
            new_username, rs.user.username))
        rs.notify("success", "Email sent.")
        return self.redirect(rs, "core/index")

    @access("persona")
    @REQUESTdata(("new_username", "#email"))
    def do_username_change_form(self, rs, new_username):
        """Email is now verified or we are admin."""
        if rs.has_validation_errors():
            return self.change_username_form(rs)
        rs.values['new_username'] = self.encode_parameter(
            "core/do_username_change", "new_username", new_username)
        return self.render(rs, "do_username_change", {
            'raw_email': new_username})

    @access("persona", modi={"POST"})
    @REQUESTdata(('new_username', '#email'), ('password', 'str'))
    def do_username_change(self, rs, new_username, password):
        """Now we can do the actual change."""
        if rs.has_validation_errors():
            return self.change_username_form(rs)
        code, message = self.coreproxy.change_username(
            rs, rs.user.persona_id, new_username, password)
        self.notify_return_code(rs, code, success=n_("Email address changed."),
                                error=message)
        if not code:
            return self.redirect(rs, "core/change_username_form")
        else:
            self.do_mail(rs, "username_change_info",
                         {'To': (rs.user.username,),
                          'Subject': "Deine E-Mail-Adresse wurde geändert"},
                         {'new_username': new_username})
            return self.redirect(rs, "core/index")

    @access("core_admin", "cde_admin", "event_admin", "ml_admin",
            "assembly_admin")
    def admin_username_change_form(self, rs, persona_id):
        """Render form."""
        if not self.coreproxy.is_relative_admin(rs, persona_id):
            raise werkzeug.exceptions.Forbidden(n_("Not a relative admin."))
        if rs.ambience['persona']['is_archived']:
            rs.notify("error", n_("Persona is archived."))
            return self.redirect_show_user(rs, persona_id)
        data = self.coreproxy.get_persona(rs, persona_id)
        return self.render(rs, "admin_username_change", {'data': data})

    @access("core_admin", "cde_admin", "event_admin", "ml_admin",
            "assembly_admin", modi={"POST"})
    @REQUESTdata(('new_username', 'email_or_None'))
    def admin_username_change(self, rs, persona_id, new_username):
        """Change username without verification."""
        if not self.coreproxy.is_relative_admin(rs, persona_id):
            raise werkzeug.exceptions.Forbidden(n_("Not a relative admin."))
        if rs.has_validation_errors():
            return self.admin_username_change_form(rs, persona_id)
        code, message = self.coreproxy.change_username(
            rs, persona_id, new_username, password=None)
        self.notify_return_code(rs, code, success=n_("Email address changed."),
                                error=message)
        if not code:
            return self.redirect(rs, "core/admin_username_change_form")
        else:
            return self.redirect_show_user(rs, persona_id)

    @access("core_admin", "cde_admin", "event_admin", "ml_admin",
            "assembly_admin", modi={"POST"})
    @REQUESTdata(("activity", "bool"))
    def toggle_activity(self, rs, persona_id, activity):
        """Enable/disable an account."""
        if not self.coreproxy.is_relative_admin(rs, persona_id):
            raise werkzeug.exceptions.Forbidden(n_("Not a relative admin."))
        if rs.has_validation_errors():
            # Redirect for encoded parameter
            return self.redirect_show_user(rs, persona_id)
        if rs.ambience['persona']['is_archived']:
            rs.notify("error", n_("Persona is archived."))
            return self.redirect_show_user(rs, persona_id)
        data = {
            'id': persona_id,
            'is_active': activity,
        }
        change_note = "Aktivierungsstatus auf {activity} geändert.".format(
            activity="aktiv" if activity else "inaktiv")
        code = self.coreproxy.change_persona(rs, data, may_wait=False,
                                             change_note=change_note)
        self.notify_return_code(rs, code)
        return self.redirect_show_user(rs, persona_id)

    @access("anonymous")
    def genesis_request_form(self, rs):
        """Render form."""
        allowed_genders = set(const.Genders) - {const.Genders.not_specified}
        realm_options = [option
                         for option in GENESIS_REALM_OPTION_NAMES
                         if option.realm in realm_specific_genesis_fields]
        return self.render(rs, "genesis_request", {
            'max_rationale': self.conf.MAX_RATIONALE,
            'allowed_genders': allowed_genders,
            'realm_specific_genesis_fields': realm_specific_genesis_fields,
            'realm_options': realm_options})

    @access("anonymous", modi={"POST"})
    @REQUESTdatadict(
        "notes", "realm", "username", "given_names", "family_name", "gender",
        "birthday", "telephone", "mobile", "address_supplement", "address",
<<<<<<< HEAD
        "postal_code", "location", "country", "birth_name")
    @REQUESTdata(("attachment_hash", "str_or_None"),
                 ("attachment_filename", "str_or_None"))
    @REQUESTfile("attachment")
    def genesis_request(self, rs, data, attachment, attachment_hash,
                        attachment_filename=None):
=======
        "postal_code", "location", "country")
    @REQUESTdata(("ignore_warnings", "bool_or_None"))
    def genesis_request(self, rs, data, ignore_warnings=False):
>>>>>>> 81637b38
        """Voice the desire to become a persona.

        This initiates the genesis process.
        """
<<<<<<< HEAD
        if attachment:
            attachment_filename = attachment.filename
            attachment = check(rs, 'pdffile', attachment, 'attachment')
        attachment_base_path = self.conf.STORAGE_DIR / 'genesis_attachment'
        if attachment:
            myhash = hashlib.sha512()
            myhash.update(attachment)
            myhash = myhash.hexdigest()
            path = attachment_base_path / myhash
            if not path.exists():
                with open(path, 'wb') as f:
                    f.write(attachment)
            data['attachment'] = myhash
            rs.values['attachment_hash'] = myhash
            rs.values['attachment_filename'] = attachment_filename
        elif attachment_hash:
            path = attachment_base_path / attachment_hash
            if not path.exists():
                data['attachment'] = None
                e = ("attachment", ValueError(n_(
                    "It seems like you took too long and "
                    "your previous upload was deleted.")))
                rs.append_validation_error(e)
            else:
                data['attachment'] = attachment_hash
        data = check(rs, "genesis_case", data, creation=True)
=======
        data = check(rs, "genesis_case", data, creation=True,
                     _ignore_warnings=ignore_warnings)
>>>>>>> 81637b38
        if rs.has_validation_errors():
            return self.genesis_request_form(rs)
        if len(data['notes']) > self.conf.MAX_RATIONALE:
            rs.append_validation_error(
                ("notes", ValueError(n_("Rationale too long."))))
        # We dont actually want gender == not_specified as a valid option if it
        # is required for the requested realm)
        if 'gender' in realm_specific_genesis_fields.get(data.get('realm'), {}):
            if data['gender'] == const.Genders.not_specified:
                rs.append_validation_error(
                    ("gender", ValueError(n_(
                        "Must specify gender for %(realm)s realm."),
                        {"realm": data["realm"]})))
        if rs.has_validation_errors():
            return self.genesis_request_form(rs)
        if self.coreproxy.verify_existence(rs, data['username']):
            existing_id = self.coreproxy.genesis_case_by_email(
                rs, data['username'])
            if existing_id:
                # TODO this case is kind of a hack since it throws
                # away the information entered by the user, but in
                # theory this should not happen too often (reality
                # notwithstanding)
                rs.notify("info", n_("Confirmation email has been resent."))
                case_id = existing_id
            else:
                rs.notify("error",
                          n_("Email address already in DB. Reset password."))
                return self.redirect(rs, "core/index")
        else:
<<<<<<< HEAD
            new_id = self.coreproxy.genesis_request(rs, data)
            if not new_id:
                rs.notify("error", n_("Failed."))
                return self.genesis_request_form(rs)
            case_id = new_id

        # Send verification mail for new case or resend for old case.
=======
            case_id = self.coreproxy.genesis_request(
                rs, data, ignore_warnings=ignore_warnings)
        if not case_id:
            rs.notify("error", n_("Failed."))
            return self.genesis_request_form(rs)
>>>>>>> 81637b38
        self.do_mail(rs, "genesis_verify",
                     {
                         'To': (data['username'],),
                         'Subject': "CdEDB Accountanfrage verifizieren",
                     },
                     {
                         'genesis_case_id': self.encode_parameter(
                             "core/genesis_verify", "genesis_case_id",
                             case_id),
                         'given_names': data['given_names'],
                         'family_name': data['family_name'],
                     })
        rs.notify(
            "success",
            n_("Email sent. Please follow the link contained in the email."))
        return self.redirect(rs, "core/index")

    @access("anonymous")
    @REQUESTdata(("genesis_case_id", "#int"))
    def genesis_verify(self, rs, genesis_case_id):
        """Verify the email address entered in :py:meth:`genesis_request`.

        This is not a POST since the link is shared via email.
        """
        if rs.has_validation_errors():
            return self.genesis_request_form(rs)
        code, realm = self.coreproxy.genesis_verify(rs, genesis_case_id)
        self.notify_return_code(
            rs, code,
            error=n_("Verification failed. Please contact the administrators."),
            success=n_("Email verified. Wait for moderation. "
                       "You will be notified by mail."),
            pending=n_("This account request was already verified.")
        )
        if not code:
            return self.redirect(rs, "core/genesis_request_form")
        return self.redirect(rs, "core/index")

    @periodic("genesis_remind")
    def genesis_remind(self, rs, store):
        """Cron job for genesis cases to review.

        Send a reminder after four hours and then daily.
        """
        current = now()
        data = self.coreproxy.genesis_list_cases(
            rs, stati=(const.GenesisStati.to_review,))
        old = set(store.get('ids', [])) & set(data)
        new = set(data) - set(old)
        remind = False
        if any(data[anid]['ctime'] + datetime.timedelta(hours=4) < current
               for anid in new):
            remind = True
        if old and current.timestamp() > store.get('tstamp', 0) + 24*60*60:
            remind = True
        if remind:
            stati = (const.GenesisStati.to_review,)
            cde_count = len(self.coreproxy.genesis_list_cases(
                rs, stati=stati, realms=["cde"]))
            event_count = len(self.coreproxy.genesis_list_cases(
                rs, stati=stati, realms=["event"]))
            ml_count = len(self.coreproxy.genesis_list_cases(
                rs, stati=stati, realms=["ml"]))
            assembly_count = len(self.coreproxy.genesis_list_cases(
                rs, stati=stati, realms=["assembly"]))
            notify = {self.conf.MANAGEMENT_ADDRESS}
            if cde_count:
                notify |= {self.conf.CDE_ADMIN_ADDRESS}
            if event_count:
                notify |= {self.conf.EVENT_ADMIN_ADDRESS}
            if ml_count:
                notify |= {self.conf.ML_ADMIN_ADDRESS}
            if assembly_count:
                notify |= {self.conf.ASSEMBLY_ADMIN_ADDRESS}
            self.do_mail(
                rs, "genesis_requests_pending",
                {'To': tuple(notify),
                 'Subject': "Offene CdEDB Accountanfragen"},
                {'count': len(data)})
            store = {
                'tstamp': current.timestamp(),
                'ids': list(data),
            }
        return store

    @periodic("genesis_forget", period=96)
    def genesis_forget(self, rs, store):
        """Cron job for deleting unconfirmed or rejected genesis cases.

        This allows the username to be used once more.
        """
        stati = (const.GenesisStati.unconfirmed, const.GenesisStati.rejected)
        cases = self.coreproxy.genesis_list_cases(
            rs, stati=stati)

        delete = tuple(case["id"] for case in cases.values() if
                       case["ctime"] < now() - self.conf.PARAMETER_TIMEOUT)

        count = 0
        for genesis_case_id in delete:
            count += self.coreproxy.delete_genesis_case(rs, genesis_case_id)

        genesis_attachment_path : pathlib.Path = self.conf.STORAGE_DIR / "genesis_attachment"

        attachment_count = 0
        for attachment in genesis_attachment_path.iterdir():
            if not attachment.is_dir():
                if not self.coreproxy.genesis_attachment_usage(rs, attachment):
                    attachment.unlink()
                    attachment_count += 1

        if count or attachment_count:
            msg = "genesis_forget: Deleted {} genesis cases and {} attachments"
            self.logger.info(msg.format(count, attachment_count))

        return store

    @access("core_admin", *("{}_admin".format(realm)
                            for realm, fields in
                            realm_specific_genesis_fields.items()
                            if "attachment" in fields))
    def genesis_get_attachment(self, rs, attachment):
        """Retrieve attachment for genesis case."""
        path = self.conf.STORAGE_DIR / 'genesis_attachment' / attachment
        mimetype = magic.from_file(str(path), mime=True)
        return self.send_file(rs, path=path, mimetype=mimetype)

    @access("core_admin", *("{}_admin".format(realm)
                            for realm in realm_specific_genesis_fields))
    def genesis_list_cases(self, rs):
        """Compile a list of genesis cases to review."""
        realms = [realm for realm in realm_specific_genesis_fields.keys()
                  if {"{}_admin".format(realm), 'core_admin'} & rs.user.roles]
        data = self.coreproxy.genesis_list_cases(
            rs, stati=(const.GenesisStati.to_review,), realms=realms)
        cases = self.coreproxy.genesis_get_cases(rs, set(data))
        cases_by_realm = {
            realm: {k: v for k, v in cases.items() if v['realm'] == realm}
            for realm in realms}
        return self.render(rs, "genesis_list_cases", {
            'cases_by_realm': cases_by_realm})

    @access("core_admin", *("{}_admin".format(realm)
                            for realm in realm_specific_genesis_fields))
    def genesis_show_case(self, rs, genesis_case_id):
        """View a specific case."""
        case = rs.ambience['genesis_case']
        if (not self.is_admin(rs)
                and "{}_admin".format(case['realm']) not in rs.user.roles):
            raise werkzeug.exceptions.Forbidden(n_("Not privileged."))
        reviewer = None
        if case['reviewer']:
            reviewer = self.coreproxy.get_persona(rs, case['reviewer'])
        return self.render(rs, "genesis_show_case", {'reviewer': reviewer})

    @access("core_admin", *("{}_admin".format(realm)
                            for realm in realm_specific_genesis_fields))
    def genesis_modify_form(self, rs, genesis_case_id):
        """Edit a specific case it."""
        case = rs.ambience['genesis_case']
        if (not self.is_admin(rs)
                and "{}_admin".format(case['realm']) not in rs.user.roles):
            raise werkzeug.exceptions.Forbidden(n_("Not privileged."))
        if case['case_status'] != const.GenesisStati.to_review:
            rs.notify("error", n_("Case not to review."))
            return self.genesis_list_cases(rs)
        merge_dicts(rs.values, case)
        realm_options = [option
                         for option in GENESIS_REALM_OPTION_NAMES
                         if option.realm in realm_specific_genesis_fields]
        return self.render(rs, "genesis_modify_form", {
            'realm_specific_genesis_fields': realm_specific_genesis_fields,
            'realm_options': realm_options})

    @access("core_admin", *("{}_admin".format(realm)
                            for realm in realm_specific_genesis_fields),
            modi={"POST"})
    @REQUESTdatadict(
        "notes", "realm", "username", "given_names", "family_name", "gender",
        "birthday", "telephone", "mobile", "address_supplement", "address",
        "postal_code", "location", "country")
<<<<<<< HEAD
    def genesis_modify(self, rs, genesis_case_id, data):
        """Edit a case to fix potential issues before creation."""
        data['id'] = genesis_case_id
        data = check(rs, "genesis_case", data)
=======
    @REQUESTdata(("ignore_warnings", "bool_or_None"))
    def genesis_modify(self, rs, case_id, data, ignore_warnings=False):
        """Edit a case to fix potential issues before creation."""
        data['id'] = case_id
        data = check(rs, "genesis_case", data, _ignore_warnings=ignore_warnings)
>>>>>>> 81637b38
        if rs.has_validation_errors():
            return self.genesis_modify_form(rs, genesis_case_id)
        case = rs.ambience['genesis_case']
        if (not self.is_admin(rs)
                and "{}_admin".format(case['realm']) not in rs.user.roles):
            raise werkzeug.exceptions.Forbidden(n_("Not privileged."))
        if case['case_status'] != const.GenesisStati.to_review:
            rs.notify("error", n_("Case not to review."))
            return self.genesis_list_cases(rs)
        code = self.coreproxy.genesis_modify_case(
            rs, data, ignore_warnings=ignore_warnings)
        self.notify_return_code(rs, code)
        return self.redirect(rs, "core/genesis_show_case")

    @access("core_admin", *("{}_admin".format(realm)
                            for realm in realm_specific_genesis_fields),
            modi={"POST"})
    @REQUESTdata(("case_status", "enum_genesisstati"))
    def genesis_decide(self, rs, genesis_case_id, case_status):
        """Approve or decline a genensis case.

        This either creates a new account or declines account creation.
        """
        if rs.has_validation_errors():
            return self.genesis_list_cases(rs)
        case = rs.ambience['genesis_case']
        if (not self.is_admin(rs)
                and "{}_admin".format(case['realm']) not in rs.user.roles):
            raise werkzeug.exceptions.Forbidden(n_("Not privileged."))
        if case['case_status'] != const.GenesisStati.to_review:
            rs.notify("error", n_("Case not to review."))
            return self.genesis_list_cases(rs)
        data = {
            'id': genesis_case_id,
            'case_status': case_status,
            'reviewer': rs.user.persona_id,
            'realm': case['realm'],
        }
        with Atomizer(rs):
            code = self.coreproxy.genesis_modify_case(rs, data)
            persona_id = bool(code)
            if code and data['case_status'] == const.GenesisStati.approved:
                persona_id = self.coreproxy.genesis(rs, genesis_case_id)
        if not persona_id:
            rs.notify("error", n_("Failed."))
            return rs.genesis_list_cases(rs)
        if case_status == const.GenesisStati.approved:
            success, cookie = self.coreproxy.make_reset_cookie(
                rs, case['username'], timeout=self.conf.EMAIL_PARAMETER_TIMEOUT)
            self.do_mail(
                rs, "genesis_approved",
                {'To': (case['username'],),
                 'Subject': "CdEDB-Account erstellt",
                 },
                {'email': self.encode_parameter(
                     "core/do_password_reset_form", "email", case['username'],
                     timeout=self.conf.EMAIL_PARAMETER_TIMEOUT),
                 'cookie': cookie,
                 })
            rs.notify("success", n_("Case approved."))
        else:
            self.do_mail(
                rs, "genesis_declined",
                {'To': (case['username'],),
                 'Subject': "CdEDB Accountanfrage abgelehnt"},
                {})
            rs.notify("info", n_("Case rejected."))
        return self.redirect(rs, "core/genesis_list_cases")

    @access("core_admin")
    def list_pending_changes(self, rs):
        """List non-committed changelog entries."""
        pending = self.coreproxy.changelog_get_changes(
            rs, stati=(const.MemberChangeStati.pending,))
        return self.render(rs, "list_pending_changes", {'pending': pending})

    @periodic("pending_changelog_remind")
    def pending_changelog_remind(self, rs, store):
        """Cron job for pending changlog entries to decide.

        Send a reminder after twelve hours and then daily.
        """
        current = now()
        data = self.coreproxy.changelog_get_changes(
            rs, stati=(const.MemberChangeStati.pending,))
        ids = {"{}/{}".format(id, e['generation']) for id, e in data.items()}
        old = set(store.get('ids', [])) & ids
        new = ids - set(old)
        remind = False
        if any(data[int(id.split('/')[0])]['ctime']
               + datetime.timedelta(hours=12) < current
               for id in new):
            remind = True
        if old and current.timestamp() > store.get('tstamp', 0) + 24*60*60:
            remind = True
        if remind:
            self.do_mail(
                rs, "changelog_requests_pending",
                {'To': (self.conf.MANAGEMENT_ADDRESS,),
                 'Subject': "Offene CdEDB Accountänderungen"},
                {'count': len(data)})
            store = {
                'tstamp': current.timestamp(),
                'ids': list(ids),
            }
        return store

    @access("core_admin")
    def inspect_change(self, rs, persona_id):
        """Look at a pending change."""
        history = self.coreproxy.changelog_get_history(rs, persona_id,
                                                       generations=None)
        pending = history[max(history)]
        if pending['change_status'] != const.MemberChangeStati.pending:
            rs.notify("warning", n_("Persona has no pending change."))
            return self.list_pending_changes(rs)
        current = history[max(
            key for key in history
            if (history[key]['change_status']
                == const.MemberChangeStati.committed))]
        diff = {key for key in pending if current[key] != pending[key]}
        return self.render(rs, "inspect_change", {
            'pending': pending, 'current': current, 'diff': diff})

    @access("core_admin", modi={"POST"})
    @REQUESTdata(("generation", "int"), ("ack", "bool"))
    def resolve_change(self, rs, persona_id, generation, ack):
        """Make decision."""
        if rs.has_validation_errors():
            return self.list_pending_changes(rs)
        code = self.coreproxy.changelog_resolve_change(rs, persona_id,
                                                       generation, ack)
        message = n_("Change committed.") if ack else n_("Change dropped.")
        self.notify_return_code(rs, code, success=message)
        return self.redirect(rs, "core/list_pending_changes")

    @access("core_admin", "cde_admin", modi={"POST"})
    @REQUESTdata(("ack_delete", "bool"), ("note", "str"))
    def archive_persona(self, rs, persona_id, ack_delete, note):
        """Move a persona to the attic."""
        if not ack_delete:
            rs.append_validation_error(
                ("ack_delete", ValueError(n_("Must be checked."))))
        if not note:
            rs.notify("error", n_("Must supply archival note."))
        if rs.has_validation_errors():
            return self.show_user(rs, persona_id, confirm_id=persona_id,
                                  internal=True)

        try:
            code = self.coreproxy.archive_persona(rs, persona_id, note)
        except ArchiveError as e:
            rs.notify("error", e.args[0])
            code = 0
        self.notify_return_code(rs, code)
        return self.redirect_show_user(rs, persona_id)

    @access("core_admin", "cde_admin", modi={"POST"})
    def dearchive_persona(self, rs, persona_id):
        """Reinstate a persona from the attic."""
        if rs.has_validation_errors():
            return self.redirect_show_user(rs, persona_id)

        code = self.coreproxy.dearchive_persona(rs, persona_id)
        self.notify_return_code(rs, code)
        return self.redirect_show_user(rs, persona_id)

    @access("core_admin", "cde_admin", modi={"POST"})
    @REQUESTdata(("ack_delete", "bool"))
    def purge_persona(self, rs, persona_id, ack_delete):
        """Delete all identifying information for a persona."""
        if not ack_delete:
            rs.append_validation_error(
                ("ack_delete", ValueError(n_("Must be checked."))))
        if rs.has_validation_errors():
            return self.redirect_show_user(rs, persona_id)

        code = self.coreproxy.purge_persona(rs, persona_id)
        self.notify_return_code(rs, code)
        return self.redirect_show_user(rs, persona_id)

    @access("core_admin")
    @REQUESTdata(("stati", "[int]"), ("start", "non_negative_int_or_None"),
                 ("submitted_by", "cdedbid_or_None"),
                 ("reviewed_by", "cdedbid_or_None"),
                 ("persona_id", "cdedbid_or_None"),
                 ("additional_info", "str_or_None"),
                 ("stop", "non_negative_int_or_None"),
                 ("time_start", "datetime_or_None"),
                 ("time_stop", "datetime_or_None"))
    def view_changelog_meta(self, rs, stati, start, stop, persona_id,
                            submitted_by, additional_info, time_start,
                            time_stop, reviewed_by):
        """View changelog activity."""
        # no validation since the input stays valid, even if some options
        # are lost
        rs.ignore_validation_errors()
        start = start or 0
        stop = stop or 50
        log = self.coreproxy.retrieve_changelog_meta(
            rs, stati, start, stop, persona_id=persona_id,
            submitted_by=submitted_by, additional_info=additional_info,
            time_start=time_start, time_stop=time_stop, reviewed_by=reviewed_by)
        persona_ids = (
                {entry['submitted_by'] for entry in log if
                 entry['submitted_by']}
                | {entry['reviewed_by'] for entry in log if
                   entry['reviewed_by']}
                | {entry['persona_id'] for entry in log if entry['persona_id']})
        personas = self.coreproxy.get_personas(rs, persona_ids)
        return self.render(rs, "view_changelog_meta", {
            'log': log, 'personas': personas})

    @access("core_admin")
    @REQUESTdata(("codes", "[int]"), ("persona_id", "cdedbid_or_None"),
                 ("submitted_by", "cdedbid_or_None"),
                 ("additional_info", "str_or_None"),
                 ("start", "non_negative_int_or_None"),
                 ("stop", "non_negative_int_or_None"),
                 ("time_start", "datetime_or_None"),
                 ("time_stop", "datetime_or_None"))
    def view_log(self, rs, codes, start, stop, persona_id, submitted_by,
                 additional_info, time_start, time_stop):
        """View activity."""
        # no validation since the input stays valid, even if some options
        # are lost
        rs.ignore_validation_errors()
        start = start or 0
        stop = stop or 50
        log = self.coreproxy.retrieve_log(
            rs, codes=codes, start=start, stop=stop, persona_id=persona_id,
            submitted_by=submitted_by, additional_info=additional_info,
            time_start=time_start, time_stop=time_stop)
        persona_ids = (
                {entry['submitted_by'] for entry in log if
                 entry['submitted_by']}
                | {entry['persona_id'] for entry in log if entry['persona_id']})
        personas = self.coreproxy.get_personas(rs, persona_ids)
        return self.render(rs, "view_log", {'log': log, 'personas': personas})

    @access("anonymous")
    def debug_email(self, rs, token):
        """Debug functionality to view emails stored to HDD.

        In test instances emails are stored to disk since most of the time
        no real email addresses are given. This creates the problem that
        those are only readable with access to the file system, which most
        test users won't have.

        In production this will not be active, but should be harmless anyway
        since no mails will be saved to disk.

        The token parameter cannot contain slashes as this is prevented by
        werkzeug.
        """
        if not self.conf.CDEDB_DEV:
            return self.redirect(rs, "core/index")
        filename = pathlib.Path(tempfile.gettempdir(),
                                "cdedb-mail-{}.txt".format(token))
        with open(filename) as f:
            rawtext = f.read()
        emailtext = quopri.decodestring(rawtext).decode('utf-8')
        return self.render(rs, "debug_email", {'emailtext': emailtext})

    def get_cron_store(self, rs, name):
        return self.coreproxy.get_cron_store(rs, name)

    def set_cron_store(self, rs, name, data):
        return self.coreproxy.set_cron_store(rs, name, data)<|MERGE_RESOLUTION|>--- conflicted
+++ resolved
@@ -1805,23 +1805,17 @@
     @REQUESTdatadict(
         "notes", "realm", "username", "given_names", "family_name", "gender",
         "birthday", "telephone", "mobile", "address_supplement", "address",
-<<<<<<< HEAD
         "postal_code", "location", "country", "birth_name")
     @REQUESTdata(("attachment_hash", "str_or_None"),
-                 ("attachment_filename", "str_or_None"))
+                 ("attachment_filename", "str_or_None"),
+                 ("ignore_warnings", "bool_or_None"))
     @REQUESTfile("attachment")
     def genesis_request(self, rs, data, attachment, attachment_hash,
-                        attachment_filename=None):
-=======
-        "postal_code", "location", "country")
-    @REQUESTdata(("ignore_warnings", "bool_or_None"))
-    def genesis_request(self, rs, data, ignore_warnings=False):
->>>>>>> 81637b38
+                        attachment_filename=None, ignore_warnings=False):
         """Voice the desire to become a persona.
 
         This initiates the genesis process.
         """
-<<<<<<< HEAD
         if attachment:
             attachment_filename = attachment.filename
             attachment = check(rs, 'pdffile', attachment, 'attachment')
@@ -1847,11 +1841,8 @@
                 rs.append_validation_error(e)
             else:
                 data['attachment'] = attachment_hash
-        data = check(rs, "genesis_case", data, creation=True)
-=======
         data = check(rs, "genesis_case", data, creation=True,
                      _ignore_warnings=ignore_warnings)
->>>>>>> 81637b38
         if rs.has_validation_errors():
             return self.genesis_request_form(rs)
         if len(data['notes']) > self.conf.MAX_RATIONALE:
@@ -1882,21 +1873,14 @@
                           n_("Email address already in DB. Reset password."))
                 return self.redirect(rs, "core/index")
         else:
-<<<<<<< HEAD
-            new_id = self.coreproxy.genesis_request(rs, data)
+            new_id = self.coreproxy.genesis_request(
+                rs, data, ignore_warnings=ignore_warnings)
             if not new_id:
                 rs.notify("error", n_("Failed."))
                 return self.genesis_request_form(rs)
             case_id = new_id
 
         # Send verification mail for new case or resend for old case.
-=======
-            case_id = self.coreproxy.genesis_request(
-                rs, data, ignore_warnings=ignore_warnings)
-        if not case_id:
-            rs.notify("error", n_("Failed."))
-            return self.genesis_request_form(rs)
->>>>>>> 81637b38
         self.do_mail(rs, "genesis_verify",
                      {
                          'To': (data['username'],),
@@ -2078,18 +2062,11 @@
         "notes", "realm", "username", "given_names", "family_name", "gender",
         "birthday", "telephone", "mobile", "address_supplement", "address",
         "postal_code", "location", "country")
-<<<<<<< HEAD
-    def genesis_modify(self, rs, genesis_case_id, data):
+    @REQUESTdata(("ignore_warnings", "bool_or_None"))
+    def genesis_modify(self, rs, genesis_case_id, data, ignore_warnings=False):
         """Edit a case to fix potential issues before creation."""
         data['id'] = genesis_case_id
-        data = check(rs, "genesis_case", data)
-=======
-    @REQUESTdata(("ignore_warnings", "bool_or_None"))
-    def genesis_modify(self, rs, case_id, data, ignore_warnings=False):
-        """Edit a case to fix potential issues before creation."""
-        data['id'] = case_id
         data = check(rs, "genesis_case", data, _ignore_warnings=ignore_warnings)
->>>>>>> 81637b38
         if rs.has_validation_errors():
             return self.genesis_modify_form(rs, genesis_case_id)
         case = rs.ambience['genesis_case']
