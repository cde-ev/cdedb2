--- conflicted
+++ resolved
@@ -282,11 +282,7 @@
 
     def is_finalized(self) -> bool:
         """Whether the transaction was already tallied."""
-<<<<<<< HEAD
         return self in {LastschriftTransactionStati.success,
-=======
-        return self in (LastschriftTransactionStati.success,
->>>>>>> 3fe4e711
                         LastschriftTransactionStati.failure,
                         LastschriftTransactionStati.cancelled,
                         LastschriftTransactionStati.rollback}
