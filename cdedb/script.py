#!/usr/bin/env python3

"""This module provides some generic scripting functionalities.

This should be used in scripts to make them more uniform and cut down
on boilerplate.

Additionally this provides some level of guidance on how to interact
with the production environment.
"""

import getpass
import gettext
import os
import pathlib
import tempfile
import time
from pkgutil import resolve_name
from types import TracebackType
from typing import IO, Any, Dict, Mapping, Optional, Tuple, Type

import psycopg2
import psycopg2.extensions
import psycopg2.extras

from cdedb.common import (
    ALL_ROLES, AbstractBackend, PathLike, RequestState, User, make_proxy, n_,
)
from cdedb.config import Config, SecretsConfig, get_configpath, set_configpath
from cdedb.database.connection import Atomizer, IrradiatedConnection
from cdedb.frontend.common import setup_translations

psycopg2.extensions.register_type(psycopg2.extensions.UNICODE)
psycopg2.extensions.register_type(psycopg2.extensions.UNICODEARRAY)

__all__ = ['DryRunError', 'Script', 'ScriptAtomizer']


class TempConfig:
    """Provide a thin wrapper around a temporary file.

    The advantage of this is that it works with both a given configpath xor config
    keyword arguments.

    If config keyword arguments are given, the config options from the real configpath
    (taken from the environment) are used as fallback values.
    If a configpath is given, only the config options specified there are taken into
    account.
    """

    def __init__(self, configpath: PathLike = None, **config: Any):
        if (not configpath and not config) or (configpath and config):
            raise ValueError(f"Provide exactly one of config ({config}) and"
                             f" configpath ({configpath})!")
        self._configpath = configpath
        self._config = config
        # this will be used to hold the current configpath from the environment
        # and restore it later on
        self._real_configpath: pathlib.Path
        self._f: Optional[IO[str]] = None

    def __enter__(self) -> None:
        # store the real configpath
        self._real_configpath = get_configpath()
        if self._config:
            secrets = SecretsConfig()
            self._f = tempfile.NamedTemporaryFile("w", suffix=".py")
            f = self._f.__enter__()
            # copy the real_config into the temporary config
            with open(self._real_configpath, "r") as cf:
                real_config = cf.read()
            f.write(real_config)
            # now, add all keyword config options. Since they are added _after_ the
            # real_config options, they overwrite them if necessary
            for k, v in self._config.items():
<<<<<<< HEAD
                if k in secrets:
                    msg = ("Override secret config options via kwarg is not possible."
                           " Please use the SECRET_CONFIGPATH config argument instead.")
                    raise ValueError(msg)
                f.write(f"\n{k} = {v}")
=======
                f.write(f"{k} = {v}\n")
>>>>>>> 706bde01
            f.flush()
            set_configpath(f.name)
        else:
            assert self._configpath is not None
            set_configpath(self._configpath)

    def __exit__(self, exc_type: Optional[Type[Exception]],
                 exc_val: Optional[Exception],
                 exc_tb: Optional[TracebackType]) -> Optional[bool]:
        # restore the real configpath
        set_configpath(self._real_configpath)
        if self._f:
            return self._f.__exit__(exc_type, exc_val, exc_tb)
        return False

    def __str__(self) -> str:
        if self._config:
            return str(self._config)
        elif self._configpath:
            return pathlib.Path(self._configpath).read_text()
        else:
            return ""


class Script:
    backend_map = {
        "core": "CoreBackend",
        "cde": "CdEBackend",
        "past_event": "PastEventBackend",
        "ml": "MlBackend",
        "assembly": "AssemblyBackend",
        "event": "EventBackend",
    }

    def __init__(self, *, persona_id: int = None, dry_run: bool = None,
                 dbuser: str = 'cdb_anonymous', dbname: str = 'cdb',
                 cursor: psycopg2.extensions.cursor = psycopg2.extras.RealDictCursor,
                 check_system_user: bool = True, configpath: Optional[PathLike] = None,
                 **config: Any):
        """Setup a helper class containing everything you might need for a script.

        The parameters `persona_id`, `dry_run` and `configpath` may be left out, in
        which case they will be read from the environment or set to a reasonable
        default.

        The database name and the `dry_run` parameter may be overridden specifically by
        the `evolution_trial` script.

        :param persona_id: Default ID for the user performing the actions.
        :param dry_run: Whether or not to keep any changes after a transaction.
        :param dbuser: Database user for the connection. Defaults to `'cdb_anonymous'`
        :param dbname: Database against which to run the script. Defaults to `'cdb'`.
            May be overridden via environment variable during the evolution trial.
        :param cursor: CursorFactory for the cursor used by this connection.
        :param check_system_user: Whether or not ot check for the correct invoking user,
            you need to have a really good reason to turn this off.
        :param configpath: Path to additional config file. Mutually exclusive with
            `config`.
        :param config: Additional config options via keyword arguments. Mutually
            exclusive with `configpath`.
        """
        if check_system_user and getpass.getuser() != "www-data":
            raise RuntimeError("Must be run as user www-data.")

        # Read configurable data from environment and/or input.
        configpath = configpath or os.environ.get("SCRIPT_CONFIGPATH")
        # if no special configpath and no config options are present, use the default
        # way to obtain the configpath from the environment
        if not configpath and not config:
            configpath = get_configpath()
        # Allow overriding for evolution trial.
        if persona_id is None:
            persona_id = int(os.environ.get("SCRIPT_PERSONA_ID", -1))
        self.persona_id = int(
            os.environ.get("EVOLUTION_TRIAL_OVERRIDE_PERSONA_ID", persona_id))
        if dry_run is None:
            dry_run = bool(os.environ.get("SCRIPT_DRY_RUN", True))
        self.dry_run = bool(os.environ.get("EVOLUTION_TRIAL_OVERRIDE_DRY_RUN", dry_run))
        dbname = os.environ.get("EVOLUTION_TRIAL_OVERRIDE_DBNAME", dbname)

        # Setup internals.
        self._atomizer: Optional[ScriptAtomizer] = None
        self._conn: psycopg2.extensions.connection = None
        self._tempconfig = TempConfig(configpath, **config)
        with self._tempconfig:
            self.config = Config()
            self._secrets = SecretsConfig()
        self._translations: Optional[Mapping[str, gettext.NullTranslations]]
        self._backends: Dict[Tuple[str, bool], AbstractBackend]
        self._translations = None
        self._backends = {}
        self._request_states: Dict[int, RequestState] = {}
        self._connect(dbuser, dbname, cursor)

    def _connect(self, dbuser: str, dbname: str, cursor: psycopg2.extensions.cursor
                 ) -> None:
        """Create and save a database connection."""
        if self._conn:
            return

        connection_parameters = {
            "dbname": dbname,
            "user": dbuser,
            "password": self._secrets["CDB_DATABASE_ROLES"][dbuser],
<<<<<<< HEAD
            "host": self.config["DB_HOST"],
            # TODO default to DB_PORT and provide flag for skipping pgbouncer
=======
            # Temporary workaround because we cannot pass config options correctly.
            "host":
                "cdb" if pathlib.Path("/CONTAINER").is_file()
                else self.config["DB_HOST"],
>>>>>>> 706bde01
            "port": 5432,
            "connection_factory": IrradiatedConnection,
            "cursor_factory": cursor,
        }
        self._conn = psycopg2.connect(**connection_parameters)
        self._conn.set_client_encoding("UTF8")

    def make_backend(self, realm: str, *, proxy: bool = True):  # type: ignore[no-untyped-def]
        """Create backend, either as a proxy or not."""
        if ret := self._backends.get((realm, proxy)):
            return ret
        with self._tempconfig:
            backend_name = self.backend_map[realm]
            backend = resolve_name(f"cdedb.backend.{realm}.{backend_name}")()
        self._backends.update({
            (realm, True): make_proxy(backend),
            (realm, False): backend,
        })
        return self._backends[(realm, proxy)]

    def rs(self, persona_id: int = None) -> RequestState:
        """Create a RequestState."""
        persona_id = self.persona_id if persona_id is None else persona_id
        if ret := self._request_states.get(persona_id):
            return ret
        if self._translations is None:
            self._translations = setup_translations(self.config)
        rs = RequestState(
            sessionkey=None,
            apitoken=None,
            user=User(
                persona_id=persona_id,
                roles=ALL_ROLES,
            ),
            request=None,  # type: ignore[arg-type]
            notifications=[],
            mapadapter=None,  # type: ignore[arg-type]
            requestargs=None,
            errors=[],
            values=None,
            begin=None,
            lang="de",
            translations=self._translations,
        )
        rs.conn = rs._conn = self._conn
        self._request_states[persona_id] = rs
        return rs

    def __enter__(self) -> IrradiatedConnection:
        """Thin wrapper around `ScriptAtomizer`."""
        if not self._atomizer:
            self._atomizer = ScriptAtomizer(self.rs(), dry_run=self.dry_run)
        return self._atomizer.__enter__()

    def __exit__(self, exc_type: Optional[Type[Exception]],
                 exc_val: Optional[Exception],
                 exc_tb: Optional[TracebackType]) -> bool:
        """Thin wrapper around `ScriptAtomizer`."""
        if self._atomizer is None:
            raise RuntimeError(n_("Impossible."))
        return self._atomizer.__exit__(exc_type, exc_val, exc_tb)


class DryRunError(Exception):
    """
    Signify that the script ran successfully, but no changes should be
    committed.
    """


class ScriptAtomizer(Atomizer):
    """Subclassing Atomizer to add some time logging and a dry run mode.

    :param dry_run: If True, do not commit changes if script ran successfully,
        instead roll back.
    """
    start_time: float

    def __init__(self, rs: RequestState, *, dry_run: bool = True) -> None:
        self.dry_run = dry_run
        super().__init__(rs)

    def __enter__(self) -> IrradiatedConnection:
        self.start_time = time.monotonic()
        return super().__enter__()

    def __exit__(self, exc_type: Optional[Type[Exception]],  # type: ignore[override]
                 exc_val: Optional[Exception],
                 exc_tb: Optional[TracebackType]) -> bool:
        """Calculate time taken and provide success message.

        Ensure the transaction is rolled back if self.dry_run is True.

        Suppress traceback for DryRunErrors by returning True.
        """
        time_diff = time.monotonic() - self.start_time

        def formatmsg(msg: str) -> str:
            return f"{msg} Time taken: {time_diff:.3f} seconds."

        if exc_type is None:
            if self.dry_run:
                msg = "Aborting Dry Run!"
                exc_type = DryRunError
                exc_val = DryRunError(formatmsg(msg))
                exc_tb = None
            else:
                msg = "Success!"
        elif exc_type == DryRunError:
            msg = "Aborting Dry Run!"
        else:
            msg = "Error encountered, rolling back!"
        print()
        print("=" * 80)
        print()
        print(formatmsg(msg))
        print()
        super().__exit__(exc_type, exc_val, exc_tb)
        return isinstance(exc_val, DryRunError)<|MERGE_RESOLUTION|>--- conflicted
+++ resolved
@@ -73,15 +73,11 @@
             # now, add all keyword config options. Since they are added _after_ the
             # real_config options, they overwrite them if necessary
             for k, v in self._config.items():
-<<<<<<< HEAD
                 if k in secrets:
                     msg = ("Override secret config options via kwarg is not possible."
                            " Please use the SECRET_CONFIGPATH config argument instead.")
                     raise ValueError(msg)
                 f.write(f"\n{k} = {v}")
-=======
-                f.write(f"{k} = {v}\n")
->>>>>>> 706bde01
             f.flush()
             set_configpath(f.name)
         else:
@@ -186,15 +182,11 @@
             "dbname": dbname,
             "user": dbuser,
             "password": self._secrets["CDB_DATABASE_ROLES"][dbuser],
-<<<<<<< HEAD
-            "host": self.config["DB_HOST"],
             # TODO default to DB_PORT and provide flag for skipping pgbouncer
-=======
             # Temporary workaround because we cannot pass config options correctly.
             "host":
                 "cdb" if pathlib.Path("/CONTAINER").is_file()
                 else self.config["DB_HOST"],
->>>>>>> 706bde01
             "port": 5432,
             "connection_factory": IrradiatedConnection,
             "cursor_factory": cursor,
