--- conflicted
+++ resolved
@@ -14,11 +14,7 @@
 import tempfile
 import time
 from types import TracebackType
-<<<<<<< HEAD
-from typing import Any, Callable, Optional, Set, Type, cast
-=======
 from typing import Any, Optional, Set, Type, cast
->>>>>>> b52bbb6e
 from typing_extensions import Protocol
 
 import psycopg2
@@ -80,11 +76,7 @@
 
 
 class _RSFactory(Protocol):
-<<<<<<< HEAD
     def __call__(self, persona_id: int = -1) -> RequestState: ...
-=======
-    def __call__(self, persona_id: int = -1) -> MockRequestState: ...
->>>>>>> b52bbb6e
 
 
 def setup(persona_id: int, dbuser: str, dbpassword: str,
@@ -120,13 +112,8 @@
         cdb = psycopg2.connect(**connection_parameters, host="cdb")
     cdb.set_client_encoding("UTF8")
 
-<<<<<<< HEAD
     def rs(persona_id: int = persona_id) -> RequestState:
         return cast(RequestState, MockRequestState(persona_id, cdb))
-=======
-    def rs(persona_id: int = persona_id) -> MockRequestState:
-        return MockRequestState(persona_id, cdb)
->>>>>>> b52bbb6e
 
     return rs
 
