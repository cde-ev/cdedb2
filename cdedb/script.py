#!/usr/bin/env python3

"""This module provides some generic scripting functionalities.

This should be used in scripts to make them more uniform and cut down
on boilerplate.

Additionally this provides some level of guidance on how to interact
with the production environment.
"""

import getpass
import os
import tempfile
import time
from types import TracebackType
<<<<<<< HEAD
from typing import Any, Optional, Protocol, Set, Type, cast
=======
from typing import Any, Optional, Type
from typing_extensions import Protocol
>>>>>>> 30919988

import psycopg2
import psycopg2.extensions
import psycopg2.extras

from cdedb.backend.assembly import AssemblyBackend
from cdedb.backend.cde import CdEBackend
from cdedb.backend.core import CoreBackend
from cdedb.backend.event import EventBackend
from cdedb.backend.ml import MlBackend
from cdedb.backend.past_event import PastEventBackend
from cdedb.config import Config
from cdedb.common import ALL_ROLES, PathLike, RequestState, User, make_proxy
from cdedb.database.connection import Atomizer, IrradiatedConnection
from cdedb.frontend.common import setup_translations

psycopg2.extensions.register_type(psycopg2.extensions.UNICODE)
psycopg2.extensions.register_type(psycopg2.extensions.UNICODEARRAY)

_CONFIG = Config()
_TRANSLATIONS = setup_translations(_CONFIG)


__all__ = ['setup', 'make_backend', 'Script', 'DryRunError']


def mock_user(persona_id: int) -> User:
    return User(
        persona_id=persona_id,
        roles=ALL_ROLES,
    )


class _RSFactory(Protocol):
    # pylint: disable=pointless-statement
    def __call__(self, persona_id: int = -1) -> RequestState: ...


def setup(persona_id: int, dbuser: str, dbpassword: str,
          check_system_user: bool = True, dbname: str = 'cdb',
          cursor: psycopg2.extensions.cursor = psycopg2.extras.RealDictCursor,
          ) -> _RSFactory:
    """This sets up the database.

    :param persona_id: default ID for the owner of the generated request state
    :param dbuser: data base user for connection
    :param dbpassword: password for database user
    :param check_system_user: toggle check for correct invoking user,
        you need to provide a really good reason to turn this off.
    :returns: a factory, that optionally takes a persona ID and gives
        you a facsimile request state object that can be used to call
        into the backends.
    """
    if check_system_user and getpass.getuser() != "www-data":
        raise RuntimeError("Must be run as user www-data.")

    # Allow overriding the dbname via environment variable for evolution trial.
    dbname = os.environ.get('EVOLUTION_TRIAL_OVERRIDE_DBNAME', dbname)

    connection_parameters = {
            "dbname": dbname,
            "user": dbuser,
            "password": dbpassword,
            "port": 5432,
            "connection_factory": IrradiatedConnection,
            "cursor_factory": cursor,
    }
    try:
        cdb = psycopg2.connect(**connection_parameters, host="localhost")
    except psycopg2.OperationalError as e:  # DB inside Docker listens on "cdb"
        if "Passwort-Authentifizierung" in e.args[0]:
            raise  # fail fast if wrong password is the problem
        cdb = psycopg2.connect(**connection_parameters, host="cdb")
    cdb.set_client_encoding("UTF8")

    def rs(persona_id: int = persona_id) -> RequestState:
        rs = RequestState(
            sessionkey=None,
            apitoken=None,
            user=mock_user(persona_id),
            request=None,  # type: ignore[arg-type]
            notifications=[],
            mapadapter=None,  # type: ignore[arg-type]
            requestargs=None,
            errors=[],
            values=None,
            begin=None,
            lang="de",
            translations=_TRANSLATIONS,
        )
        rs.conn = rs._conn = cdb
        return rs

    return rs


# No return type annotation on purpose, because it confuses IDE autocompletion.
def make_backend(realm: str, proxy: bool = True, *,  # type: ignore[no-untyped-def]
                 configpath: PathLike = None, **config: Any):
    """Instantiate backend objects and wrap them in proxy shims.

    :param realm: selects backend to return
    :param proxy: If True, wrap the backend in a proxy, otherwise return
        the raw backend, which gives access to the low-level SQL methods.
    """
    if realm not in backend_map:
        raise ValueError("Unrecognized realm")
    if config and configpath:
        raise ValueError("Mustn't specify both config and configpath.")
    elif config:
        with tempfile.NamedTemporaryFile("w", suffix=".py") as f:
            for k, v in config.items():
                f.write(f"{k} = {v}\n")
            f.flush()
            backend = backend_map[realm](f.name)
    else:
        backend = backend_map[realm](configpath)
    if proxy:
        return make_proxy(backend)
    else:
        return backend


backend_map = {
    "core": CoreBackend,
    "cde": CdEBackend,
    "past_event": PastEventBackend,
    "ml": MlBackend,
    "assembly": AssemblyBackend,
    "event": EventBackend,
}


class DryRunError(Exception):
    """
    Signify that the script ran successfully, but no changes should be
    committed.
    """


class Script(Atomizer):
    """Subclassing Atomizer to add some time logging and a dry run mode.

    :param dry_run: If True, do not commit changes if script ran successfully,
        instead roll back.
    """
    start_time: float

    def __init__(self, rs: RequestState, *, dry_run: bool = True) -> None:
        self.dry_run = bool(os.environ.get('EVOLUTION_TRIAL_OVERRIDE_DRY_RUN', dry_run))
        super().__init__(rs)

    def __enter__(self) -> IrradiatedConnection:
        self.start_time = time.monotonic()
        return super().__enter__()

    def __exit__(self, exc_type: Optional[Type[Exception]],  # type: ignore[override]
                 exc_val: Optional[Exception],
                 exc_tb: Optional[TracebackType]) -> bool:
        """Calculate time taken and provide success message.

        Ensure the transaction is rolled back if self.dry_run is True.

        Suppress traceback for DryRunErrors by returning True.
        """
        time_diff = time.monotonic() - self.start_time

        def formatmsg(msg: str) -> str:
            return f"{msg} Time taken: {time_diff:.3f} seconds."

        if exc_type is None:
            if self.dry_run:
                msg = "Aborting Dry Run!"
                exc_type = DryRunError
                exc_val = DryRunError(formatmsg(msg))
                exc_tb = None
            else:
                msg = "Success!"
        elif exc_type == DryRunError:
            msg = "Aborting Dry Run!"
        else:
            msg = "Error encountered, rolling back!"
        print()
        print("=" * 80)
        print()
        print(formatmsg(msg))
        print()
        super().__exit__(exc_type, exc_val, exc_tb)
        return isinstance(exc_val, DryRunError)<|MERGE_RESOLUTION|>--- conflicted
+++ resolved
@@ -14,12 +14,7 @@
 import tempfile
 import time
 from types import TracebackType
-<<<<<<< HEAD
-from typing import Any, Optional, Protocol, Set, Type, cast
-=======
-from typing import Any, Optional, Type
-from typing_extensions import Protocol
->>>>>>> 30919988
+from typing import Any, Optional, Protocol, Type
 
 import psycopg2
 import psycopg2.extensions
