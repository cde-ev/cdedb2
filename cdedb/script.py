--- conflicted
+++ resolved
@@ -76,12 +76,8 @@
 
 
 class _RSFactory(Protocol):
-<<<<<<< HEAD
     # pylint: disable=pointless-statement
-    def __call__(self, persona_id: int = -1) -> MockRequestState: ...
-=======
     def __call__(self, persona_id: int = -1) -> RequestState: ...
->>>>>>> 805f9cb1
 
 
 def setup(persona_id: int, dbuser: str, dbpassword: str,
@@ -173,13 +169,9 @@
     :param dry_run: If True, do not commit changes if script ran successfully,
         instead roll back.
     """
-<<<<<<< HEAD
     start_time: float
 
-    def __init__(self, rs: MockRequestState, *, dry_run: bool = True) -> None:
-=======
     def __init__(self, rs: RequestState, *, dry_run: bool = True) -> None:
->>>>>>> 805f9cb1
         self.dry_run = dry_run
         super().__init__(rs)
 
