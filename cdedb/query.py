#!/usr/bin/env python3

"""Framework for complex queries.

This defines an abstraction for specifying queries. The basic use case
is the member search which has to be handled at three stages: templates,
frontend and backend. All of this should happen with a unified
framework, thus this module. This module is especially useful in setting
up an environment for passing a query from frontend to backend.
"""

import collections
import enum

from typing import (
<<<<<<< HEAD
    Collection, Dict, Tuple, Any
=======
    Any, Collection, Dict, Tuple, TYPE_CHECKING
>>>>>>> 016be734
)

from cdedb.common import glue, CdEDBObject, RequestState


@enum.unique
class QueryOperators(enum.IntEnum):
    """Enum for all possible operators on a query column."""
    empty = 1
    nonempty = 2
    equal = 3
    unequal = 4
    oneof = 5
    otherthan = 6
    equalornull = 7
    unequalornull = 8
    match = 10
    unmatch = 11
    regex = 12
    notregex = 13
    containsall = 14
    containsnone = 15
    containssome = 16
    fuzzy = 17
    less = 20
    lessequal = 21
    between = 22
    outside = 23
    greaterequal = 24
    greater = 25


_ops = QueryOperators
#: Only a subset of all possible operators is appropriate for each data
#: type. Order is important for UI purpose hence no sets.
VALID_QUERY_OPERATORS: Dict[str, Tuple[QueryOperators, ...]] = {
    "str": (_ops.match, _ops.unmatch, _ops.equal, _ops.unequal,
            _ops.equalornull, _ops.unequalornull, _ops.containsall,
            _ops.containsnone, _ops.containssome, _ops.oneof, _ops.otherthan,
            _ops.regex, _ops.notregex, _ops.fuzzy, _ops.empty, _ops.nonempty,
            _ops.greater, _ops.greaterequal, _ops.less, _ops.lessequal,
            _ops.between, _ops.outside),
    "id": (_ops.equal, _ops.unequal, _ops.equalornull, _ops.unequalornull,
           _ops.oneof, _ops.otherthan, _ops.empty, _ops.nonempty),
    "int": (_ops.equal, _ops.equalornull, _ops.unequal, _ops.unequalornull,
            _ops.oneof, _ops.otherthan, _ops.less, _ops.lessequal, _ops.between,
            _ops.outside, _ops.greaterequal, _ops.greater, _ops.empty,
            _ops.nonempty),
    "float": (_ops.less, _ops.between, _ops.outside, _ops.greater, _ops.empty,
              _ops.nonempty),
    "date": (_ops.equal, _ops.unequal, _ops.equalornull, _ops.unequalornull,
             _ops.oneof, _ops.otherthan, _ops.less, _ops.lessequal, _ops.between,
             _ops.outside, _ops.greaterequal, _ops.greater, _ops.empty,
             _ops.nonempty),
    "datetime": (_ops.equal, _ops.unequal, _ops.equalornull, _ops.unequalornull,
                 _ops.oneof, _ops.otherthan, _ops.less, _ops.lessequal,
                 _ops.between, _ops.outside, _ops.greaterequal, _ops.greater,
                 _ops.empty, _ops.nonempty),
    "bool": (_ops.equal, _ops.equalornull, _ops.empty, _ops.nonempty),
}

#: Some operators are useful if there is only a finite set of possible values.
#: The rest (which is missing here) is not useful in that case.
SELECTION_VALUE_OPERATORS = (_ops.empty, _ops.nonempty, _ops.equal,
                             _ops.unequal, _ops.equalornull,
                             _ops.unequalornull, _ops.oneof, _ops.otherthan)

#: Some operators expect several operands (that is a space delimited list of
#: operands) and thus need to be treated differently.
MULTI_VALUE_OPERATORS = {_ops.oneof, _ops.otherthan, _ops.containsall,
                         _ops.containsnone, _ops.containssome, _ops.between,
                         _ops.outside}

#: Some operators expect no operands need some special-casing.
NO_VALUE_OPERATORS = {_ops.empty, _ops.nonempty}


QueryConstraint = Tuple[str, QueryOperators, Any]
QueryOrder = Tuple[str, bool]


class Query:
    """General purpose abstraction for an SQL query.

    This allows to make very flexible queries in a programmatic way. The
    basic use cases are the member search in the cde realm and the
    search page for event orgas. The latter is responsible for some
    design descisions, since we have to accomodate ext-fields and
    everything.
    """

    def __init__(self, scope: str, spec: CdEDBObject,
                 fields_of_interest: Collection[str],
                 constraints: Collection[QueryConstraint],
                 order: Collection[QueryOrder], name: str = None):
        """
        :type scope: str
        :param scope: target of FROM clause; key for :py:data:`QUERY_VIEWS`.
            We would like to use SQL views for this, but they are not flexible
            enough.
        :type fields_of_interest: [str]
        :param fields_of_interest: column names to be SELECTed.
        :type spec: {str: str}
        :param spec: Keys are field names and values are validator names. See
            :py:const:`QUERY_SPECS`.
        :type constraints: [(str, QueryOperators, object)]
        :param constraints: clauses for WHERE, they are concatenated with AND
            and each comma in the first component causes an OR
        :type order: [(str, bool)]
        :param order: First components are the column names to be used for
            ORDER BY and the second component toggles ascending sorting order.
        """
        self.scope = scope
        self.spec = spec
        self.fields_of_interest = list(fields_of_interest)
        self.constraints = list(constraints)
        self.order = list(order)
        self.name = name

    def __repr__(self) -> str:
        return (f"Query(scope={self.scope},"
                f" fields_of_interest={self.fields_of_interest},"
                f" constraints={self.constraints}, order={self.order},"
                f" spec={self.spec})")

    def fix_custom_columns(self) -> None:
        """Custom columns may contain upper case, this wraps them in qoutes."""
        self.fields_of_interest = [
            ",".join(
                ".".join(atom if atom.islower() else '"{}"'.format(atom)
                         for atom in moniker.split("."))
                for moniker in column.split(","))
            for column in self.fields_of_interest]
        self.constraints = [
            (",".join(
                ".".join(atom if atom.islower() else '"{}"'.format(atom)
                         for atom in moniker.split("."))
                for moniker in column.split(",")),
             operator, value)
            for column, operator, value in self.constraints
        ]
        self.order = [
            (".".join(atom if atom.islower() else '"{}"'.format(atom)
                      for atom in entry.split(".")),
             ascending)
            for entry, ascending in self.order]
        for field, _, _ in self.constraints:
            if '"' in field:
                self.spec[field] = self.spec[field.replace('"', '')]
                del self.spec[field.replace('"', '')]


#: Available query templates. These may be enriched by ext-fields. Order is
#: important for UI purposes, hence the ordered dicts.
#:
#: .. note:: For schema specified columns (like ``personas.id``)
#:           the schema part does not survive querying and needs to be stripped
#:           before output.
if TYPE_CHECKING:
    QUERY_SPECS: Dict[str, collections.OrderedDict[str, str]]
QUERY_SPECS = {
    "qview_cde_member":
        collections.OrderedDict([
            ("personas.id", "id"),
            ("given_names,display_name", "str"),
            ("family_name,birth_name", "str"),
            ("username", "str"),
            ("address,address_supplement,address2,address_supplement2", "str"),
            ("postal_code,postal_code2", "str"),
            ("telephone,mobile", "str"),
            ("location,location2", "str"),
            ("country,country2", "str"),
            ("weblink,specialisation,affiliation,timeline,interests,free_form",
             "str"),
            ("pevent_id", "id"),
            ("pcourse_id", "id"),
            ("fulltext", "str"),
        ]),
    "qview_cde_user":
        collections.OrderedDict([
            ("personas.id", "id"),
            ("given_names", "str"),
            ("family_name", "str"),
            ("username", "str"),
            ("display_name", "str"),
            ("title", "str"),
            ("name_supplement", "str"),
            ("birth_name", "str"),
            ("gender", "int"),
            ("birthday", "date"),
            ("telephone", "str"),
            ("mobile", "str"),
            ("address", "str"),
            ("address_supplement", "str"),
            ("postal_code", "str"),
            ("location", "str"),
            ("country", "str"),
            ("address2", "str"),
            ("address_supplement2", "str"),
            ("postal_code2", "str"),
            ("location2", "str"),
            ("country2", "str"),
            ("is_active", "bool"),
            ("is_member", "bool"),
            ("trial_member", "bool"),
            ("paper_expuls", "bool"),
            ("is_searchable", "bool"),
            ("decided_search", "bool"),
            ("balance", "float"),
            ("is_ml_admin", "bool"),
            ("is_event_admin", "bool"),
            ("is_assembly_admin", "bool"),
            ("is_cde_admin", "bool"),
            ("is_core_admin", "bool"),
            ("is_meta_admin", "bool"),
            ("weblink", "str"),
            ("specialisation", "str"),
            ("affiliation", "str"),
            ("timeline", "str"),
            ("interests", "str"),
            ("free_form", "str"),
            ("pevent_id", "id"),
            ("pcourse_id", "id"),
            ("notes", "str"),
            ("fulltext", "str"),
        ]),
    "qview_archived_persona":
        collections.OrderedDict([
            ("personas.id", "id"),
            ("given_names", "str"),
            ("family_name", "str"),
            ("display_name", "str"),
            ("birth_name", "str"),
            ("gender", "int"),
            ("birthday", "date"),
            ("pevent_id", "id"),
            ("notes", "str"),
        ]),
    "qview_past_event_user":
        collections.OrderedDict([
            ("personas.id", "id"),
            ("given_names", "str"),
            ("family_name", "str"),
            ("username", "str"),
            ("display_name", "str"),
            ("title", "str"),
            ("name_supplement", "str"),
            ("birthday", "date"),
            ("telephone", "str"),
            ("mobile", "str"),
            ("address", "str"),
            ("address_supplement", "str"),
            ("postal_code", "str"),
            ("location", "str"),
            ("country", "str"),
            ("pevent_id", "id"),
            ("pcourse_id", "id"),
        ]),
    "qview_event_user":
        collections.OrderedDict([
            ("personas.id", "id"),
            ("given_names", "str"),
            ("family_name", "str"),
            ("username", "str"),
            ("display_name", "str"),
            ("title", "str"),
            ("name_supplement", "str"),
            ("gender", "int"),
            ("birthday", "date"),
            ("telephone", "str"),
            ("mobile", "str"),
            ("address", "str"),
            ("address_supplement", "str"),
            ("postal_code", "str"),
            ("location", "str"),
            ("country", "str"),
            ("is_active", "bool"),
            ("is_cde_realm", "bool"),
            ("is_member", "bool"),
            ("is_searchable", "bool"),
            ("is_event_admin", "bool"),
            ("is_ml_admin", "bool"),
            ("notes", "str"),
            ("fulltext", "str"),
        ]),
    "qview_registration":
        collections.OrderedDict([
            ("reg.id", "id"),
            ("persona.id", "id"),
            ("persona.given_names", "str"),
            ("persona.family_name", "str"),
            ("persona.username", "str"),
            ("persona.is_member", "bool"),
            ("persona.display_name", "str"),
            ("persona.title", "str"),
            ("persona.name_supplement", "str"),
            ("persona.gender", "int"),
            ("persona.birthday", "date"),
            ("persona.telephone", "str"),
            ("persona.mobile", "str"),
            ("persona.address", "str"),
            ("persona.address_supplement", "str"),
            ("persona.postal_code", "str"),
            ("persona.location", "str"),
            ("persona.country", "str"),
            ("reg.payment", "date"),
            ("reg.amount_paid", "float"),
            ("reg.amount_owed", "float"),
            ("reg.parental_agreement", "bool"),
            ("reg.mixed_lodging", "bool"),
            ("reg.list_consent", "bool"),
            ("reg.notes", "str"),
            ("reg.orga_notes", "str"),
            ("reg.checkin", "datetime"),
            ("ctime.creation_time", "datetime"),
            ("mtime.modification_time", "datetime"),
            # This will be augmented with additional fields on the fly.
        ]),
    "qview_quick_registration":
        collections.OrderedDict([
            ("registrations.id", "id"),
            ("given_names", "str"),
            ("family_name", "str"),
            ("username", "str"),
            ("display_name", "str"),
            ("title", "str"),
            ("name_supplement", "str"),
        ]),
    "qview_event_course":
        collections.OrderedDict([
            ("course.id", "id"),
            ("course.course_id", "id"),
            ("course.nr", "str"),
            ("course.title", "str"),
            ("course.description", "str"),
            ("course.shortname", "str"),
            ("course.instructors", "str"),
            ("course.min_size", "int"),
            ("course.max_size", "int"),
            ("course.notes", "str"),
            # This will be augmented with additional fields in the fly.
        ]),
    "qview_event_lodgement":
        collections.OrderedDict([
            ("lodgement.id", "id"),
            ("lodgement.lodgement_id", "id"),
            ("lodgement.title", "str"),
            ("lodgement.regular_capacity", "int"),
            ("lodgement.camping_mat_capacity", "int"),
            ("lodgement.notes", "str"),
            ("lodgement.group_id", "int"),
            ("lodgement_group.title", "int"),
            # This will be augmented with additional fields in the fly.
        ]),
    "qview_core_user":  # query for a general user including past event infos
        collections.OrderedDict([
            ("personas.id", "id"),
            ("given_names", "str"),
            ("family_name", "str"),
            ("username", "str"),
            ("display_name", "str"),
            ("is_active", "bool"),
            ("is_ml_realm", "bool"),
            ("is_assembly_realm", "bool"),
            ("is_event_realm", "bool"),
            ("is_cde_realm", "bool"),
            ("is_member", "bool"),
            ("is_searchable", "bool"),
            ("is_ml_admin", "bool"),
            ("is_event_admin", "bool"),
            ("is_assembly_admin", "bool"),
            ("is_cde_admin", "bool"),
            ("is_core_admin", "bool"),
            ("is_meta_admin", "bool"),
            ("is_ml_admin,is_event_admin,is_assembly_admin,is_cde_admin,"
             "is_core_admin,is_meta_admin", "bool"),
            ("pevent_id", "id"),
            ("notes", "str"),
            ("fulltext", "str"),
        ]),
    "qview_persona":  # query for a persona without past event infos
        collections.OrderedDict([
            ("personas.id", "id"),
            ("given_names", "str"),
            ("family_name", "str"),
            ("username", "str"),
            ("display_name", "str"),
            ("is_active", "bool"),
            ("is_ml_realm", "bool"),
            ("is_event_realm", "bool"),
            ("is_assembly_realm", "bool"),
            ("is_cde_realm", "bool"),
            ("is_member", "bool"),
            ("is_searchable", "bool"),
            ("is_ml_admin", "bool"),
            ("is_event_admin", "bool"),
            ("is_assembly_admin", "bool"),
            ("is_cde_admin", "bool"),
            ("is_core_admin", "bool"),
            ("is_meta_admin", "bool"),
            ("notes", "str"),
            ("fulltext", "str"),
        ]),
}

#: Supstitute for SQL views, this is the target of the FROM clause of the
#: respective query. We cannot use SQL views since they do not allow multiple
#: columns with the same name, but each join brings in an id column.
QUERY_VIEWS = {
    "qview_cde_member": glue(
        "core.personas",
        "LEFT OUTER JOIN past_event.participants",
        "ON personas.id = participants.persona_id"),
    "qview_cde_user": glue(
        "core.personas",
        "LEFT OUTER JOIN past_event.participants",
        "ON personas.id = participants.persona_id"),
    "qview_past_event_user": glue(
        "core.personas",
        "LEFT OUTER JOIN past_event.participants",
        "ON personas.id = participants.persona_id"),
    "qview_event_user": glue(
        "core.personas",
        "LEFT OUTER JOIN past_event.participants",
        "ON personas.id = participants.persona_id"),
    "qview_registration": None,  # dummy -- value will be generated on the fly
    "qview_quick_registration": glue(
        "core.personas",
        "INNER JOIN event.registrations",
        "ON personas.id = registrations.persona_id"),
    "qview_core_user": glue(
        "core.personas",
        "LEFT OUTER JOIN past_event.participants",
        "ON personas.id = participants.persona_id"),
    "qview_persona": "core.personas",
    "qview_archived_persona": glue(
        "core.personas",
        "LEFT OUTER JOIN past_event.participants",
        "ON personas.id = participants.persona_id"),
}

#: This is the primary key for the query and allows access to the
#: corresponding data set. We always select this key to avoid any
#: pathologies.
QUERY_PRIMARIES = {
    "qview_cde_member": "personas.id",
    "qview_cde_user": "personas.id",
    "qview_past_event_user": "personas.id",
    "qview_event_user": "personas.id",
    "qview_registration": "reg.id",
    "qview_quick_registration": "registrations.id",
    "qview_event_course": "course.id",
    "qview_event_lodgement": "lodgement.id",
    "qview_core_user": "personas.id",
    "qview_persona": "id",
    "qview_archived_persona": "personas.id",
}


def mangle_query_input(rs: RequestState, spec: Dict[str, str],
                       defaults: CdEDBObject = None) -> Dict[str, str]:
    """This is to be used in conjunction with the ``query_input`` validator,
    which is exceptional since it is not used via a decorator. To take
    care of the differences this function exists.

    This has to be careful to treat checkboxes and selects correctly
    (which are partly handled by an absence of data).

    :type rs: :py:class:`cdedb.common.RequestState`
    :type spec: {str: str}
    :param spec: one of :py:data:`QUERY_SPECS`
    :type defaults: {str: str}
    :param defaults: Default values which appear like they have been submitted,
      if nothing has been submitted for this paramater.
    :rtype: {str: str}
    :returns: The raw data associated to the query described by the spec
        extracted from the request data saved in the request state.
    """
    defaults = defaults or {}
    params = {}
    for field in spec:
        for prefix in ("qval_", "qsel_", "qop_"):
            name = prefix + field
            if name in rs.request.values:
                params[name] = rs.values[name] = rs.request.values[name]
    for postfix in ("primary", "secondary", "tertiary"):
        name = "qord_" + postfix
        if name in rs.request.values:
            params[name] = rs.values[name] = rs.request.values[name]
        name = "qord_" + postfix + "_ascending"
        if name in rs.request.values:
            params[name] = rs.values[name] = rs.request.values[name]
    for key, value in defaults.items():
        if key not in params:
            params[key] = rs.values[key] = value
    return params<|MERGE_RESOLUTION|>--- conflicted
+++ resolved
@@ -13,11 +13,7 @@
 import enum
 
 from typing import (
-<<<<<<< HEAD
-    Collection, Dict, Tuple, Any
-=======
     Any, Collection, Dict, Tuple, TYPE_CHECKING
->>>>>>> 016be734
 )
 
 from cdedb.common import glue, CdEDBObject, RequestState
