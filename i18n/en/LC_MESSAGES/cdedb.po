--- conflicted
+++ resolved
@@ -2055,12 +2055,8 @@
 msgid "Conclusion of assembly blocked by %(block)s."
 msgstr ""
 
-<<<<<<< HEAD
-#: cdedb/backend/cde.py:209 cdedb/frontend/cde.py:1351
-=======
 #: cdedb/backend/cde.py:209 cdedb/frontend/cde.py:1349
 #: cdedb/frontend/cde.py:1342
->>>>>>> 485ef1ab
 msgid "Multiple active permits are disallowed."
 msgstr ""
 
@@ -2068,14 +2064,9 @@
 msgid "Lastschrift already revoked."
 msgstr ""
 
-<<<<<<< HEAD
-#: cdedb/backend/cde.py:308 cdedb/frontend/cde.py:1489
-#: cdedb/frontend/cde.py:1558
-=======
 #: cdedb/backend/cde.py:308 cdedb/frontend/cde.py:1487
 #: cdedb/frontend/cde.py:1556 cdedb/frontend/cde.py:1480
 #: cdedb/frontend/cde.py:1549
->>>>>>> 485ef1ab
 msgid "Existing pending transaction."
 msgstr ""
 
@@ -2356,15 +2347,10 @@
 msgid "No new password provided."
 msgstr ""
 
-<<<<<<< HEAD
-#: cdedb/backend/core.py:2082 cdedb/frontend/cde.py:1169
-#: cdedb/frontend/event.py:1986
-=======
 #: cdedb/backend/core.py:2082 cdedb/frontend/cde.py:1167
 #: cdedb/frontend/event.py:1986 cdedb/backend/core.py:2094
 #: cdedb/frontend/cde.py:818 cdedb/frontend/cde.py:1160
 #: cdedb/frontend/event.py:1985
->>>>>>> 485ef1ab
 msgid "No input provided."
 msgstr ""
 
@@ -2772,14 +2758,9 @@
 msgid "Lines %(first)s and %(second)s look the same."
 msgstr ""
 
-<<<<<<< HEAD
-#: cdedb/frontend/cde.py:720 cdedb/frontend/cde.py:1191
-#: cdedb/frontend/event.py:2005
-=======
 #: cdedb/frontend/cde.py:720 cdedb/frontend/cde.py:1189
 #: cdedb/frontend/event.py:2005 cdedb/frontend/cde.py:725
 #: cdedb/frontend/cde.py:1182 cdedb/frontend/event.py:2004
->>>>>>> 485ef1ab
 msgid "Lines didn’t match up."
 msgstr ""
 
@@ -2792,14 +2773,6 @@
 msgid "Created %(num)s accounts."
 msgstr ""
 
-<<<<<<< HEAD
-#: cdedb/frontend/cde.py:743 cdedb/frontend/cde.py:1214
-#: cdedb/frontend/event.py:2027
-msgid "DB serialization error."
-msgstr ""
-
-#: cdedb/frontend/cde.py:745 cdedb/frontend/cde.py:1216
-=======
 #: cdedb/frontend/cde.py:743 cdedb/frontend/cde.py:1212
 #: cdedb/frontend/event.py:2027 cdedb/frontend/cde.py:748
 #: cdedb/frontend/cde.py:1205 cdedb/frontend/event.py:2026
@@ -2808,7 +2781,6 @@
 
 #: cdedb/frontend/cde.py:745 cdedb/frontend/cde.py:1214
 #: cdedb/frontend/cde.py:750 cdedb/frontend/cde.py:1207
->>>>>>> 485ef1ab
 #, python-format
 msgid "Unexpected error on line %(num)s."
 msgstr ""
@@ -2822,14 +2794,9 @@
 msgid "Unknown action."
 msgstr ""
 
-<<<<<<< HEAD
-#: cdedb/frontend/cde.py:1033 cdedb/frontend/event.py:1855
-#: cdedb/frontend/parse_statement.py:632 cdedb/frontend/parse_statement.py:791
-=======
 #: cdedb/frontend/cde.py:1031 cdedb/frontend/event.py:1855
 #: cdedb/frontend/parse_statement.py:631 cdedb/frontend/parse_statement.py:790
 #: cdedb/frontend/cde.py:1024 cdedb/frontend/event.py:1854
->>>>>>> 485ef1ab
 #, python-format
 msgid "No Member with ID %(p_id)s found."
 msgstr ""
@@ -2843,25 +2810,6 @@
 msgid "Persona is archived."
 msgstr ""
 
-<<<<<<< HEAD
-#: cdedb/frontend/cde.py:1042
-msgid "Persona is not in CdE realm."
-msgstr ""
-
-#: cdedb/frontend/cde.py:1047 cdedb/frontend/event.py:1885
-msgid "Family name doesn’t match."
-msgstr ""
-
-#: cdedb/frontend/cde.py:1052 cdedb/frontend/event.py:1890
-msgid "Given names don’t match."
-msgstr ""
-
-#: cdedb/frontend/cde.py:1160 cdedb/frontend/event.py:1977
-msgid "Only one input method allowed."
-msgstr ""
-
-#: cdedb/frontend/cde.py:1184
-=======
 #: cdedb/frontend/cde.py:1040 cdedb/frontend/cde.py:1033
 msgid "Persona is not in CdE realm."
 msgstr ""
@@ -2883,32 +2831,16 @@
 msgstr ""
 
 #: cdedb/frontend/cde.py:1182 cdedb/frontend/cde.py:1175
->>>>>>> 485ef1ab
 #, python-format
 msgid ""
 "More than one transfer for this account (lines %(first)s and %(second)s)."
 msgstr ""
 
-<<<<<<< HEAD
-#: cdedb/frontend/cde.py:1208
-=======
 #: cdedb/frontend/cde.py:1206 cdedb/frontend/cde.py:1199
->>>>>>> 485ef1ab
 #, python-format
 msgid "Committed %(num)s transfers. There were %(new_members)s new members."
 msgstr ""
 
-<<<<<<< HEAD
-#: cdedb/frontend/cde.py:1371 cdedb/frontend/core.py:1366
-msgid "Permit revoked."
-msgstr ""
-
-#: cdedb/frontend/cde.py:1533
-msgid "Creation of SEPA-PAIN-file failed."
-msgstr ""
-
-#: cdedb/frontend/cde.py:1594
-=======
 #: cdedb/frontend/cde.py:1369 cdedb/frontend/core.py:1366
 #: cdedb/frontend/cde.py:1362
 msgid "Permit revoked."
@@ -2919,34 +2851,10 @@
 msgstr ""
 
 #: cdedb/frontend/cde.py:1592 cdedb/frontend/cde.py:1585
->>>>>>> 485ef1ab
 #, python-format
 msgid "%(num)s Direct Debits issued. Notification mails sent."
 msgstr ""
 
-<<<<<<< HEAD
-#: cdedb/frontend/cde.py:1611
-msgid "Unable to skip transaction."
-msgstr ""
-
-#: cdedb/frontend/cde.py:1613
-msgid "Skipped."
-msgstr ""
-
-#: cdedb/frontend/cde.py:1665
-msgid "Wrong number of actions."
-msgstr ""
-
-#: cdedb/frontend/cde.py:1669
-msgid "No transactions selected."
-msgstr ""
-
-#: cdedb/frontend/cde.py:1746
-msgid "LaTeX compiliation failed. This might be due to special characters."
-msgstr ""
-
-#: cdedb/frontend/cde.py:1809
-=======
 #: cdedb/frontend/cde.py:1609 cdedb/frontend/cde.py:1602
 msgid "Unable to skip transaction."
 msgstr ""
@@ -2968,75 +2876,11 @@
 msgstr ""
 
 #: cdedb/frontend/cde.py:1807 cdedb/frontend/cde.py:1800
->>>>>>> 485ef1ab
 msgid ""
 "Form could not be created. Please refrain from using special characters if "
 "possible."
 msgstr ""
 
-<<<<<<< HEAD
-#: cdedb/frontend/cde.py:1847
-msgid "Billing already done."
-msgstr ""
-
-#: cdedb/frontend/cde.py:1911 cdedb/frontend/cde.py:2109
-msgid "Started sending mail."
-msgstr ""
-
-#: cdedb/frontend/cde.py:1920
-msgid "Wrong timing for ejection."
-msgstr ""
-
-#: cdedb/frontend/cde.py:1965
-msgid "Started ejection."
-msgstr ""
-
-#: cdedb/frontend/cde.py:1974
-msgid "Wrong timing for balance update."
-msgstr ""
-
-#: cdedb/frontend/cde.py:1999
-msgid "Balance too low."
-msgstr ""
-
-#: cdedb/frontend/cde.py:2027
-msgid "Started updating balance."
-msgstr ""
-
-#: cdedb/frontend/cde.py:2036
-msgid "Wrong timing for advancing the semester."
-msgstr ""
-
-#: cdedb/frontend/cde.py:2039
-msgid "New period started."
-msgstr ""
-
-#: cdedb/frontend/cde.py:2056
-msgid "Addresscheck already done."
-msgstr ""
-
-#: cdedb/frontend/cde.py:2105
-msgid "Not sending mail."
-msgstr ""
-
-#: cdedb/frontend/cde.py:2120
-msgid "Addresscheck not done."
-msgstr ""
-
-#: cdedb/frontend/cde.py:2123
-msgid "New expuls started."
-msgstr ""
-
-#: cdedb/frontend/cde.py:2368
-msgid "Institution parameter got lost."
-msgstr ""
-
-#: cdedb/frontend/cde.py:2378
-msgid "Invalid institution id."
-msgstr ""
-
-#: cdedb/frontend/cde.py:2452
-=======
 #: cdedb/frontend/cde.py:1845 cdedb/frontend/cde.py:1838
 msgid "Billing already done."
 msgstr ""
@@ -3099,26 +2943,10 @@
 msgstr ""
 
 #: cdedb/frontend/cde.py:2450 cdedb/frontend/cde.py:2440
->>>>>>> 485ef1ab
 #, python-format
 msgid "Line %(lineno)s is faulty."
 msgstr ""
 
-<<<<<<< HEAD
-#: cdedb/frontend/cde.py:2461 cdedb/frontend/event.py:972
-msgid "Event created."
-msgstr ""
-
-#: cdedb/frontend/cde.py:2511 cdedb/frontend/event.py:1087
-msgid "Course created."
-msgstr ""
-
-#: cdedb/frontend/cde.py:2549
-msgid "Participant already present."
-msgstr ""
-
-#: cdedb/frontend/cde.py:2582
-=======
 #: cdedb/frontend/cde.py:2459 cdedb/frontend/event.py:972
 #: cdedb/frontend/cde.py:2449 cdedb/frontend/event.py:971
 msgid "Event created."
@@ -3134,7 +2962,6 @@
 msgstr ""
 
 #: cdedb/frontend/cde.py:2580 cdedb/frontend/cde.py:2570
->>>>>>> 485ef1ab
 msgid "*Nothing here yet.*"
 msgstr ""
 
@@ -4554,8 +4381,6 @@
 msgid "Given Names"
 msgstr ""
 
-<<<<<<< HEAD
-=======
 #: cdedb/frontend/templates/web/cde/batch_admission.tmpl:48
 #: cdedb/frontend/templates/web/cde/member_search.tmpl:54
 #: cdedb/frontend/templates/web/cde/money_transfers.tmpl:28
@@ -4575,7 +4400,6 @@
 msgid "Family Name"
 msgstr ""
 
->>>>>>> 485ef1ab
 #: cdedb/frontend/templates/web/cde/batch_admission.tmpl:49
 #: cdedb/frontend/templates/web/core/admin_change_user.tmpl:32
 #: cdedb/frontend/templates/web/core/change_user.tmpl:32
@@ -4964,8 +4788,6 @@
 msgid "Trial Member"
 msgstr ""
 
-<<<<<<< HEAD
-=======
 #: cdedb/frontend/templates/web/cde/lastschrift_change.tmpl:31
 #: cdedb/frontend/templates/web/cde/lastschrift_create.tmpl:44
 #: cdedb/frontend/templates/web/cde/lastschrift_show.tmpl:62
@@ -4988,7 +4810,6 @@
 msgid "Notes"
 msgstr ""
 
->>>>>>> 485ef1ab
 #: cdedb/frontend/templates/web/assembly/change_assembly.tmpl:28
 #: cdedb/frontend/templates/web/assembly/change_assembly.tmpl:35
 #: cdedb/frontend/templates/web/assembly/change_ballot.tmpl:28
