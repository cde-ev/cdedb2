--- conflicted
+++ resolved
@@ -9410,12 +9410,8 @@
 msgstr ""
 
 #: cdedb/frontend/templates/web/event/part_summary.tmpl:160
-<<<<<<< HEAD
 #: cdedb/frontend/templates/web/event/part_summary.tmpl:186
 msgid "Field to store the waitlist ranking of this part. Fieldtype: Integer"
-=======
-msgid "Field to store the %(link)s ranking of this part. Fieldtype: Integer"
->>>>>>> c3acc610
 msgstr ""
 
 #: cdedb/frontend/templates/web/event/part_summary.tmpl:168
@@ -14186,6 +14182,10 @@
 msgid "Must provide id of the associated mailinglist to use this kind."
 msgstr ""
 
+#: cdedb/frontend/templates/web/event/part_summary.tmpl:160
+msgid "Field to store the %(link)s ranking of this part. Fieldtype: Integer"
+msgstr ""
+
 #~ msgid "CoreLogCodes.password_invalidated"
 #~ msgstr "Password deleted"
 
