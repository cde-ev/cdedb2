# English translations for CdEDBv2.
# Copyright (C) 2016 CdE Datenbank Team
# This file is distributed under the same license as the CdEDBv2 project.
# Markus Oehme <markus@jonglieren-jena.de>, 2016.
#
msgid ""
msgstr ""
"Project-Id-Version: CdEDBv2 2.0\n"
"Report-Msgid-Bugs-To: cdedb@lists.cde-ev.de\n"
<<<<<<< HEAD
"POT-Creation-Date: 2021-03-06 17:37+0000\n"
=======
"POT-Creation-Date: 2021-03-06 14:51+0000\n"
>>>>>>> 37976573
"PO-Revision-Date: 2019-08-18 18:33+0200\n"
"Last-Translator: Markus Oehme <markus@jonglieren-jena.de>\n"
"Language-Team: CdE Datenbank Team <dedb@lists.schuelerakademie.de>\n"
"Language: en\n"
"MIME-Version: 1.0\n"
"Content-Type: text/plain; charset=UTF-8\n"
"Content-Transfer-Encoding: 8bit\n"
"Plural-Forms: nplurals=2; plural=(n != 1)\n"
"Generated-By: Babel 2.6.0\n"

#: bin/archive/migrate_execute.py:394
msgid "Initial import."
msgstr ""

#: cdedb/backend/assembly.py:216
msgid "No vote found."
msgstr ""

#: cdedb/backend/assembly.py:260
msgid "Must be admin to access global log."
msgstr ""

#: cdedb/backend/assembly.py:264
msgid "Must have privileged access to view assembly log."
msgstr ""

#: cdedb/backend/assembly.py:295 cdedb/backend/cde.py:1078
#: cdedb/backend/core.py:2871 cdedb/backend/event.py:918
#: cdedb/backend/ml.py:305 cdedb/backend/past_event.py:788
msgid "Bad scope."
msgstr ""

#: cdedb/backend/assembly.py:343 cdedb/backend/assembly.py:366
#: cdedb/backend/assembly.py:1930 cdedb/backend/event.py:67
#: cdedb/backend/event.py:98 cdedb/backend/past_event.py:568
#: cdedb/frontend/common.py:1156
msgid "No input specified."
msgstr ""

#: cdedb/backend/assembly.py:345
msgid "Can only retrieve id for exactly one assembly."
msgstr ""

#: cdedb/backend/assembly.py:368 cdedb/backend/assembly.py:1932
#: cdedb/backend/event.py:69 cdedb/backend/event.py:87
#: cdedb/backend/past_event.py:560
msgid "Too many inputs specified."
msgstr ""

#: cdedb/backend/assembly.py:380
msgid "Not privileged to access assembly tables"
msgstr ""

#: cdedb/backend/assembly.py:436 cdedb/backend/assembly.py:484
#: cdedb/backend/assembly.py:753 cdedb/backend/assembly.py:1339
#: cdedb/backend/assembly.py:1554 cdedb/backend/assembly.py:1762
#: cdedb/backend/assembly.py:1910 cdedb/backend/assembly.py:1936
#: cdedb/backend/assembly.py:1996 cdedb/backend/cde.py:117
#: cdedb/backend/cde.py:142 cdedb/backend/cde.py:293 cdedb/backend/core.py:515
#: cdedb/backend/core.py:730 cdedb/backend/core.py:2658
#: cdedb/backend/core.py:2661 cdedb/backend/core.py:2688
#: cdedb/backend/core.py:2714 cdedb/backend/core.py:2718
#: cdedb/backend/event.py:176 cdedb/backend/event.py:252
#: cdedb/backend/event.py:474 cdedb/backend/event.py:498
#: cdedb/backend/event.py:717 cdedb/backend/event.py:1628
#: cdedb/backend/event.py:2133 cdedb/backend/event.py:2245
#: cdedb/backend/event.py:2326 cdedb/backend/event.py:2463
#: cdedb/backend/event.py:2492 cdedb/backend/event.py:2509
#: cdedb/backend/event.py:2623 cdedb/backend/event.py:2723
#: cdedb/backend/event.py:2779 cdedb/backend/event.py:2884
#: cdedb/backend/event.py:2997 cdedb/backend/event.py:3096
#: cdedb/backend/event.py:3211 cdedb/backend/event.py:3244
#: cdedb/backend/event.py:3266 cdedb/backend/event.py:3291
#: cdedb/backend/event.py:3310 cdedb/backend/event.py:3329
#: cdedb/backend/event.py:3418 cdedb/backend/event.py:3443
#: cdedb/backend/event.py:3467 cdedb/backend/event.py:3509
#: cdedb/backend/event.py:3555 cdedb/backend/event.py:3648
#: cdedb/backend/event.py:3679 cdedb/backend/event.py:3703
#: cdedb/backend/event.py:3852 cdedb/backend/event.py:3935
#: cdedb/backend/event.py:4115 cdedb/backend/ml.py:163 cdedb/backend/ml.py:276
#: cdedb/backend/ml.py:473 cdedb/backend/ml.py:645 cdedb/backend/ml.py:691
#: cdedb/backend/ml.py:919 cdedb/backend/ml.py:945 cdedb/backend/ml.py:976
#: cdedb/backend/ml.py:1053 cdedb/backend/ml.py:1119 cdedb/backend/ml.py:1237
#: cdedb/frontend/assembly.py:202 cdedb/frontend/assembly.py:607
#: cdedb/frontend/assembly.py:688 cdedb/frontend/assembly.py:745
#: cdedb/frontend/assembly.py:765 cdedb/frontend/assembly.py:1094
#: cdedb/frontend/assembly.py:1162 cdedb/frontend/assembly.py:1418
#: cdedb/frontend/assembly.py:1515 cdedb/frontend/assembly.py:1571
#: cdedb/frontend/core.py:839 cdedb/frontend/core.py:842
#: cdedb/frontend/core.py:847 cdedb/frontend/core.py:853
#: cdedb/frontend/core.py:861 cdedb/frontend/core.py:867
#: cdedb/frontend/core.py:875 cdedb/frontend/core.py:885
#: cdedb/frontend/core.py:1642 cdedb/frontend/core.py:1656
#: cdedb/frontend/core.py:2250 cdedb/frontend/core.py:2264
#: cdedb/frontend/core.py:2296 cdedb/frontend/core.py:2320
#: cdedb/frontend/event.py:6308
msgid "Not privileged."
msgstr ""

#: cdedb/backend/assembly.py:492 cdedb/backend/assembly.py:1609
msgid "Something went wrong."
msgstr ""

#: cdedb/backend/assembly.py:517
msgid "Must have privileged access to change assembly."
msgstr ""

#: cdedb/backend/assembly.py:523 cdedb/backend/assembly.py:903
#: cdedb/frontend/assembly.py:297 cdedb/frontend/assembly.py:718
msgid "Assembly already concluded."
msgstr ""

#: cdedb/backend/assembly.py:544
msgid "Cannot alter assembly presiders after assembly has been concluded."
msgstr ""

#: cdedb/backend/assembly.py:547 cdedb/backend/ml.py:428
#: cdedb/frontend/assembly.py:263 cdedb/frontend/assembly.py:434
#: cdedb/frontend/event.py:1213 cdedb/frontend/ml_base.py:249
#: cdedb/frontend/ml_base.py:659 cdedb/frontend/ml_base.py:751
msgid "Some of these users do not exist or are archived."
msgstr ""

#: cdedb/backend/assembly.py:550 cdedb/frontend/assembly.py:266
#: cdedb/frontend/assembly.py:438
msgid "Some of these users are not assembly users."
msgstr ""

#: cdedb/backend/assembly.py:686 cdedb/frontend/assembly.py:483
#: cdedb/frontend/assembly.py:1495
msgid "Unable to remove active ballot."
msgstr ""

#: cdedb/backend/assembly.py:690 cdedb/backend/assembly.py:739
#: cdedb/backend/assembly.py:1006 cdedb/backend/assembly.py:1048
#: cdedb/backend/assembly.py:1719 cdedb/backend/assembly.py:1750
#: cdedb/backend/cde.py:245 cdedb/backend/cde.py:271 cdedb/backend/core.py:2569
#: cdedb/backend/core.py:2592 cdedb/backend/event.py:1071
#: cdedb/backend/event.py:1107 cdedb/backend/event.py:1299
#: cdedb/backend/event.py:1332 cdedb/backend/event.py:1419
#: cdedb/backend/event.py:1477 cdedb/backend/event.py:2000
#: cdedb/backend/event.py:2076 cdedb/backend/event.py:2335
#: cdedb/backend/event.py:2418 cdedb/backend/event.py:3105
#: cdedb/backend/event.py:3136 cdedb/backend/event.py:3377
#: cdedb/backend/event.py:3406 cdedb/backend/event.py:3564
#: cdedb/backend/event.py:3588 cdedb/backend/ml.py:698 cdedb/backend/ml.py:734
#: cdedb/backend/past_event.py:340 cdedb/backend/past_event.py:371
#: cdedb/backend/past_event.py:470
#, python-format
msgid "Deletion of %(type)s blocked by %(block)s."
msgstr ""

#: cdedb/backend/assembly.py:701 cdedb/backend/assembly.py:1467
#: cdedb/backend/assembly.py:1470 cdedb/backend/cde.py:251
#: cdedb/backend/core.py:2580 cdedb/backend/core.py:2583
#, python-format
msgid "Unable to cascade %(blocker)s."
msgstr ""

#: cdedb/backend/assembly.py:838
msgid "Must have privileged access to change ballot."
msgstr ""

#: cdedb/backend/assembly.py:841 cdedb/frontend/assembly.py:1442
msgid "Unable to modify active ballot."
msgstr ""

#: cdedb/backend/assembly.py:851
msgid "Non-existing candidates specified."
msgstr ""

#: cdedb/backend/assembly.py:898
msgid "Must have privileged access to create ballot."
msgstr ""

#: cdedb/backend/assembly.py:958 cdedb/backend/assembly.py:1016
msgid "Must have privileged access to delete ballot."
msgstr ""

#: cdedb/backend/assembly.py:1021
msgid "Cannot delete ballot that has started voting."
msgstr ""

#: cdedb/backend/assembly.py:1024
msgid "Cannot delete ballot that has votes."
msgstr ""

#: cdedb/backend/assembly.py:1072
msgid "Normal voting still going on."
msgstr ""

#: cdedb/backend/assembly.py:1104 cdedb/frontend/assembly.py:557
#: cdedb/frontend/assembly.py:571
msgid "Signup already ended."
msgstr ""

#: cdedb/backend/assembly.py:1140
msgid "Must have privileged access to add an external assembly participant."
msgstr ""

#: cdedb/backend/assembly.py:1145
msgid "Not allowed for members."
msgstr ""

#: cdedb/backend/assembly.py:1147
msgid "Only allowed for assembly users."
msgstr ""

#: cdedb/backend/assembly.py:1183
msgid "Must attend to vote."
msgstr ""

#: cdedb/backend/assembly.py:1189
msgid "Ballot already closed."
msgstr ""

#: cdedb/backend/assembly.py:1191
msgid "Ballot not yet open."
msgstr ""

#: cdedb/backend/assembly.py:1203
msgid "Could not determine secret."
msgstr ""

#: cdedb/backend/assembly.py:1237 cdedb/backend/assembly.py:1274
msgid "Must attend the ballot."
msgstr ""

#: cdedb/backend/assembly.py:1300
msgid "May not access result for this ballot."
msgstr ""

#: cdedb/backend/assembly.py:1346
msgid "Extension unchecked."
msgstr ""

#: cdedb/backend/assembly.py:1352
msgid "Voting still going on."
msgstr ""

#: cdedb/backend/assembly.py:1454
msgid "Assembly is not active."
msgstr ""

#: cdedb/backend/assembly.py:1456
msgid "Assembly has open ballots."
msgstr ""

#: cdedb/backend/assembly.py:1459 cdedb/backend/assembly.py:1498
#, python-format
msgid "Conclusion of assembly blocked by %(block)s."
msgstr ""

#: cdedb/backend/assembly.py:1514
msgid "Can only access attachments from exactly one assembly at a time."
msgstr ""

#: cdedb/backend/assembly.py:1583
msgid "Must have privileged access to add attachment."
msgstr ""

#: cdedb/backend/assembly.py:1585 cdedb/backend/assembly.py:1639
#: cdedb/backend/assembly.py:1797 cdedb/backend/assembly.py:1835
#: cdedb/backend/assembly.py:1865
msgid ""
"Unable to change attachment once voting has begun or the assembly has been "
"concluded."
msgstr ""

#: cdedb/backend/assembly.py:1612 cdedb/backend/assembly.py:1807
msgid "File already exists."
msgstr ""

#: cdedb/backend/assembly.py:1646
msgid "Cannot change to a different assembly."
msgstr ""

#: cdedb/backend/assembly.py:1649
msgid "Must have privileged access to change attachment link."
msgstr ""

#: cdedb/backend/assembly.py:1687 cdedb/backend/assembly.py:1729
msgid "Must have privileged access to delete attachment."
msgstr ""

#: cdedb/backend/assembly.py:1714
msgid ""
"Unable to delete attachment once voting has begun or the assembly has been "
"concluded."
msgstr ""

#: cdedb/backend/assembly.py:1812
msgid "Must have privileged access to add attachment version."
msgstr ""

#: cdedb/backend/assembly.py:1832
msgid "Must have privileged access to change attachment version."
msgstr ""

#: cdedb/backend/assembly.py:1862
msgid "Must have privileged access to remove attachment version."
msgstr ""

#: cdedb/backend/assembly.py:1870 cdedb/frontend/assembly.py:1052
msgid "This version does not exist."
msgstr ""

#: cdedb/backend/assembly.py:1872 cdedb/frontend/assembly.py:1055
msgid "This version has already been deleted."
msgstr ""

#: cdedb/backend/assembly.py:1875 cdedb/frontend/assembly.py:1059
#: cdedb/frontend/templates/web/assembly/util.tmpl:109
msgid "Cannot remove the last remaining version of an attachment."
msgstr ""

#: cdedb/backend/cde.py:179 cdedb/frontend/cde.py:1442
msgid "Multiple active permits are disallowed."
msgstr ""

#: cdedb/backend/cde.py:352 cdedb/backend/cde.py:541
msgid "Lastschrift already revoked."
msgstr ""

#: cdedb/backend/cde.py:359 cdedb/frontend/cde.py:1582
#: cdedb/frontend/cde.py:1651
msgid "Existing pending transaction."
msgstr ""

#: cdedb/backend/cde.py:397
msgid "Non-final target state."
msgstr ""

#: cdedb/backend/cde.py:405
msgid "Transaction already tallied."
msgstr ""

#: cdedb/backend/cde.py:413
msgid "Missing tally for failed transaction."
msgstr ""

#: cdedb/backend/cde.py:451 cdedb/backend/common.py:613
#: cdedb/frontend/cde.py:635 cdedb/frontend/cde.py:791
#: cdedb/frontend/common.py:1465
msgid "Impossible."
msgstr ""

#: cdedb/backend/cde.py:477
msgid "Transaction was not successful."
msgstr ""

#: cdedb/backend/cde.py:601
msgid "No period exists."
msgstr ""

#: cdedb/backend/cde.py:611
msgid "This period does not exist."
msgstr ""

#: cdedb/backend/cde.py:624
msgid "Only able to modify current period."
msgstr ""

#: cdedb/backend/cde.py:647
msgid "Current period not finalized."
msgstr ""

#: cdedb/backend/cde.py:683
msgid "Billing already done for this period."
msgstr ""

#: cdedb/backend/cde.py:708
msgid "Archival notifications done for this period."
msgstr ""

#: cdedb/backend/cde.py:742
msgid "Archival notifications not sent yet."
msgstr ""

#: cdedb/backend/cde.py:744
msgid "Automated archival done for this period."
msgstr ""

#: cdedb/backend/cde.py:764
msgid "Billing not done for this semester."
msgstr ""

#: cdedb/backend/cde.py:766
msgid "Ejection already done for this semester."
msgstr ""

#: cdedb/backend/cde.py:799
msgid "Not the right time to finish balance update."
msgstr ""

#: cdedb/backend/cde.py:825
msgid "No exPuls exists."
msgstr ""

#: cdedb/backend/cde.py:835
msgid "This exPuls does not exist."
msgstr ""

#: cdedb/backend/cde.py:846
msgid "Only able to modify current expuls."
msgstr ""

#: cdedb/backend/cde.py:856
msgid "Current expuls not finalized."
msgstr ""

#: cdedb/backend/cde.py:883
msgid "Addresscheck already done for this expuls."
msgstr ""

#: cdedb/backend/cde.py:929
msgid "num_ex_members"
msgstr "Inactive Members"

#: cdedb/backend/cde.py:929
msgid "num_members"
msgstr "Members"

#: cdedb/backend/cde.py:929
msgid "num_searchable"
msgstr "Searchable Members"

#: cdedb/backend/cde.py:943
msgid "members_by_country"
msgstr "Members by Country"

#: cdedb/backend/cde.py:951
msgid "members_by_plz"
msgstr "Members by Postal Code"

#: cdedb/backend/cde.py:960
msgid "members_by_city"
msgstr "Members by location"

#: cdedb/backend/cde.py:968
msgid "members_by_birthday"
msgstr "Members by Birthyear"

#: cdedb/backend/cde.py:1004
msgid "members_by_first_event"
msgstr "Members by First Event"

#: cdedb/backend/cde.py:1027
msgid "unique_participants_per_year"
msgstr "Unque Participants per Year"

#: cdedb/backend/cde.py:1041 cdedb/backend/core.py:1844
msgid "Too many queries."
msgstr ""

#: cdedb/backend/cde.py:1056 cdedb/backend/cde.py:1070
#: cdedb/backend/event.py:480
msgid "Admin only."
msgstr ""

#: cdedb/backend/common.py:148
#, python-format
msgid "%(user_roles)s is disjoint from %(roles)s"
msgstr ""

#: cdedb/backend/common.py:174 cdedb/database/connection.py:239
msgid "No contamination!"
msgstr ""

#: cdedb/backend/common.py:229
msgid "Wrong realm for personas."
msgstr ""

#: cdedb/backend/common.py:388
msgid "Dict keys do not match."
msgstr ""

#: cdedb/backend/core.py:391
msgid "Non-waiting change not committed."
msgstr ""

#: cdedb/backend/core.py:396
msgid "Conflicting pending change."
msgstr ""

#: cdedb/backend/core.py:464
msgid "Modification failed."
msgstr ""

#: cdedb/backend/core.py:639 cdedb/backend/core.py:2459
#: cdedb/backend/core.py:2482 cdedb/frontend/core.py:1765
msgid "Nonexistent user."
msgstr ""

#: cdedb/backend/core.py:684 cdedb/backend/core.py:2259
#: cdedb/backend/core.py:2288 cdedb/backend/core.py:2416
msgid "Persona does not exist."
msgstr ""

#: cdedb/backend/core.py:687
msgid "Non-waiting change without generation override."
msgstr ""

#: cdedb/backend/core.py:693
msgid "Realm modification prevented."
msgstr ""

#: cdedb/backend/core.py:699
msgid "Admin privilege modification prevented."
msgstr ""

#: cdedb/backend/core.py:703
msgid "Membership modification prevented."
msgstr ""

#: cdedb/backend/core.py:706
msgid "Hiding prevented."
msgstr ""

#: cdedb/backend/core.py:710
msgid "Archive modification prevented."
msgstr ""

#: cdedb/backend/core.py:717
msgid "Modification of balance prevented."
msgstr ""

#: cdedb/backend/core.py:719
msgid "Modification of email address prevented."
msgstr ""

#: cdedb/backend/core.py:721
msgid "Modification of foto prevented."
msgstr ""

#: cdedb/backend/core.py:723
msgid "Own activation prevented."
msgstr ""

#: cdedb/backend/core.py:737
msgid "Editing archived member impossible."
msgstr ""

#: cdedb/backend/core.py:744
msgid "Special change not committed."
msgstr ""

#: cdedb/backend/core.py:868 cdedb/backend/core.py:943
#: cdedb/frontend/core.py:1314 cdedb/frontend/core.py:1396
msgid "Cannot modify own meta admin privileges."
msgstr ""

#: cdedb/backend/core.py:873
msgid "Pending privilege change."
msgstr ""

#: cdedb/backend/core.py:880
msgid "User does not fit the requirements for this admin privilege."
msgstr ""

#: cdedb/backend/core.py:937
#, python-format
msgid "Invalid privilege change state: %(status)s."
msgstr ""

#: cdedb/backend/core.py:946 cdedb/frontend/core.py:1399
msgid ""
"Only a different admin than the submitter may approve a privilege change."
msgstr ""

#: cdedb/backend/core.py:992
msgid "Invalid new privilege change status."
msgstr ""

#: cdedb/backend/core.py:1063
msgid "No realm provided."
msgstr ""

#: cdedb/backend/core.py:1093
msgid "Tried to credit balance to non-cde person."
msgstr ""

#: cdedb/backend/core.py:1124
msgid "Not a CdE account."
msgstr ""

#: cdedb/backend/core.py:1332
msgid "Cannot archive admins."
msgstr ""

#: cdedb/backend/core.py:1340
msgid "Failed to revoke membership."
msgstr ""

#: cdedb/backend/core.py:1344
msgid "Failed to remove foto."
msgstr ""

#: cdedb/backend/core.py:1429
msgid "Active lastschrift exists."
msgstr ""

#: cdedb/backend/core.py:1449
msgid "Involved in unfinished event."
msgstr ""

#: cdedb/backend/core.py:1460
msgid "Involved in unfinished assembly."
msgstr ""

#: cdedb/backend/core.py:1489
msgid "Sole moderator of a mailinglist {ml_ids}."
msgstr ""

#: cdedb/backend/core.py:1523
msgid "Cannot archive silently."
msgstr ""

#: cdedb/backend/core.py:1568
msgid "Persona is not archived."
msgstr ""

#: cdedb/backend/core.py:1604
msgid "Cannot purge silently."
msgstr ""

#: cdedb/backend/core.py:1628
msgid "Only admins may unset an email address."
msgstr ""

#: cdedb/backend/core.py:1632 cdedb/frontend/core.py:1913
msgid "Name collision."
msgstr ""

#: cdedb/backend/core.py:1654
msgid "Username removed."
msgstr ""

#: cdedb/backend/core.py:1655 cdedb/frontend/core.py:2098
#: cdedb/frontend/core.py:2336
msgid "Failed."
msgstr ""

#: cdedb/backend/core.py:1736
msgid "Access to persona data inhibited."
msgstr ""

#: cdedb/backend/core.py:1738
msgid "Not an event user."
msgstr ""

#: cdedb/backend/core.py:1784
msgid "May not provide more than one input."
msgstr ""

#: cdedb/backend/core.py:1847
msgid "Not a CdE user."
msgstr ""

#: cdedb/backend/core.py:1853
msgid "Improper access to member data."
msgstr ""

#: cdedb/backend/core.py:1865
msgid "Not an ml user."
msgstr ""

#: cdedb/backend/core.py:1877
msgid "Not an assembly user."
msgstr ""

#: cdedb/backend/core.py:1894
msgid "Must be privileged."
msgstr ""

#: cdedb/backend/core.py:1931
msgid "Unable to create this sort of persona."
msgstr ""

#: cdedb/backend/core.py:2019 cdedb/backend/core.py:2343
#: cdedb/backend/core.py:2410
msgid "Atomized – impossible to escalate."
msgstr ""

#: cdedb/backend/core.py:2254
msgid "Preventing reset of admin."
msgstr ""

#: cdedb/backend/core.py:2293 cdedb/frontend/common.py:2153
msgid "Link expired."
msgstr ""

#: cdedb/backend/core.py:2295 cdedb/backend/core.py:2297
msgid "Link invalid or already used."
msgstr ""

#: cdedb/backend/core.py:2319
msgid "Selecting persona allowed for reset only."
msgstr ""

#: cdedb/backend/core.py:2322
msgid "Could not determine persona to reset."
msgstr ""

#: cdedb/backend/core.py:2324
msgid "No authorization provided."
msgstr ""

#: cdedb/backend/core.py:2327
msgid "Password verification failed."
msgstr ""

#: cdedb/backend/core.py:2334
msgid "No new password provided."
msgstr ""

#: cdedb/backend/core.py:2336 cdedb/frontend/core.py:1721
#: cdedb/frontend/core.py:1882 cdedb/validation.py:910
msgid "Password too weak."
msgstr ""

#: cdedb/backend/core.py:2391 cdedb/frontend/cde.py:1258
#: cdedb/frontend/common.py:1378 cdedb/frontend/event.py:2317
msgid "No input provided."
msgstr ""

#: cdedb/backend/core.py:2393
msgid "More than one input provided."
msgstr ""

#: cdedb/backend/core.py:2461
msgid "Inactive user."
msgstr ""

#: cdedb/backend/core.py:2484
msgid "Lockdown active."
msgstr ""

#: cdedb/backend/core.py:2560
msgid "Unable to remove unconfirmed genesis case before confirmation timeout."
msgstr ""

#: cdedb/backend/core.py:2563
msgid "Unable to remove genesis case with status {}."
msgstr ""

#: cdedb/backend/core.py:2711
msgid "Genesis case does not exist."
msgstr ""

#: cdedb/backend/core.py:2751
msgid "Invalid genesis state."
msgstr ""

#: cdedb/backend/core.py:2755
msgid "Wrong target realm."
msgstr ""

#: cdedb/backend/event.py:102
msgid "Event does not exist"
msgstr ""

#: cdedb/backend/event.py:116
msgid "Event offline lock error."
msgstr ""

#: cdedb/backend/event.py:1130 cdedb/backend/event.py:2937
msgid "Non-existing tracks specified."
msgstr ""

#: cdedb/backend/event.py:1193 cdedb/backend/event.py:1216
msgid "This should not happen."
msgstr ""

#: cdedb/backend/event.py:1492
msgid "Must be orga or admin to change the minor form."
msgstr ""

#: cdedb/backend/event.py:1559
msgid "Some of these orgas do not exist or are archived."
msgstr ""

#: cdedb/backend/event.py:1562
msgid "Some of these orgas are not event users."
msgstr ""

#: cdedb/backend/event.py:1652 cdedb/backend/event.py:1662
#: cdedb/backend/event.py:1673 cdedb/backend/event.py:1741
#, python-format
msgid "Unfit field for %(field)s"
msgstr ""

#: cdedb/backend/event.py:1688 cdedb/backend/event.py:2912
msgid "Non-existing parts specified."
msgstr ""

#: cdedb/backend/event.py:1696
msgid "Registrations exist, modifications only."
msgstr ""

#: cdedb/backend/event.py:1698 cdedb/backend/event.py:1880
#: cdedb/frontend/event.py:962 cdedb/frontend/event.py:963
msgid "At least one event part required."
msgstr ""

#: cdedb/backend/event.py:1710 cdedb/backend/event.py:1737
msgid "Unknown field."
msgstr ""

#: cdedb/backend/event.py:1714
#, python-format
msgid "Unfit field for %(field)s."
msgstr ""

#: cdedb/backend/event.py:1764
msgid "Non-existing fields specified."
msgstr ""

#: cdedb/backend/event.py:1795
msgid "Cannot change field that is associated with a fee modifier."
msgstr ""

#: cdedb/backend/event.py:1826
msgid "Fee Modifier linked to unknown field."
msgstr ""

#: cdedb/backend/event.py:1829
msgid "Fee Modifier linked to non-bool field."
msgstr ""

#: cdedb/backend/event.py:1832
msgid "Fee Modifier linked to non-registration field."
msgstr ""

#: cdedb/backend/event.py:1845
msgid "Non-existing fee modifier specified."
msgstr ""

#: cdedb/backend/event.py:2096
msgid "Only courses from one event allowed."
msgstr ""

#: cdedb/backend/event.py:2184
msgid "Non-associated tracks found."
msgstr ""

#: cdedb/backend/event.py:2210
msgid "Wrong-associated segments found."
msgstr ""

#: cdedb/backend/event.py:2251 cdedb/frontend/event.py:1362
msgid "Event without tracks forbids courses."
msgstr ""

#: cdedb/backend/event.py:2535
msgid "Unknown part for the given event."
msgstr ""

#: cdedb/backend/event.py:2566 cdedb/backend/event.py:2585
msgid "Must be orga to access full waitlist."
msgstr ""

#: cdedb/backend/event.py:2588
msgid "Not registered for this event."
msgstr ""

#: cdedb/backend/event.py:2710 cdedb/backend/event.py:3202
msgid "Only registrations from exactly one event allowed."
msgstr ""

#: cdedb/backend/event.py:2746 cdedb/frontend/event.py:276
msgid "No participant of event."
msgstr ""

#: cdedb/backend/event.py:2830
msgid "Wrong track for course."
msgstr ""

#: cdedb/backend/event.py:2878
msgid "Registration does not exist."
msgstr ""

#: cdedb/backend/event.py:2933 cdedb/backend/event.py:2964
msgid "This is not useful."
msgstr ""

#: cdedb/backend/event.py:2999 cdedb/frontend/assembly.py:579
#: cdedb/frontend/event.py:504 cdedb/frontend/event.py:4190
msgid "This user does not exist or is archived."
msgstr ""

#: cdedb/backend/event.py:3001 cdedb/frontend/event.py:507
#: cdedb/frontend/event.py:4194
msgid "This user is not an event user."
msgstr ""

#: cdedb/backend/event.py:3014
msgid "Missing part dataset."
msgstr ""

#: cdedb/backend/event.py:3019
msgid "Missing track dataset."
msgstr ""

#: cdedb/backend/event.py:3286
msgid "Only lodgement groups from exactly one event allowed!"
msgstr ""

#: cdedb/backend/event.py:3438
msgid "Only lodgements from exactly one event allowed!"
msgstr ""

#: cdedb/backend/event.py:3463
msgid "Lodgement does not exist."
msgstr ""

#: cdedb/backend/event.py:3857
msgid "Not locked."
msgstr ""

#: cdedb/backend/event.py:3859 cdedb/backend/event.py:4119
msgid "Version mismatch – aborting."
msgstr ""

#: cdedb/backend/event.py:3869
msgid "Non-transferred persona found"
msgstr ""

#: cdedb/backend/event.py:4179
msgid "Referential integrity of lodgement groups violated."
msgstr ""

#: cdedb/backend/ml.py:56
msgid "Unknown mailinglist_id."
msgstr ""

#: cdedb/backend/ml.py:77
msgid "No mailinglist specified."
msgstr ""

#: cdedb/backend/ml.py:82
msgid "Different mailinglists specified."
msgstr ""

#: cdedb/backend/ml.py:423
msgid "Cannot remove all moderators."
msgstr ""

#: cdedb/backend/ml.py:431 cdedb/frontend/ml_base.py:253
#: cdedb/frontend/ml_base.py:663
msgid "Some of these users are not ml users."
msgstr ""

#: cdedb/backend/ml.py:549
msgid "Need to be moderator or admin to change mailinglist."
msgstr ""

#: cdedb/backend/ml.py:552
msgid "Need to be admin to change this."
msgstr ""

#: cdedb/backend/ml.py:554
msgid "Need to be privileged moderator to change this."
msgstr ""

#: cdedb/backend/ml.py:624
msgid "Non-unique mailinglist name"
msgstr ""

#: cdedb/backend/ml.py:892
msgid "User has no means to access this list."
msgstr ""

#: cdedb/backend/ml.py:896
msgid "Can not subscribe."
msgstr ""

#: cdedb/backend/ml.py:899
msgid "Can not unsubscribe."
msgstr ""

#: cdedb/backend/ml.py:902
msgid "Can not request subscription."
msgstr ""

#: cdedb/backend/ml.py:905
msgid "Can not reset unsubscription."
msgstr ""

#: cdedb/backend/past_event.py:187
msgid "Not available."
msgstr ""

#: cdedb/backend/past_event.py:414
msgid "Referenced past course does not exist."
msgstr ""

#: cdedb/backend/past_event.py:519
msgid "User is already pure event participant."
msgstr ""

#: cdedb/backend/past_event.py:597 cdedb/backend/past_event.py:637
msgid "No input supplied."
msgstr ""

#: cdedb/backend/past_event.py:612 cdedb/backend/past_event.py:652
msgid "Only fuzzy match."
msgstr ""

#: cdedb/backend/past_event.py:617
msgid "No event found."
msgstr ""

#: cdedb/backend/past_event.py:619
msgid "Ambiguous event."
msgstr ""

#: cdedb/backend/past_event.py:649
msgid "Only title match."
msgstr ""

#: cdedb/backend/past_event.py:656
msgid "No course found."
msgstr ""

#: cdedb/backend/past_event.py:659
msgid "Ambiguous course."
msgstr ""

#: cdedb/backend/past_event.py:762
msgid "Needs both admin privileges."
msgstr ""

#: cdedb/common.py:214
#, python-format
msgid "Invalid notification type %(t)s found."
msgstr ""

#: cdedb/common.py:330 tests/common.py:215
#, python-format
msgid "Attribute %(name)s not public"
msgstr ""

#: cdedb/common.py:405
msgid "No inputs given."
msgstr ""

#: cdedb/common.py:717 cdedb/common.py:752
msgid "Out of supported scope."
msgstr ""

#: cdedb/common.py:741 cdedb/common.py:769
msgid "Not supported."
msgstr ""

#: cdedb/common.py:886
msgid "Not in list."
msgstr ""

#: cdedb/common.py:988
#, python-format
msgid "Cannot unwrap str or bytes. Got %(data)s."
msgstr ""

#: cdedb/common.py:992
#, python-format
msgid "Can only unwrap collections. Got %(data)s."
msgstr ""

#: cdedb/common.py:996
#, python-format
msgid "Can only unwrap collections with one element. Got %(len)s elements."
msgstr ""

#: cdedb/common.py:1502
msgid "Security degradation: anonymous and non-expiring parameter"
msgstr ""

#: cdedb/common.py:1817
msgid "Could not determine any db role."
msgstr ""

#: cdedb/config.py:33
msgid "Failed to locate repository"
msgstr ""

#: cdedb/config.py:107
msgid "00_query_event_registration_all"
msgstr "All Registrations"

#: cdedb/config.py:112
msgid "02_query_event_registration_orgas"
msgstr "Orgas"

#: cdedb/config.py:117
msgid "10_query_event_registration_not_paid"
msgstr "Not yet Paid"

#: cdedb/config.py:122
msgid "12_query_event_registration_paid"
msgstr "Paid"

#: cdedb/config.py:128
msgid "14_query_event_registration_participants"
msgstr "All Participants"

#: cdedb/config.py:135
msgid "20_query_event_registration_non_members"
msgstr "Non-Members"

#: cdedb/config.py:140
msgid "30_query_event_registration_orga_notes"
msgstr "Orga Notes"

#: cdedb/config.py:145
msgid "40_query_event_registration_u18"
msgstr "U18"

#: cdedb/config.py:152
msgid "42_query_event_registration_u16"
msgstr "U16"

#: cdedb/config.py:159
msgid "44_query_event_registration_u14"
msgstr "U14"

#: cdedb/config.py:166
msgid "50_query_event_registration_minors_no_consent"
msgstr "U18 without Parental Consent"

#: cdedb/config.py:174
msgid "60_query_dokuteam_course_picture"
msgstr "Dokuteam Course Picture"

#: cdedb/config.py:178
msgid "61_query_dokuteam_dokuforge"
msgstr "Dokuteam Dokuforge"

#: cdedb/config.py:183
msgid "62_query_dokuteam_address_export"
msgstr "Dokuteam Address Export"

#: cdedb/config.py:196 cdedb/config.py:214
msgid "17_query_event_registration_waitlist"
msgstr "Waitlist"

#: cdedb/config.py:203
msgid "16_query_event_registration_waitlist"
msgstr "Waitlist"

#: cdedb/config.py:246
msgid "50_query_dokuteam_courselist"
msgstr "Dokuteam Courselist"

#: cdedb/config.py:476
msgid "00_query_cde_user_all"
msgstr "All Users"

#: cdedb/config.py:482
msgid "02_query_cde_members"
msgstr "All Members"

#: cdedb/config.py:488
msgid "10_query_cde_user_trial_members"
msgstr "Trial-Members"

#: cdedb/config.py:494
msgid "20_query_cde_user_expuls"
msgstr "Address Export exPuls"

#: cdedb/config.py:504
msgid "00_query_archived_persona_all"
msgstr "All archived users"

#: cdedb/config.py:513
msgid "00_query_event_user_all"
msgstr "All Users"

#: cdedb/config.py:519
msgid "10_query_event_user_minors"
msgstr "Minors"

#: cdedb/config.py:529
msgid "00_query_core_user_all"
msgstr "All Users"

#: cdedb/config.py:535
msgid "10_query_core_any_admin"
msgstr "All Admins"

#: cdedb/config.py:547
msgid "00_query_assembly_user_all"
msgstr "All Users"

#: cdedb/config.py:553
msgid "02_query_assembly_user_admin"
msgstr "Admins"

#: cdedb/config.py:562
msgid "00_query_ml_user_all"
msgstr "All Users"

#: cdedb/config.py:568
msgid "02_query_ml_user_admin"
msgstr "Admins"

#: cdedb/database/connection.py:111
#, python-format
msgid "role %(role)s not available"
msgstr ""

#: cdedb/database/connection.py:117 cdedb/database/connection.py:120
#: cdedb/database/connection.py:123 cdedb/database/connection.py:126
msgid "Not available for instant pool"
msgstr ""

#: cdedb/database/connection.py:203
msgid "Connection in use!"
msgstr ""

#: cdedb/database/connection.py:229
msgid "Suppressed exception detected"
msgstr ""

#: cdedb/database/constants.py:213
msgid "This domain is not supported."
msgstr ""

#: cdedb/frontend/application.py:98 cdedb/frontend/cron.py:49
msgid "Refusing to start in debug/offline mode."
msgstr ""

#: cdedb/frontend/application.py:195
msgid "Session expired."
msgstr ""

#: cdedb/frontend/application.py:293
msgid ""
"You reached the internal limit for user profile views. This is a privacy "
"feature to prevent users from cloning the address database. Unfortunatetly, "
"this may also yield some false positive restrictions. Your limit will be "
"reset in the next days."
msgstr ""

#: cdedb/frontend/application.py:312
msgid ""
"A modification to the database could not be executed due to simultaneous "
"access. Please reload the page to try again."
msgstr ""

#: cdedb/frontend/application.py:372
msgid "Anti CSRF token is required for this form."
msgstr ""

#: cdedb/frontend/application.py:379
msgid "Anti CSRF token expired. Please try again."
msgstr ""

#: cdedb/frontend/application.py:381
msgid "Anti CSRF token is forged."
msgstr ""

#: cdedb/frontend/application.py:383
msgid "Anti CSRF token is invalid."
msgstr ""

#: cdedb/frontend/assembly.py:273 cdedb/frontend/assembly.py:288
#: cdedb/frontend/event.py:512 cdedb/frontend/event.py:528
#: cdedb/frontend/ml_base.py:670 cdedb/frontend/ml_base.py:780
msgid "Action had no effect."
msgstr ""

#: cdedb/frontend/assembly.py:283
msgid "This user is not a presider for this assembly."
msgstr ""

#: cdedb/frontend/assembly.py:377
#: cdedb/frontend/templates/web/assembly/show_assembly.tmpl:167
#: cdedb/frontend/templates/web/assembly/show_assembly.tmpl:193
msgid "Must have presiders in order to create a mailinglist."
msgstr ""

#: cdedb/frontend/assembly.py:388 cdedb/frontend/assembly.py:454
msgid "Presider mailinglist created."
msgstr ""

#: cdedb/frontend/assembly.py:389 cdedb/frontend/assembly.py:465
msgid "Attendee mailinglist created."
msgstr ""

#: cdedb/frontend/assembly.py:395 cdedb/frontend/assembly.py:426
#: cdedb/frontend/assembly.py:467 cdedb/frontend/event.py:557
#: cdedb/frontend/event.py:1242 cdedb/frontend/event.py:1265
#, python-format
msgid "Mailinglist %(address)s already exists."
msgstr ""

#: cdedb/frontend/assembly.py:417
msgid "Given presider address ignored in favor of newly created mailinglist."
msgstr ""

#: cdedb/frontend/assembly.py:445 cdedb/frontend/event.py:1227
msgid "Must not be empty in order to create a mailinglist."
msgstr ""

#: cdedb/frontend/assembly.py:469
msgid "Assembly created."
msgstr ""

#: cdedb/frontend/assembly.py:478 cdedb/frontend/assembly.py:635
#: cdedb/frontend/assembly.py:1036 cdedb/frontend/assembly.py:1490
#: cdedb/frontend/cde.py:2653 cdedb/frontend/cde.py:2713
#: cdedb/frontend/core.py:2440 cdedb/frontend/core.py:2473
#: cdedb/frontend/event.py:1404 cdedb/frontend/event.py:4229
#: cdedb/frontend/event.py:4845 cdedb/frontend/event.py:6215
#: cdedb/frontend/event.py:6247 cdedb/frontend/ml_base.py:488
msgid "Must be checked."
msgstr ""

#: cdedb/frontend/assembly.py:499
msgid "May not access attachments for this assembly."
msgstr ""

#: cdedb/frontend/assembly.py:540
msgid "Signed up."
msgstr ""

#: cdedb/frontend/assembly.py:551
msgid "Already signed up."
msgstr ""

#: cdedb/frontend/assembly.py:582
msgid "This user is not an assembly user."
msgstr ""

#: cdedb/frontend/assembly.py:585
msgid "Members must sign up themselves."
msgstr ""

#: cdedb/frontend/assembly.py:618 cdedb/frontend/event.py:2692
#: cdedb/frontend/event.py:2710 cdedb/frontend/event.py:2784
#: cdedb/frontend/event.py:2807 cdedb/frontend/event.py:2832
#: cdedb/frontend/event.py:2855 cdedb/frontend/event.py:2869
#: cdedb/frontend/ml_base.py:614
msgid "Empty File."
msgstr ""

#: cdedb/frontend/assembly.py:644
msgid "Unable to conclude assembly with open ballot."
msgstr ""

#: cdedb/frontend/assembly.py:680
msgid "Grouping ballots by status failed."
msgstr ""

#: cdedb/frontend/assembly.py:753
msgid "File not found."
msgstr ""

#: cdedb/frontend/assembly.py:781 cdedb/frontend/assembly.py:874
#: cdedb/frontend/assembly.py:912 cdedb/frontend/assembly.py:925
#: cdedb/frontend/assembly.py:960 cdedb/frontend/assembly.py:993
msgid "Voting has already begun."
msgstr ""

#: cdedb/frontend/assembly.py:790 cdedb/frontend/assembly.py:865
#: cdedb/frontend/assembly.py:907 cdedb/frontend/assembly.py:951
#: cdedb/frontend/assembly.py:998
msgid "Invalid attachment specified."
msgstr ""

#: cdedb/frontend/assembly.py:850
msgid "Attachment added."
msgstr ""

#: cdedb/frontend/assembly.py:921
msgid "Invalid ballot specified."
msgstr ""

#: cdedb/frontend/assembly.py:1066
msgid "Unknown version."
msgstr ""

#: cdedb/frontend/assembly.py:1169
msgid "Ballot has not been tallied."
msgstr ""

#: cdedb/frontend/assembly.py:1205
#: cdedb/frontend/templates/web/assembly/list_ballots.tmpl:43
#: cdedb/frontend/templates/web/assembly/show_ballot_result.tmpl:162
msgid "Abstained"
msgstr ""

#: cdedb/frontend/assembly.py:1208
#: cdedb/frontend/templates/web/assembly/_ballot_voting.tmpl:28
msgid "Against all Candidates"
msgstr ""

#: cdedb/frontend/assembly.py:1211
msgid "Rejection limit"
msgstr ""

#: cdedb/frontend/assembly.py:1259
msgid "Entered invalid secret"
msgstr ""

#: cdedb/frontend/assembly.py:1470
msgid "Force starting a ballot is only possible in dev mode."
msgstr ""

#: cdedb/frontend/assembly.py:1526
msgid "Option not available."
msgstr ""

#: cdedb/frontend/assembly.py:1535
msgid "Rejection is exclusive."
msgstr ""

#: cdedb/frontend/assembly.py:1574
msgid "Ballot not yet tallied."
msgstr ""

<<<<<<< HEAD
#: cdedb/frontend/assembly.py:1593 cdedb/validation.py:3803
=======
#: cdedb/frontend/assembly.py:1593 cdedb/validation.py:3802
>>>>>>> 37976573
msgid "Mustn’t be the bar shortname."
msgstr ""

#: cdedb/frontend/assembly.py:1598
msgid "Duplicate shortname."
msgstr ""

#: cdedb/frontend/cde.py:195
msgid "Consent noted."
msgstr ""

#: cdedb/frontend/cde.py:195
msgid "Decision noted."
msgstr ""

#: cdedb/frontend/cde.py:257 cdedb/frontend/cde.py:304
msgid "You have to specify some filters."
msgstr ""

#: cdedb/frontend/cde.py:280
msgid "Too many query results."
msgstr ""

#: cdedb/frontend/cde.py:440
msgid "Entry changed."
msgstr ""

#: cdedb/frontend/cde.py:472
msgid "Persona is younger than 10 years."
msgstr ""

#: cdedb/frontend/cde.py:485
msgid "No course available."
msgstr ""

#: cdedb/frontend/cde.py:491 cdedb/frontend/cde.py:519
msgid "Email address already taken."
msgstr ""

#: cdedb/frontend/cde.py:497
msgid "Doppelgangers found."
msgstr ""

#: cdedb/frontend/cde.py:504
msgid "Doppelganger choice doesn’t fit resolution."
msgstr ""

#: cdedb/frontend/cde.py:509
msgid "Doppelganger unavailable."
msgstr ""

#: cdedb/frontend/cde.py:523
msgid "Doppelganger will upgrade to CdE."
msgstr ""

#: cdedb/frontend/cde.py:528
msgid "Unmodified realm upgrade."
msgstr ""

#: cdedb/frontend/cde.py:532
msgid "Missing data for realm upgrade."
msgstr ""

#: cdedb/frontend/cde.py:540
msgid "Participation already recorded."
msgstr ""

#: cdedb/frontend/cde.py:601
msgid "Need extra data."
msgstr ""

#: cdedb/frontend/cde.py:778
#, python-format
msgid "Lines %(first)s and %(second)s are the same."
msgstr ""

#: cdedb/frontend/cde.py:784
#, python-format
msgid "Lines %(first)s and %(second)s look the same."
msgstr ""

#: cdedb/frontend/cde.py:803 cdedb/frontend/cde.py:1277
#: cdedb/frontend/event.py:2336
msgid "Lines didn’t match up."
msgstr ""

#: cdedb/frontend/cde.py:807
msgid "Only member admission supported."
msgstr ""

#: cdedb/frontend/cde.py:822
#, python-format
msgid "Created %(num)s accounts."
msgstr ""

#: cdedb/frontend/cde.py:826 cdedb/frontend/cde.py:1301
#: cdedb/frontend/event.py:2359
msgid "DB serialization error."
msgstr ""

#: cdedb/frontend/cde.py:828 cdedb/frontend/cde.py:1303
#, python-format
msgid "Unexpected error on line %(num)s."
msgstr ""

#: cdedb/frontend/cde.py:953
#, python-format
msgid "Line %(lineno)s does not have the correct number of columns."
msgstr ""

#: cdedb/frontend/cde.py:1055
msgid "Unknown action."
msgstr ""

#: cdedb/frontend/cde.py:1114 cdedb/frontend/event.py:2177
#: cdedb/frontend/parse_statement.py:622 cdedb/frontend/parse_statement.py:779
#, python-format
msgid "No Member with ID %(p_id)s found."
msgstr ""

#: cdedb/frontend/cde.py:1119 cdedb/frontend/core.py:666
#: cdedb/frontend/core.py:1151 cdedb/frontend/core.py:1227
#: cdedb/frontend/core.py:1476 cdedb/frontend/core.py:1540
#: cdedb/frontend/core.py:1597 cdedb/frontend/core.py:1620
#: cdedb/frontend/core.py:1644 cdedb/frontend/core.py:1968
#: cdedb/frontend/core.py:2002
msgid "Persona is archived."
msgstr ""

#: cdedb/frontend/cde.py:1123
msgid "Persona is not in CdE realm."
msgstr ""

#: cdedb/frontend/cde.py:1131 cdedb/frontend/event.py:2210
msgid "Family name doesn’t match."
msgstr ""

#: cdedb/frontend/cde.py:1139 cdedb/frontend/event.py:2218
msgid "Given names don’t match."
msgstr ""

#: cdedb/frontend/cde.py:1249 cdedb/frontend/event.py:2308
msgid "Only one input method allowed."
msgstr ""

#: cdedb/frontend/cde.py:1270
#, python-format
msgid ""
"More than one transfer for this account (lines %(first)s and %(second)s)."
msgstr ""

#: cdedb/frontend/cde.py:1295
#, python-format
msgid "Committed %(num)s transfers. There were %(new_members)s new members."
msgstr ""

#: cdedb/frontend/cde.py:1464 cdedb/frontend/core.py:1588
msgid "Permit revoked."
msgstr ""

#: cdedb/frontend/cde.py:1626
msgid "Creation of SEPA-PAIN-file failed."
msgstr ""

#: cdedb/frontend/cde.py:1687
#, python-format
msgid "%(num)s Direct Debits issued. Notification mails sent."
msgstr ""

#: cdedb/frontend/cde.py:1705
msgid "Unable to skip transaction."
msgstr ""

#: cdedb/frontend/cde.py:1707
msgid "Skipped."
msgstr ""

#: cdedb/frontend/cde.py:1755
msgid "Wrong number of actions."
msgstr ""

#: cdedb/frontend/cde.py:1759
msgid "No transactions selected."
msgstr ""

#: cdedb/frontend/cde.py:1843
msgid "LaTeX compiliation failed. This might be due to special characters."
msgstr ""

#: cdedb/frontend/cde.py:1904
msgid ""
"Form could not be created. Please refrain from using special characters if "
"possible."
msgstr ""

#: cdedb/frontend/cde.py:1959
msgid "Inconsistent semester state."
msgstr ""

#: cdedb/frontend/cde.py:1983
msgid "Billing already done."
msgstr ""

#: cdedb/frontend/cde.py:2087
msgid "Started sending billing mails."
msgstr ""

#: cdedb/frontend/cde.py:2088
msgid "Started sending archival notifications."
msgstr ""

#: cdedb/frontend/cde.py:2096
msgid "Wrong timing for ejection."
msgstr ""

#: cdedb/frontend/cde.py:2193
msgid "Started ejection."
msgstr ""

#: cdedb/frontend/cde.py:2194
msgid "Started automated archival."
msgstr ""

#: cdedb/frontend/cde.py:2202
msgid "Wrong timing for balance update."
msgstr ""

#: cdedb/frontend/cde.py:2227
msgid "Balance too low."
msgstr ""

#: cdedb/frontend/cde.py:2256
msgid "Started updating balance."
msgstr ""

#: cdedb/frontend/cde.py:2265
msgid "Wrong timing for advancing the semester."
msgstr ""

#: cdedb/frontend/cde.py:2268
msgid "New period started."
msgstr ""

#: cdedb/frontend/cde.py:2286
msgid "Addresscheck already done."
msgstr ""

#: cdedb/frontend/cde.py:2324
msgid "Not sending mail."
msgstr ""

#: cdedb/frontend/cde.py:2329
msgid "Started sending mail."
msgstr ""

#: cdedb/frontend/cde.py:2340
msgid "Addresscheck not done."
msgstr ""

#: cdedb/frontend/cde.py:2343
msgid "New expuls started."
msgstr ""

#: cdedb/frontend/cde.py:2541
msgid "Institution parameter got lost."
msgstr ""

#: cdedb/frontend/cde.py:2551
msgid "Invalid institution id."
msgstr ""

#: cdedb/frontend/cde.py:2633
#, python-format
msgid "Line %(lineno)s is faulty."
msgstr ""

#: cdedb/frontend/cde.py:2643 cdedb/frontend/event.py:1267
msgid "Event created."
msgstr ""

#: cdedb/frontend/cde.py:2700 cdedb/frontend/event.py:1393
msgid "Course created."
msgstr ""

#: cdedb/frontend/cde.py:2739
msgid "Some of these users do not exist."
msgstr ""

#: cdedb/frontend/cde.py:2743 cdedb/frontend/event.py:1219
msgid "Some of these users are not event users."
msgstr ""

#: cdedb/frontend/cde.py:2784
msgid "*Nothing here yet.*"
msgstr ""

#: cdedb/frontend/common.py:191 cdedb/frontend/common.py:1256
msgid "Failed validation."
msgstr ""

#: cdedb/frontend/common.py:1002 cdedb/frontend/common.py:1012
msgid "Must not be used in web templates."
msgstr ""

#: cdedb/frontend/common.py:1064
msgid "Given method is not callable."
msgstr ""

#: cdedb/frontend/common.py:1096
#, python-format
msgid "Default values cannot be overridden: %(keys)s"
msgstr ""

#: cdedb/frontend/common.py:1109
#, python-format
msgid "Requested modus does not exists: %(modus)s"
msgstr ""

#: cdedb/frontend/common.py:1114
#, python-format
msgid "Template not found: %(file)s"
msgstr ""

#: cdedb/frontend/common.py:1158
msgid "Ambiguous input."
msgstr ""

#: cdedb/frontend/common.py:1174
msgid "Invalid datatype read from file."
msgstr ""

#: cdedb/frontend/common.py:1181
msgid "Invalid input type."
msgstr ""

#: cdedb/frontend/common.py:1220
msgid "Cannot download query result without fields of interest."
msgstr ""

#: cdedb/frontend/common.py:1235
msgid "Unknown download kind {kind}."
msgstr ""

#: cdedb/frontend/common.py:1258
msgid "The database currently undergoes maintenance and is unavailable."
msgstr ""

#: cdedb/frontend/common.py:1313
#, python-format
msgid "Stored email to hard drive at %(path)s"
msgstr ""

#: cdedb/frontend/common.py:1444 cdedb/frontend/core.py:1403
#: cdedb/frontend/core.py:2429
msgid "Change committed."
msgstr ""

#: cdedb/frontend/common.py:1445 cdedb/frontend/core.py:992
#: cdedb/frontend/core.py:1161
msgid "Change pending."
msgstr ""

#: cdedb/frontend/common.py:1446
msgid "Change failed."
msgstr ""

#: cdedb/frontend/common.py:1505
msgid ""
"LaTeX compilation failed. Try downloading the source files and compiling "
"them manually."
msgstr ""

#: cdedb/frontend/common.py:1776
msgid "Inconsistent request."
msgstr ""

#: cdedb/frontend/common.py:1854
msgid "Object {param}={value} not found"
msgstr ""

#: cdedb/frontend/common.py:1907
msgid "You must login."
msgstr ""

#: cdedb/frontend/common.py:1911
msgid "Access denied to {realm}/{endpoint}."
msgstr ""

#: cdedb/frontend/common.py:1999
msgid "Magic URL parameter replacement failed."
msgstr ""

#: cdedb/frontend/common.py:2155
msgid "Link invalid."
msgstr ""

#: cdedb/frontend/common.py:2225
msgid "Invalid argtype {t} found."
msgstr ""

#: cdedb/frontend/common.py:2338
msgid "This page can only be accessed by orgas."
msgstr ""

#: cdedb/frontend/common.py:2343
msgid "This event is locked for offline usage."
msgstr ""

#: cdedb/frontend/common.py:2375
msgid "This page can only be accessed by the mailinglist’s moderators."
msgstr ""

#: cdedb/frontend/common.py:2380
msgid ""
"You do not have privileged moderator access and may not change subscriptions."
msgstr ""

#: cdedb/frontend/common.py:2385
msgid "This page can only be accessed by appropriate admins."
msgstr ""

#: cdedb/frontend/common.py:2407
msgid ""
"This page may only be accessed by the assembly's presiders or assembly "
"admins."
msgstr ""

#: cdedb/frontend/core.py:50
msgid "CdE user / Member"
msgstr ""

#: cdedb/frontend/core.py:51
msgid "Event user"
msgstr ""

#: cdedb/frontend/core.py:52
msgid "Assembly user"
msgstr ""

#: cdedb/frontend/core.py:53
msgid "Mailinglist user"
msgstr ""

#: cdedb/frontend/core.py:60
msgid "CdE event"
msgstr ""

#: cdedb/frontend/core.py:61
msgid "CdE membership"
msgstr ""

#: cdedb/frontend/core.py:62
msgid "CdE members' assembly"
msgstr ""

#: cdedb/frontend/core.py:63
msgid "CdE mailinglist"
msgstr ""

#: cdedb/frontend/core.py:231
msgid "Login failure."
msgstr ""

#: cdedb/frontend/core.py:268 cdedb/frontend/core.py:1741
#, python-format
msgid "%(count)s session(s) terminated."
msgstr ""

#: cdedb/frontend/core.py:312
msgid "Unsupported locale"
msgstr ""

#: cdedb/frontend/core.py:405
msgid "No cde access to profile."
msgstr ""

#: cdedb/frontend/core.py:410 cdedb/frontend/core.py:546
msgid "Access to non-searchable member data."
msgstr ""

#: cdedb/frontend/core.py:501
msgid "Only admins may view archived datasets."
msgstr ""

#: cdedb/frontend/core.py:664 cdedb/frontend/core.py:1149
#: cdedb/frontend/core.py:1176 cdedb/frontend/core.py:1814
#: cdedb/frontend/core.py:1966 cdedb/frontend/core.py:1979
#: cdedb/frontend/core.py:1997
msgid "Not a relative admin."
msgstr ""

#: cdedb/frontend/core.py:790
msgid "No account found."
msgstr ""

#: cdedb/frontend/core.py:880
msgid "Must provide id of the associated mailinglist to use this kind."
msgstr ""

#: cdedb/frontend/core.py:1083
msgid "No valid realm."
msgstr ""

#: cdedb/frontend/core.py:1234 cdedb/frontend/core.py:1260
msgid "Resolve pending privilege change first."
msgstr ""

#: cdedb/frontend/core.py:1285
msgid ""
"Cannot grant meta, core, CdE or CdElokal admin privileges to non CdE users."
msgstr ""

#: cdedb/frontend/core.py:1293
msgid "Cannot grant finance admin privileges to non CdE admins."
msgstr ""

#: cdedb/frontend/core.py:1298
msgid ""
"Cannot grant mailinglist or CdElokal admin privileges to non mailinglist "
"users."
msgstr ""

#: cdedb/frontend/core.py:1304
msgid "Cannot grant event admin privileges to non event users."
msgstr ""

#: cdedb/frontend/core.py:1309
msgid "Cannot grant assembly admin privileges to non assembly users."
msgstr ""

#: cdedb/frontend/core.py:1324
msgid "Privilege change waiting for approval by another Meta-Admin."
msgstr ""

#: cdedb/frontend/core.py:1329
msgid "No changes were made."
msgstr ""

#: cdedb/frontend/core.py:1356 cdedb/frontend/core.py:1387
msgid "Privilege change not pending."
msgstr ""

#: cdedb/frontend/core.py:1362
msgid ""
"This privilege change is affecting your Meta-Admin privileges, so it has to "
"be approved by another Meta-Admin."
msgstr ""

#: cdedb/frontend/core.py:1367
msgid ""
"This privilege change was submitted by you, so it has to be approved by "
"another Meta-Admin."
msgstr ""

#: cdedb/frontend/core.py:1403
msgid "Change rejected."
msgstr ""

#: cdedb/frontend/core.py:1404
msgid "Password reset issued for new admin."
msgstr ""

#: cdedb/frontend/core.py:1481
msgid "No promotion necessary."
msgstr ""

#: cdedb/frontend/core.py:1617
msgid "Nothing changed."
msgstr ""

#: cdedb/frontend/core.py:1664
msgid "Foto updated."
msgstr ""

#: cdedb/frontend/core.py:1665
msgid "Foto removed."
msgstr ""

#: cdedb/frontend/core.py:1676
msgid "Please provide the user's email address."
msgstr ""

#: cdedb/frontend/core.py:1682
msgid "Password invalidated."
msgstr ""

#: cdedb/frontend/core.py:1707 cdedb/frontend/core.py:1708
#: cdedb/frontend/core.py:1710 cdedb/frontend/core.py:1870
#: cdedb/frontend/core.py:1871 cdedb/frontend/core.py:1873
msgid "Passwords don’t match."
msgstr ""

#: cdedb/frontend/core.py:1728
msgid "Password changed."
msgstr ""

#: cdedb/frontend/core.py:1732
msgid "Wrong password."
msgstr ""

#: cdedb/frontend/core.py:1788 cdedb/frontend/core.py:1795
#: cdedb/frontend/core.py:1835
msgid "Email sent."
msgstr ""

#: cdedb/frontend/core.py:1854
msgid "Please try again."
msgstr ""

#: cdedb/frontend/core.py:1889
msgid "Password reset."
msgstr ""

#: cdedb/frontend/core.py:1908
msgid "Must be different from current email address."
msgstr ""

#: cdedb/frontend/core.py:1950 cdedb/frontend/core.py:1984
msgid "Email address changed."
msgstr ""

#: cdedb/frontend/core.py:2058
msgid "It seems like you took too long and your previous upload was deleted."
msgstr ""

#: cdedb/frontend/core.py:2069
msgid "Rationale too long."
msgstr ""

#: cdedb/frontend/core.py:2075
#, python-format
msgid "Must specify gender for %(realm)s realm."
msgstr ""

#: cdedb/frontend/core.py:2088
msgid "Confirmation email has been resent."
msgstr ""

#: cdedb/frontend/core.py:2092
msgid "Email address already in DB. Reset password."
msgstr ""

#: cdedb/frontend/core.py:2117
msgid "Email sent. Please follow the link contained in the email."
msgstr ""

#: cdedb/frontend/core.py:2133
msgid "Verification failed. Please contact the administrators."
msgstr ""

#: cdedb/frontend/core.py:2134
msgid "Email verified. Wait for moderation. You will be notified by mail."
msgstr ""

#: cdedb/frontend/core.py:2136
msgid "This account request was already verified."
msgstr ""

#: cdedb/frontend/core.py:2266 cdedb/frontend/core.py:2298
#: cdedb/frontend/core.py:2322
msgid "Case not to review."
msgstr ""

#: cdedb/frontend/core.py:2354
msgid "Case approved."
msgstr ""

#: cdedb/frontend/core.py:2361
msgid "Case rejected."
msgstr ""

#: cdedb/frontend/core.py:2410
msgid "Persona has no pending change."
msgstr ""

#: cdedb/frontend/core.py:2429
msgid "Change dropped."
msgstr ""

#: cdedb/frontend/core.py:2442
msgid "Must supply archival note."
msgstr ""

#: cdedb/frontend/event.py:240 cdedb/frontend/event.py:460
msgid "The event is not published yet."
msgstr ""

#: cdedb/frontend/event.py:248
msgid "Course list not published yet."
msgstr ""

#: cdedb/frontend/event.py:269 cdedb/frontend/event.py:3423
#: cdedb/frontend/event.py:3463 cdedb/frontend/event.py:3524
#: cdedb/frontend/event.py:3673 cdedb/frontend/event.py:3706
msgid "Not registered for event."
msgstr ""

#: cdedb/frontend/event.py:280
msgid "Participant list not published yet."
msgstr ""

#: cdedb/frontend/event.py:332 cdedb/frontend/event.py:4624
msgid "Invalid part id."
msgstr ""

#: cdedb/frontend/event.py:364
msgid "Only one part id allowed."
msgstr ""

<<<<<<< HEAD
#: cdedb/frontend/event.py:483 cdedb/validation.py:588 cdedb/validation.py:739
#: cdedb/validation.py:843 cdedb/validation.py:3517 cdedb/validation.py:4169
=======
#: cdedb/frontend/event.py:456 cdedb/validation.py:588 cdedb/validation.py:739
#: cdedb/validation.py:843 cdedb/validation.py:3516 cdedb/validation.py:4168
>>>>>>> 37976573
msgid "Must not be empty."
msgstr ""

#: cdedb/frontend/event.py:487
msgid "Minor form updated."
msgstr ""

#: cdedb/frontend/event.py:488
msgid "Minor form has been removed."
msgstr ""

#: cdedb/frontend/event.py:489
msgid "Nothing to remove."
msgstr ""

#: cdedb/frontend/event.py:540
#: cdedb/frontend/templates/web/event/show_event.tmpl:348
#: cdedb/frontend/templates/web/event/show_event.tmpl:373
msgid "Must have orgas in order to create a mailinglist."
msgstr ""

#: cdedb/frontend/event.py:550 cdedb/frontend/event.py:1252
msgid "Orga mailinglist created."
msgstr ""

#: cdedb/frontend/event.py:551 cdedb/frontend/event.py:1263
msgid "Participant mailinglist created."
msgstr ""

#: cdedb/frontend/event.py:639 cdedb/frontend/event.py:741
#: cdedb/frontend/event.py:854
msgid "Registrations exist, no deletion."
msgstr ""

<<<<<<< HEAD
#: cdedb/frontend/event.py:658 cdedb/validation.py:2248
=======
#: cdedb/frontend/event.py:631 cdedb/validation.py:2247
>>>>>>> 37976573
msgid "Must be later than begin."
msgstr ""

#: cdedb/frontend/event.py:669
msgid "Waitlist linked to non-fitting field."
msgstr ""

#: cdedb/frontend/event.py:716 cdedb/frontend/event.py:781
#: cdedb/frontend/event.py:927
msgid "Registrations exist, no creation."
msgstr ""

<<<<<<< HEAD
#: cdedb/frontend/event.py:756 cdedb/validation.py:2310
=======
#: cdedb/frontend/event.py:729 cdedb/validation.py:2309
>>>>>>> 37976573
msgid "Must be less or equal than total Course Choices."
msgstr ""

#: cdedb/frontend/event.py:868
msgid "Fee Modifier linked to non-fitting field."
msgstr ""

<<<<<<< HEAD
#: cdedb/frontend/event.py:889 cdedb/validation.py:2195
=======
#: cdedb/frontend/event.py:862 cdedb/validation.py:2194
>>>>>>> 37976573
msgid ""
"Must not have multiple fee modifiers linked to the same field in one event "
"part."
msgstr ""

#: cdedb/frontend/event.py:891
msgid ""
"Must not have multiple fee modifiers witht he same name in one event part."
msgstr ""

#: cdedb/frontend/event.py:1093
msgid "Field name not unique."
msgstr ""

#: cdedb/frontend/event.py:1410
msgid "Course cannot be deleted, because it still has attendees."
msgstr ""

#: cdedb/frontend/event.py:1528
msgid "In {}. Choice"
msgstr ""

#: cdedb/frontend/event.py:1899
msgid "somehow know"
msgstr ""

#: cdedb/frontend/event.py:1901
msgid "participate in"
msgstr ""

#: cdedb/frontend/event.py:1903
msgid "offer"
msgstr ""

#: cdedb/frontend/event.py:1905
msgid "chose"
msgstr ""

#: cdedb/frontend/event.py:1908
msgid "have as {}. choice"
msgstr ""

#: cdedb/frontend/event.py:1911
msgid "into their {}. choice"
msgstr ""

#: cdedb/frontend/event.py:1915
msgid "in the course …"
msgstr ""

#: cdedb/frontend/event.py:1917
msgid "automatically"
msgstr ""

#: cdedb/frontend/event.py:1984
#, python-format
msgid ""
"%(given_names)s %(family_name)s has no %(rank)i. choice in %(track_name)s."
msgstr ""

#: cdedb/frontend/event.py:1987
#, python-format
msgid "%(given_names)s %(family_name)s has no %(rank)i. choice."
msgstr ""

#: cdedb/frontend/event.py:2020
#, python-format
msgid ""
"No choice available for %(given_names)s %(family_name)s in %(track_name)s."
msgstr ""

#: cdedb/frontend/event.py:2023
#, python-format
msgid "No choice available for %(given_names)s %(family_name)s."
msgstr ""

#: cdedb/frontend/event.py:2034
#, python-format
msgid "Error committing changes for %(given_names)s %(family_name)s."
msgstr ""

#: cdedb/frontend/event.py:2039
#, python-format
msgid ""
"Course assignment for %(num_committed)s of %(num_total)s registrations "
"committed."
msgstr ""

#: cdedb/frontend/event.py:2191
msgid "Not enough money."
msgstr ""

#: cdedb/frontend/event.py:2199
msgid "Too much money."
msgstr ""

#: cdedb/frontend/event.py:2202 cdedb/frontend/event.py:6473
msgid "No registration found."
msgstr ""

#: cdedb/frontend/event.py:2355
#, python-format
msgid "Committed %(num)s fees."
msgstr ""

#: cdedb/frontend/event.py:2361
msgid "Unexpected error on line {num}."
msgstr ""

#: cdedb/frontend/event.py:2425 cdedb/frontend/event.py:2478
#: cdedb/frontend/event.py:2543 cdedb/frontend/event.py:2616
#: cdedb/frontend/event.py:2656 cdedb/frontend/event.py:2671
#: cdedb/frontend/event.py:2683
msgid "Empty PDF."
msgstr ""

#: cdedb/frontend/event.py:2850
msgid "Please confirm to download a full export of an unlocked event."
msgstr ""

#: cdedb/frontend/event.py:2931 cdedb/frontend/event.py:6186
msgid "Data from wrong event."
msgstr ""

#: cdedb/frontend/event.py:2959
msgid "The data changed, please review the difference."
msgstr ""

#: cdedb/frontend/event.py:2966
msgid "Changes applied."
msgstr ""

#: cdedb/frontend/event.py:3069
msgid ""
"There were double registration deletions. Did you already import this file?"
msgstr ""

#: cdedb/frontend/event.py:3072
msgid "There were double course deletions. Did you already import this file?"
msgstr ""

#: cdedb/frontend/event.py:3076
msgid ""
"There were double lodgement deletions. Did you already import this file?"
msgstr ""

#: cdedb/frontend/event.py:3084
msgid ""
"There were hints at double course creations. Did you already import this "
"file?"
msgstr ""

#: cdedb/frontend/event.py:3092
msgid ""
"There were hints at double lodgement creations. Did you already import this "
"file?"
msgstr ""

#: cdedb/frontend/event.py:3143
msgid "not offered"
msgstr ""

#: cdedb/frontend/event.py:3144
#: cdedb/frontend/templates/web/event/course_list.tmpl:87
#: cdedb/frontend/templates/web/event/course_list.tmpl:95
msgid "cancelled"
msgstr ""

#: cdedb/frontend/event.py:3145 cdedb/frontend/event.py:5655
msgid "takes place"
msgstr ""

#: cdedb/frontend/event.py:3155
#: cdedb/frontend/templates/web/cde/batch_admission.tmpl:48
#: cdedb/frontend/templates/web/cde/member_search.tmpl:93
#: cdedb/frontend/templates/web/event/add_registration.tmpl:65
#: cdedb/frontend/templates/web/event/change_course.tmpl:36
#: cdedb/frontend/templates/web/event/change_registration.tmpl:81
#: cdedb/frontend/templates/web/event/change_registrations.tmpl:159
#: cdedb/frontend/templates/web/event/course_stats.tmpl:71
#: cdedb/frontend/templates/web/event/create_course.tmpl:32
#: cdedb/frontend/templates/web/event/participant_list.tmpl:104
msgid "Course"
msgstr ""

#: cdedb/frontend/event.py:3158
#: cdedb/frontend/templates/tex/event/course_puzzle.tmpl:39
#: cdedb/frontend/templates/web/cde/show_past_course.tmpl:59
#: cdedb/frontend/templates/web/event/amend_registration.tmpl:48
#: cdedb/frontend/templates/web/event/create_course.tmpl:33
#: cdedb/frontend/templates/web/event/register.tmpl:150
#: cdedb/frontend/templates/web/event/show_course.tmpl:47
#: cdedb/frontend/templates/web/event/stats.tmpl:89
msgid "Instructor"
msgstr ""

#: cdedb/frontend/event.py:3161
#: cdedb/frontend/templates/web/event/add_registration.tmpl:78
#: cdedb/frontend/templates/web/event/amend_registration.tmpl:34
#: cdedb/frontend/templates/web/event/change_registration.tmpl:94
#: cdedb/frontend/templates/web/event/course_choices.tmpl:18
#: cdedb/frontend/templates/web/event/part_summary.tmpl:233
#: cdedb/frontend/templates/web/event/register.tmpl:134
#: cdedb/frontend/templates/web/event/show_registration.tmpl:191
msgid "Course Choices"
msgstr ""

#: cdedb/frontend/event.py:3164 cdedb/frontend/event.py:3185
#: cdedb/frontend/templates/web/assembly/_ballot_meta.tmpl:71
#: cdedb/frontend/templates/web/cde/lastschrift_show.tmpl:135
#: cdedb/frontend/templates/web/core/genesis_show_case.tmpl:22
#: cdedb/frontend/templates/web/core/show_history.tmpl:274
#: cdedb/frontend/templates/web/core/view_changelog_meta.tmpl:22
#: cdedb/frontend/templates/web/event/add_registration.tmpl:42
#: cdedb/frontend/templates/web/event/add_registration.tmpl:56
#: cdedb/frontend/templates/web/event/change_course.tmpl:51
#: cdedb/frontend/templates/web/event/change_registration.tmpl:51
#: cdedb/frontend/templates/web/event/change_registration.tmpl:70
#: cdedb/frontend/templates/web/event/change_registrations.tmpl:100
#: cdedb/frontend/templates/web/event/change_registrations.tmpl:133
#: cdedb/frontend/templates/web/event/create_course.tmpl:44
#: cdedb/frontend/templates/web/event/show_registration.tmpl:84
#: cdedb/frontend/templates/web/event/show_registration.tmpl:129
msgid "Status"
msgstr ""

#: cdedb/frontend/event.py:3188 cdedb/frontend/event.py:5789
#: cdedb/frontend/templates/web/event/add_registration.tmpl:58
#: cdedb/frontend/templates/web/event/change_registration.tmpl:72
#: cdedb/frontend/templates/web/event/change_registrations.tmpl:140
#: cdedb/frontend/templates/web/event/checkin.tmpl:58
#: cdedb/frontend/templates/web/event/create_lodgement.tmpl:27
#: cdedb/frontend/templates/web/event/lodgements.tmpl:53
#: cdedb/frontend/templates/web/event/show_registration.tmpl:159
msgid "Lodgement"
msgstr ""

#: cdedb/frontend/event.py:3191
#: cdedb/frontend/templates/web/event/lodgements.tmpl:77
#: cdedb/frontend/templates/web/event/manage_inhabitants.tmpl:44
#: cdedb/frontend/templates/web/event/show_lodgement.tmpl:131
msgid "Camping Mat"
msgstr ""

#: cdedb/frontend/event.py:3213 cdedb/frontend/event.py:4201
msgid "Already registered."
msgstr ""

#: cdedb/frontend/event.py:3216 cdedb/frontend/event.py:3368
msgid "Registration not open."
msgstr ""

#: cdedb/frontend/event.py:3219 cdedb/frontend/event.py:3371
#: cdedb/frontend/event.py:3475 cdedb/frontend/event.py:3534
#: cdedb/frontend/event.py:3681 cdedb/frontend/event.py:3713
msgid "Event locked."
msgstr ""

#: cdedb/frontend/event.py:3222 cdedb/frontend/event.py:3374
#: cdedb/frontend/event.py:3466 cdedb/frontend/event.py:3531
#: cdedb/frontend/event.py:3716
msgid "Event is already archived."
msgstr ""

#: cdedb/frontend/event.py:3225 cdedb/frontend/event.py:3392
msgid "No minors may register. Please contact the Orgateam."
msgstr ""

#: cdedb/frontend/event.py:3231 cdedb/frontend/event.py:3686
msgid "Must be Orga to use preview."
msgstr ""

#: cdedb/frontend/event.py:3298
msgid "Must select at least one part."
msgstr ""

#: cdedb/frontend/event.py:3308
#, python-format
msgid "You cannot have the same course as %(i)s. and %(j)s. choice"
msgstr ""

#: cdedb/frontend/event.py:3318
#, python-format
msgid "You must choose at least %(min_choices)s courses."
msgstr ""

#: cdedb/frontend/event.py:3414
msgid "Registered for event."
msgstr ""

#: cdedb/frontend/event.py:3472
msgid "Registration closed, no changes possible."
msgstr ""

#: cdedb/frontend/event.py:3528
msgid "No changes allowed anymore."
msgstr ""

#: cdedb/frontend/event.py:3678 cdedb/frontend/event.py:3710
msgid "Questionnaire disabled."
msgstr ""

#: cdedb/frontend/event.py:3688
msgid "Questionnaire is not enabled yet."
msgstr ""

<<<<<<< HEAD
#: cdedb/frontend/event.py:3782 cdedb/validation.py:2899
msgid "Must not duplicate field."
msgstr ""

#: cdedb/frontend/event.py:3789 cdedb/validation.py:4187
=======
#: cdedb/frontend/event.py:3755 cdedb/validation.py:2898
msgid "Must not duplicate field."
msgstr ""

#: cdedb/frontend/event.py:3762 cdedb/validation.py:4186
>>>>>>> 37976573
msgid "Invalid field."
msgstr ""

#: cdedb/frontend/event.py:3793
msgid "Fee modifier field may only be used in registration questionnaire."
msgstr ""

<<<<<<< HEAD
#: cdedb/frontend/event.py:3805 cdedb/validation.py:2892
=======
#: cdedb/frontend/event.py:3778 cdedb/validation.py:2891
>>>>>>> 37976573
msgid "Registration questionnaire rows may not be readonly."
msgstr ""

#: cdedb/frontend/event.py:3811
msgid "This field is already in use in another questionnaire."
msgstr ""

#: cdedb/frontend/event.py:3864
msgid "Unknown questionnaire kind."
msgstr ""

#: cdedb/frontend/event.py:3879
msgid "No questionnaire rows of this kind found."
msgstr ""

#: cdedb/frontend/event.py:3903
msgid "Every row must occur exactly once."
msgstr ""

#: cdedb/frontend/event.py:4110
msgid "Must choose different courses."
msgstr ""

#: cdedb/frontend/event.py:4210
msgid "Rate-limit reached."
msgstr ""

#: cdedb/frontend/event.py:4259
msgid "No participants found to edit."
msgstr ""

#: cdedb/frontend/event.py:4387
msgid "Invalid key. Expected 'course_id' or 'event_id"
msgstr ""

#: cdedb/frontend/event.py:4452
msgid "Mixed lodgement with non-mixing participants."
msgstr ""

#: cdedb/frontend/event.py:4469
msgid "Too many camping mats used."
msgstr ""

#: cdedb/frontend/event.py:4484
msgid "Overful lodgement."
msgstr ""

#: cdedb/frontend/event.py:4489
msgid "Too few camping mats used."
msgstr ""

#: cdedb/frontend/event.py:4503
msgid "Non-Binary Participant."
msgstr ""

#: cdedb/frontend/event.py:5349
msgid "instructs their course"
msgstr ""

#: cdedb/frontend/event.py:5351 cdedb/frontend/event.py:5633
msgid "course"
msgstr ""

#: cdedb/frontend/event.py:5353
msgid "instructed course"
msgstr ""

#: cdedb/frontend/event.py:5355
msgid "course ID"
msgstr ""

#: cdedb/frontend/event.py:5357 cdedb/frontend/event.py:5634
msgid "course nr"
msgstr ""

#: cdedb/frontend/event.py:5359 cdedb/frontend/event.py:5635
msgid "course title"
msgstr ""

#: cdedb/frontend/event.py:5361 cdedb/frontend/event.py:5637
msgid "course shortname"
msgstr ""

#: cdedb/frontend/event.py:5363 cdedb/frontend/event.py:5641
msgid "course notes"
msgstr ""

#: cdedb/frontend/event.py:5365
msgid "instructed course ID"
msgstr ""

#: cdedb/frontend/event.py:5367
msgid "instructed course nr"
msgstr ""

#: cdedb/frontend/event.py:5369
msgid "instructed course title"
msgstr ""

#: cdedb/frontend/event.py:5371
msgid "instructed course shortname"
msgstr ""

#: cdedb/frontend/event.py:5373
msgid "instructed courese notes"
msgstr ""

#: cdedb/frontend/event.py:5378
msgid "course {field}"
msgstr ""

#: cdedb/frontend/event.py:5385
msgid "instructed course {field}"
msgstr ""

#: cdedb/frontend/event.py:5391
#: cdedb/frontend/templates/web/event/add_registration.tmpl:90
#: cdedb/frontend/templates/web/event/amend_registration.tmpl:44
#: cdedb/frontend/templates/web/event/change_registration.tmpl:106
#: cdedb/frontend/templates/web/event/register.tmpl:146
#: cdedb/frontend/templates/web/event/show_registration.tmpl:211
#, python-format
msgid "%s. Choice"
msgstr ""

#: cdedb/frontend/event.py:5395
msgid "Any Choice"
msgstr ""

#: cdedb/frontend/event.py:5400
msgid "any track: instructs their course"
msgstr ""

#: cdedb/frontend/event.py:5403
msgid "any track: course"
msgstr ""

#: cdedb/frontend/event.py:5406
msgid "any track: instructed course"
msgstr ""

#: cdedb/frontend/event.py:5409
msgid "any track: course ID"
msgstr ""

#: cdedb/frontend/event.py:5412
msgid "any track: course nr"
msgstr ""

#: cdedb/frontend/event.py:5415
msgid "any track: course title"
msgstr ""

#: cdedb/frontend/event.py:5418
msgid "any track: course shortname"
msgstr ""

#: cdedb/frontend/event.py:5421
msgid "any track: course notes"
msgstr ""

#: cdedb/frontend/event.py:5424
msgid "any track: instructed course ID"
msgstr ""

#: cdedb/frontend/event.py:5427
msgid "any track: instructed course nr"
msgstr ""

#: cdedb/frontend/event.py:5430
msgid "any track: instructed course title"
msgstr ""

#: cdedb/frontend/event.py:5433
msgid "any track: instructed course shortname"
msgstr ""

#: cdedb/frontend/event.py:5436
msgid "any track: instructed course notes"
msgstr ""

#: cdedb/frontend/event.py:5442
msgid "any track: course {field}"
msgstr ""

#: cdedb/frontend/event.py:5450
msgid "any track: instructed course {field}"
msgstr ""

#: cdedb/frontend/event.py:5457
msgid "any track: Any Choice"
msgstr ""

#: cdedb/frontend/event.py:5465
msgid "registration status"
msgstr ""

#: cdedb/frontend/event.py:5467
msgid "camping mat user"
msgstr ""

#: cdedb/frontend/event.py:5469
msgid "lodgement"
msgstr ""

#: cdedb/frontend/event.py:5471
msgid "lodgement ID"
msgstr ""

#: cdedb/frontend/event.py:5473
msgid "lodgement title"
msgstr ""

#: cdedb/frontend/event.py:5475
msgid "lodgement notes"
msgstr ""

#: cdedb/frontend/event.py:5480
msgid "lodgement {field}"
msgstr ""

#: cdedb/frontend/event.py:5488
msgid "any part: registration status"
msgstr ""

#: cdedb/frontend/event.py:5491
msgid "any part: camping mat user"
msgstr ""

#: cdedb/frontend/event.py:5494
msgid "any part: lodgement"
msgstr ""

#: cdedb/frontend/event.py:5497
msgid "any part: lodgement ID"
msgstr ""

#: cdedb/frontend/event.py:5500
msgid "any part: lodgement title"
msgstr ""

#: cdedb/frontend/event.py:5503
msgid "any part: lodgement notes"
msgstr ""

#: cdedb/frontend/event.py:5509
msgid "any part: lodgement {field}"
msgstr ""

#: cdedb/frontend/event.py:5632
msgid "course id"
msgstr ""

#: cdedb/frontend/event.py:5636
msgid "course description"
msgstr ""

#: cdedb/frontend/event.py:5638
msgid "course instructors"
msgstr ""

#: cdedb/frontend/event.py:5639
msgid "course min size"
msgstr ""

#: cdedb/frontend/event.py:5640
msgid "course max size"
msgstr ""

#: cdedb/frontend/event.py:5657
msgid "is offered"
msgstr ""

#: cdedb/frontend/event.py:5659
msgid "attendees"
msgstr ""

#: cdedb/frontend/event.py:5661
msgid "instructors"
msgstr ""

#: cdedb/frontend/event.py:5666
msgid "{}. choices"
msgstr ""

#: cdedb/frontend/event.py:5766
msgid "--no group--"
msgstr ""

#: cdedb/frontend/event.py:5788
msgid "Lodgement ID"
msgstr ""

#: cdedb/frontend/event.py:5790
#: cdedb/frontend/templates/web/assembly/_ballot_voting.tmpl:321
#: cdedb/frontend/templates/web/assembly/assembly_data.tmpl:51
#: cdedb/frontend/templates/web/assembly/change_ballot.tmpl:26
#: cdedb/frontend/templates/web/assembly/create_ballot.tmpl:17
#: cdedb/frontend/templates/web/cde/change_past_course.tmpl:31
#: cdedb/frontend/templates/web/cde/change_past_event.tmpl:28
#: cdedb/frontend/templates/web/cde/create_past_course.tmpl:29
#: cdedb/frontend/templates/web/cde/create_past_event.tmpl:21
#: cdedb/frontend/templates/web/cde/create_past_event.tmpl:33
#: cdedb/frontend/templates/web/event/change_event.tmpl:29
#: cdedb/frontend/templates/web/event/change_lodgement.tmpl:28
#: cdedb/frontend/templates/web/event/create_event.tmpl:21
#: cdedb/frontend/templates/web/event/create_lodgement.tmpl:28
#: cdedb/frontend/templates/web/event/part_summary.tmpl:82
#: cdedb/frontend/templates/web/event/partial_import_check.tmpl:82
#: cdedb/frontend/templates/web/ml/change_mailinglist.tmpl:60
#: cdedb/frontend/templates/web/ml/create_mailinglist.tmpl:34
#: cdedb/frontend/templates/web/util.tmpl:801
msgid "Title_[[name of an entity]]"
msgstr "Title"

#: cdedb/frontend/event.py:5791
#: cdedb/frontend/templates/web/event/change_lodgement.tmpl:29
#: cdedb/frontend/templates/web/event/create_lodgement.tmpl:29
#: cdedb/frontend/templates/web/event/partial_import_check.tmpl:83
#: cdedb/frontend/templates/web/event/show_lodgement.tmpl:35
msgid "Regular Capacity"
msgstr ""

#: cdedb/frontend/event.py:5793
#: cdedb/frontend/templates/web/event/change_lodgement.tmpl:30
#: cdedb/frontend/templates/web/event/create_lodgement.tmpl:30
#: cdedb/frontend/templates/web/event/partial_import_check.tmpl:84
#: cdedb/frontend/templates/web/event/show_lodgement.tmpl:37
msgid "Camping Mat Capacity"
msgstr ""

#: cdedb/frontend/event.py:5794
msgid "Lodgement Notes"
msgstr ""

#: cdedb/frontend/event.py:5795
msgid "Lodgement Group ID"
msgstr ""

#: cdedb/frontend/event.py:5796
#: cdedb/frontend/templates/web/event/change_lodgement.tmpl:31
#: cdedb/frontend/templates/web/event/create_lodgement.tmpl:32
#: cdedb/frontend/templates/web/event/show_lodgement.tmpl:39
msgid "Lodgement Group"
msgstr ""

#: cdedb/frontend/event.py:5797
msgid "Lodgement Group Title"
msgstr ""

#: cdedb/frontend/event.py:5799
msgid "Lodgement Group Regular Capacity"
msgstr ""

#: cdedb/frontend/event.py:5801
msgid "Lodgement Group Camping Mat Capacity"
msgstr ""

#: cdedb/frontend/event.py:5815
msgid "Regular Inhabitants"
msgstr ""

#: cdedb/frontend/event.py:5817
msgid "Reserve Inhabitants"
msgstr ""

#: cdedb/frontend/event.py:5819
msgid "Total Inhabitants"
msgstr ""

#: cdedb/frontend/event.py:5821
msgid "Group Regular Inhabitants"
msgstr ""

#: cdedb/frontend/event.py:5823
msgid "Group Reserve Inhabitants"
msgstr ""

#: cdedb/frontend/event.py:5825
msgid "Group Total Inhabitants"
msgstr ""

#: cdedb/frontend/event.py:5897
msgid "Unknown query scope."
msgstr ""

#: cdedb/frontend/event.py:5941 cdedb/frontend/event.py:6018
msgid "Wrong associated event."
msgstr ""

#: cdedb/frontend/event.py:5943
msgid "Already checked in."
msgstr ""

#: cdedb/frontend/event.py:6021
msgid "Wrong associated field."
msgstr ""

#: cdedb/frontend/event.py:6193
msgid "There exist unmigrated personas."
msgstr ""

#: cdedb/frontend/event.py:6211
msgid "Event already archived."
msgstr ""

#: cdedb/frontend/event.py:6220 cdedb/frontend/event.py:6252
#: cdedb/frontend/templates/web/event/show_event.tmpl:395
#: cdedb/frontend/templates/web/event/show_event.tmpl:424
msgid "Event is not concluded yet."
msgstr ""

#: cdedb/frontend/event.py:6228
msgid "Event archived."
msgstr ""

#: cdedb/frontend/event.py:6232
msgid "Created past event."
msgstr ""

#: cdedb/frontend/event.py:6236
msgid "Created multiple past events."
msgstr ""

#: cdedb/frontend/event.py:6264
msgid "Event deleted."
msgstr ""

#: cdedb/frontend/event.py:6425
msgid "Active characters found in search."
msgstr ""

#: cdedb/frontend/ml.py:38
msgid "Invalid moderation action."
msgstr ""

#: cdedb/frontend/ml.py:46
msgid "Skipping mailman request in dev/offline mode."
msgstr ""

#: cdedb/frontend/ml.py:51
msgid "List unavailable."
msgstr ""

#: cdedb/frontend/ml.py:58
msgid "Message unavailable."
msgstr ""

#: cdedb/frontend/ml.py:61
msgid "Message moderated."
msgstr ""

#: cdedb/frontend/ml.py:65 cdedb/frontend/ml.py:67
msgid "Message not moderated."
msgstr ""

#: cdedb/frontend/ml_base.py:217
msgid "May not create mailinglist of this type."
msgstr ""

#: cdedb/frontend/ml_base.py:302
msgid "Not privileged to view log for all these mailinglists."
msgstr ""

#: cdedb/frontend/ml_base.py:682
msgid "User is no moderator."
msgstr ""

#: cdedb/frontend/ml_base.py:688
msgid "Not allowed to remove yourself as moderator."
msgstr ""

#: cdedb/frontend/ml_base.py:693
msgid "Cannot remove last moderator."
msgstr ""

#: cdedb/frontend/ml_base.py:736 cdedb/frontend/ml_base.py:778
msgid "Not privileged to change subscriptions."
msgstr ""

#: cdedb/frontend/ml_base.py:793 cdedb/frontend/ml_base.py:809
#: cdedb/frontend/ml_base.py:825 cdedb/frontend/ml_base.py:865
#: cdedb/frontend/ml_base.py:881 cdedb/frontend/ml_base.py:908
#: cdedb/frontend/ml_base.py:941 cdedb/frontend/ml_base.py:975
msgid "User does not exist or is archived."
msgstr ""

#: cdedb/frontend/ml_base.py:1056
msgid "Confirmation email sent."
msgstr ""

#: cdedb/frontend/ml_base.py:1090
msgid "Not subscribed."
msgstr ""

#: cdedb/frontend/ml_base.py:1093
msgid "Disallowed to change address."
msgstr ""

#: cdedb/frontend/parse_statement.py:610
#, python-format
msgid "Multiple (%(count)s) DB-IDs found in line %(t_id)s."
msgstr ""

#: cdedb/frontend/parse_statement.py:642 cdedb/frontend/parse_statement.py:658
#, python-format
msgid "(%(p)s) not found in (%(ref)s)."
msgstr ""

#: cdedb/frontend/parse_statement.py:649 cdedb/frontend/parse_statement.py:665
#, python-format
msgid "(%(p)s) is not a valid regEx (%(e)s)."
msgstr ""

#: cdedb/frontend/parse_statement.py:737
msgid "Could not determine transaction type."
msgstr ""

#: cdedb/frontend/parse_statement.py:742
msgid "Not confident about transaction type."
msgstr ""

#: cdedb/frontend/parse_statement.py:751
msgid "Not confident about event match."
msgstr ""

#: cdedb/frontend/parse_statement.py:755
msgid "Needs event match."
msgstr ""

#: cdedb/frontend/parse_statement.py:764
msgid "Not confident about member match."
msgstr ""

#: cdedb/frontend/parse_statement.py:768
msgid "Needs member match."
msgstr ""

#: cdedb/frontend/parse_statement.py:788
msgid "Not a CdE-Account."
msgstr ""

#: cdedb/frontend/parse_statement.py:792
msgid "Amount higher than expected for membership fee."
msgstr ""

#: cdedb/frontend/parse_statement.py:799
msgid "Amount lower than expected for event fee."
msgstr ""

#: cdedb/frontend/templates/tex/event/course_lists.tmpl:26
#: cdedb/frontend/templates/web/assembly/base.tmpl:10
#: cdedb/frontend/templates/web/assembly/list_attendees.tmpl:19
#: cdedb/frontend/templates/web/cde/show_past_course.tmpl:36
#: cdedb/frontend/templates/web/cde/show_past_event.tmpl:94
#: cdedb/frontend/templates/web/event/stats.tmpl:25
msgid "Participants"
msgstr ""

#: cdedb/frontend/templates/tex/event/course_lists.tmpl:27
#: cdedb/frontend/templates/tex/event/course_puzzle.tmpl:6
#: cdedb/frontend/templates/web/event/change_course.tmpl:37
#: cdedb/frontend/templates/web/event/partial_import_check.tmpl:76
msgid "Instructors"
msgstr ""

#: cdedb/frontend/templates/tex/event/course_lists.tmpl:50
#: cdedb/frontend/templates/tex/event/lodgement_lists.tmpl:24
msgid "nobody"
msgstr ""

#: cdedb/frontend/templates/tex/event/course_lists.tmpl:56
msgid "Course room"
msgstr ""

#: cdedb/frontend/templates/tex/event/course_puzzle.tmpl:8
msgid "Minimum size/maximum size"
msgstr ""

#: cdedb/frontend/templates/tex/event/course_puzzle.tmpl:10
#: cdedb/frontend/templates/tex/event/lodgement_puzzle.tmpl:13
#: cdedb/frontend/templates/web/cde/lastschrift_change.tmpl:31
#: cdedb/frontend/templates/web/cde/lastschrift_create.tmpl:60
#: cdedb/frontend/templates/web/cde/lastschrift_show.tmpl:66
#: cdedb/frontend/templates/web/core/change_privileges.tmpl:40
#: cdedb/frontend/templates/web/event/add_registration.tmpl:74
#: cdedb/frontend/templates/web/event/amend_registration.tmpl:79
#: cdedb/frontend/templates/web/event/change_course.tmpl:76
#: cdedb/frontend/templates/web/event/change_lodgement.tmpl:33
#: cdedb/frontend/templates/web/event/change_registration.tmpl:90
#: cdedb/frontend/templates/web/event/change_registrations.tmpl:180
#: cdedb/frontend/templates/web/event/create_lodgement.tmpl:33
#: cdedb/frontend/templates/web/event/partial_import_check.tmpl:63
#: cdedb/frontend/templates/web/event/partial_import_check.tmpl:79
#: cdedb/frontend/templates/web/event/partial_import_check.tmpl:85
#: cdedb/frontend/templates/web/event/registration_query.tmpl:42
#: cdedb/frontend/templates/web/event/registration_status.tmpl:218
#: cdedb/frontend/templates/web/event/show_registration.tmpl:226
#: cdedb/frontend/templates/web/generic.tmpl:69
msgid "Notes"
msgstr ""

#: cdedb/frontend/templates/tex/event/course_puzzle.tmpl:12
msgid "First/second/third choice"
msgstr ""

#: cdedb/frontend/templates/tex/event/course_puzzle.tmpl:43
msgid "First choice"
msgstr ""

#: cdedb/frontend/templates/tex/event/course_puzzle.tmpl:43
msgid "Second choice"
msgstr ""

#: cdedb/frontend/templates/tex/event/course_puzzle.tmpl:43
msgid "Third choice"
msgstr ""

#: cdedb/frontend/templates/tex/event/lodgement_puzzle.tmpl:9
#: cdedb/frontend/templates/web/event/lodgements.tmpl:57
msgid "Capacity"
msgstr ""

#: cdedb/frontend/templates/tex/event/lodgement_puzzle.tmpl:11
msgid "Reserve"
msgstr ""

#: cdedb/frontend/templates/tex/event/lodgement_puzzle.tmpl:44
msgid "guest"
msgstr ""

#: cdedb/frontend/templates/tex/event/lodgement_puzzle.tmpl:48
msgid "separated"
msgstr ""

#: cdedb/frontend/templates/tex/event/lodgement_puzzle.tmpl:56
msgid "camping mat"
msgstr ""

#: cdedb/frontend/templates/tex/event/lodgement_puzzle.tmpl:61
msgid "Wish"
msgstr ""

#: cdedb/frontend/templates/tex/event/lodgement_puzzle.tmpl:65
msgid "Reverse wish heuristic"
msgstr ""

#: cdedb/frontend/templates/tex/event/nametags.tmpl:96
#: cdedb/frontend/templates/tex/event/participant_list.tmpl:100
#: cdedb/frontend/templates/web/cde/show_past_course.tmpl:64
#: cdedb/frontend/templates/web/cde/show_past_event.tmpl:121
#: cdedb/frontend/templates/web/cde/show_past_event.tmpl:154
msgid "Orga"
msgstr ""

#: cdedb/frontend/templates/tex/event/participant_list.tmpl:22
#, python-format
msgid "Participant list %(title)s"
msgstr ""

#: cdedb/frontend/templates/tex/event/participant_list.tmpl:25
#, python-format
msgid "Page %(curr_page)s of %(total_pages)s"
msgstr ""

#: cdedb/frontend/templates/tex/event/participant_list.tmpl:46
msgid "Given Name"
msgstr ""

#: cdedb/frontend/templates/tex/event/participant_list.tmpl:47
#: cdedb/frontend/templates/web/cde/batch_admission.tmpl:48
#: cdedb/frontend/templates/web/cde/member_search.tmpl:83
#: cdedb/frontend/templates/web/cde/money_transfers.tmpl:29
#: cdedb/frontend/templates/web/core/admin_change_user.tmpl:30
#: cdedb/frontend/templates/web/core/change_user.tmpl:30
#: cdedb/frontend/templates/web/core/genesis_modify_form.tmpl:24
#: cdedb/frontend/templates/web/core/genesis_request.tmpl:42
#: cdedb/frontend/templates/web/core/inspect_change.tmpl:54
#: cdedb/frontend/templates/web/event/batch_fees.tmpl:40
#: cdedb/frontend/templates/web/event/participant_list.tmpl:98
#: cdedb/frontend/templates/web/event/participant_list.tmpl:145
#: cdedb/frontend/templates/web/event/registration_query.tmpl:54
#: cdedb/frontend/templates/web/generic.tmpl:12
#: cdedb/frontend/templates/web/generic.tmpl:110
#: cdedb/frontend/templates/web/generic.tmpl:181
msgid "Family Name"
msgstr ""

#: cdedb/frontend/templates/tex/event/participant_list.tmpl:48
#: cdedb/frontend/templates/web/event/participant_list.tmpl:99
#: cdedb/frontend/templates/web/event/participant_list.tmpl:146
msgid "Email Address"
msgstr ""

#: cdedb/frontend/templates/tex/event/participant_list.tmpl:49
#: cdedb/frontend/templates/web/event/participant_list.tmpl:100
#: cdedb/frontend/templates/web/event/participant_list.tmpl:147
msgid "Postal Code, City"
msgstr ""

#: cdedb/frontend/templates/web/assembly/_ballot_meta.tmpl:4
#: cdedb/frontend/templates/web/assembly/show_assembly.tmpl:153
#: cdedb/frontend/templates/web/assembly/show_attachment.tmpl:54
#: cdedb/frontend/templates/web/cde/show_past_course.tmpl:127
#: cdedb/frontend/templates/web/cde/show_past_event.tmpl:196
#: cdedb/frontend/templates/web/core/show_user.tmpl:465
#: cdedb/frontend/templates/web/event/show_course.tmpl:164
#: cdedb/frontend/templates/web/event/show_event.tmpl:335
#: cdedb/frontend/templates/web/event/show_lodgement.tmpl:142
#: cdedb/frontend/templates/web/event/show_registration.tmpl:279
#: cdedb/frontend/templates/web/ml/show_mailinglist.tmpl:182
msgid "Actions"
msgstr ""

#: cdedb/frontend/templates/web/assembly/_ballot_meta.tmpl:11
#: cdedb/frontend/templates/web/assembly/show_assembly.tmpl:236
#: cdedb/frontend/templates/web/event/show_course.tmpl:171
#: cdedb/frontend/templates/web/event/show_event.tmpl:422
#: cdedb/frontend/templates/web/event/show_lodgement.tmpl:149
#: cdedb/frontend/templates/web/event/show_registration.tmpl:286
#: cdedb/frontend/templates/web/ml/show_mailinglist.tmpl:189
#: cdedb/frontend/templates/web/util.tmpl:652
msgid "Delete"
msgstr ""

#: cdedb/frontend/templates/web/assembly/_ballot_meta.tmpl:12
#: cdedb/frontend/templates/web/assembly/show_assembly.tmpl:214
#: cdedb/frontend/templates/web/assembly/show_assembly.tmpl:237
#: cdedb/frontend/templates/web/assembly/util.tmpl:66
#: cdedb/frontend/templates/web/assembly/util.tmpl:105
#: cdedb/frontend/templates/web/cde/show_past_course.tmpl:135
#: cdedb/frontend/templates/web/cde/show_past_event.tmpl:204
#: cdedb/frontend/templates/web/core/show_user.tmpl:543
#: cdedb/frontend/templates/web/core/show_user.tmpl:627
#: cdedb/frontend/templates/web/event/show_course.tmpl:173
#: cdedb/frontend/templates/web/event/show_event.tmpl:224
#: cdedb/frontend/templates/web/event/show_event.tmpl:398
#: cdedb/frontend/templates/web/event/show_event.tmpl:425
#: cdedb/frontend/templates/web/event/show_lodgement.tmpl:151
#: cdedb/frontend/templates/web/event/show_registration.tmpl:288
#: cdedb/frontend/templates/web/ml/show_mailinglist.tmpl:191
msgid "Are you sure?"
msgstr ""

#: cdedb/frontend/templates/web/assembly/_ballot_meta.tmpl:17
msgid "This ballot and all its data will be permanently deleted."
msgstr ""

#: cdedb/frontend/templates/web/assembly/_ballot_meta.tmpl:26
msgid "Deletes the ballot and all associated settings and candidates."
msgstr ""

#: cdedb/frontend/templates/web/assembly/_ballot_meta.tmpl:37
msgid "Period"
msgstr ""

#: cdedb/frontend/templates/web/assembly/_ballot_meta.tmpl:40
#, python-format
msgid "From %(begin)s until %(end)s."
msgstr ""

#: cdedb/frontend/templates/web/assembly/_ballot_meta.tmpl:49
#, python-format
msgid "Extension until %(extension)s if %(quorum)s votes are not reached."
msgstr ""

#: cdedb/frontend/templates/web/assembly/_ballot_meta.tmpl:57
#, python-format
msgid "Extended until %(extension)s because %(quorum)s votes were not reached."
msgstr ""

#: cdedb/frontend/templates/web/assembly/_ballot_meta.tmpl:63
#, python-format
msgid "No extension neccessary, because %(quorum)s votes were reached."
msgstr ""

#: cdedb/frontend/templates/web/assembly/_ballot_meta.tmpl:74
msgid "This ballot has not yet begun."
msgstr ""

#: cdedb/frontend/templates/web/assembly/_ballot_meta.tmpl:75
msgid "Admins can still make changes to description, files and candidates."
msgstr ""

#: cdedb/frontend/templates/web/assembly/_ballot_meta.tmpl:77
msgid ""
"All CdE-Members and external assembly participants can already see this "
"ballot and all associated information."
msgstr ""

#: cdedb/frontend/templates/web/assembly/_ballot_meta.tmpl:83
msgid "This ballot has been concluded."
msgstr ""

#: cdedb/frontend/templates/web/assembly/_ballot_meta.tmpl:84
msgid "You can see the results below."
msgstr ""

#: cdedb/frontend/templates/web/assembly/_ballot_meta.tmpl:86
msgid ""
"You are not participating in this assembly, therefore you cannot vote in "
"this ballot."
msgstr ""

#: cdedb/frontend/templates/web/assembly/_ballot_meta.tmpl:90
msgid "This ballot is currently open for voting."
msgstr ""

#: cdedb/frontend/templates/web/assembly/_ballot_meta.tmpl:93
msgid "You have abstained."
msgstr ""

#: cdedb/frontend/templates/web/assembly/_ballot_meta.tmpl:94
msgid "You can make your choice below, during the voting period."
msgstr ""

#: cdedb/frontend/templates/web/assembly/_ballot_meta.tmpl:96
msgid "You already voted."
msgstr ""

#: cdedb/frontend/templates/web/assembly/_ballot_meta.tmpl:97
msgid ""
"You can check your vote below and change it before the end of the voting "
"period."
msgstr ""

#: cdedb/frontend/templates/web/assembly/_ballot_meta.tmpl:106
msgid "Modality"
msgstr ""

#: cdedb/frontend/templates/web/assembly/_ballot_meta.tmpl:110
#, python-format
msgid "Classical voting with %(votes)s vote and \"Against all\" option."
msgstr ""

#: cdedb/frontend/templates/web/assembly/_ballot_meta.tmpl:114
#, python-format
msgid "Classical voting with %(votes)s vote."
msgstr ""

#: cdedb/frontend/templates/web/assembly/_ballot_meta.tmpl:120
#, python-format
msgid "Classical voting with %(votes)s votes and \"Against all\" option."
msgstr ""

#: cdedb/frontend/templates/web/assembly/_ballot_meta.tmpl:124
#, python-format
msgid "Classical voting with %(votes)s votes."
msgstr ""

#: cdedb/frontend/templates/web/assembly/_ballot_meta.tmpl:130
msgid "Preferential voting with bar option."
msgstr ""

#: cdedb/frontend/templates/web/assembly/_ballot_meta.tmpl:134
msgid "Preferential voting without bar option."
msgstr ""

#: cdedb/frontend/templates/web/assembly/_ballot_meta.tmpl:142
msgid "Voted"
msgstr ""

#: cdedb/frontend/templates/web/assembly/_ballot_meta.tmpl:145
#, python-format
msgid "%(count)s attendees had given their vote for this ballot."
msgstr ""

#: cdedb/frontend/templates/web/assembly/_ballot_meta.tmpl:151
#, python-format
msgid "Until now, %(count)s attendees had given their vote for this ballot."
msgstr ""

#: cdedb/frontend/templates/web/assembly/_ballot_meta.tmpl:160
#: cdedb/frontend/templates/web/assembly/assembly_data.tmpl:59
#: cdedb/frontend/templates/web/assembly/change_ballot.tmpl:40
#: cdedb/frontend/templates/web/assembly/create_ballot.tmpl:31
#: cdedb/frontend/templates/web/assembly/show_assembly.tmpl:95
#: cdedb/frontend/templates/web/core/admin_change_user.tmpl:55
#: cdedb/frontend/templates/web/core/show_history.tmpl:208
#: cdedb/frontend/templates/web/core/show_user.tmpl:226
#: cdedb/frontend/templates/web/generic.tmpl:142
#: cdedb/frontend/templates/web/generic.tmpl:213
#: cdedb/frontend/templates/web/ml/change_mailinglist.tmpl:76
#: cdedb/frontend/templates/web/ml/create_mailinglist.tmpl:51
#: cdedb/frontend/templates/web/ml/show_mailinglist.tmpl:60
msgid "Admin-Notes"
msgstr ""

#: cdedb/frontend/templates/web/assembly/_ballot_meta.tmpl:169
#: cdedb/frontend/templates/web/assembly/show_assembly.tmpl:104
msgid "Files"
msgstr ""

#: cdedb/frontend/templates/web/assembly/_ballot_meta.tmpl:180
#: cdedb/frontend/templates/web/logging.tmpl:151
msgid "Previous"
msgstr ""

#: cdedb/frontend/templates/web/assembly/_ballot_meta.tmpl:184
#: cdedb/frontend/templates/web/logging.tmpl:179
msgid "Next"
msgstr ""

#: cdedb/frontend/templates/web/assembly/_ballot_tallied.tmpl:7
msgid "Ranking"
msgstr ""

#: cdedb/frontend/templates/web/assembly/_ballot_tallied.tmpl:10
#: cdedb/frontend/templates/web/assembly/_ballot_voting.tmpl:5
#: cdedb/frontend/templates/web/assembly/_ballot_voting.tmpl:22
#: cdedb/frontend/templates/web/assembly/_ballot_voting.tmpl:64
#: cdedb/frontend/templates/web/assembly/_ballot_voting.tmpl:318
#: cdedb/frontend/templates/web/assembly/_ballot_voting.tmpl:325
msgid "Candidates"
msgstr ""

#: cdedb/frontend/templates/web/assembly/_ballot_tallied.tmpl:13
msgid "Pro-Votes"
msgstr ""

#: cdedb/frontend/templates/web/assembly/_ballot_tallied.tmpl:17
msgid "Contra-Votes"
msgstr ""

#: cdedb/frontend/templates/web/assembly/_ballot_tallied.tmpl:62
#: cdedb/frontend/templates/web/assembly/_ballot_tallied.tmpl:161
#: cdedb/frontend/templates/web/core/show_user.tmpl:263
#: cdedb/frontend/templates/web/event/course_list.tmpl:78
#: cdedb/frontend/templates/web/event/participant_list.tmpl:175
msgid "and"
msgstr ""

#: cdedb/frontend/templates/web/assembly/_ballot_tallied.tmpl:87
msgid "Against all Candidates."
msgstr ""

#: cdedb/frontend/templates/web/assembly/_ballot_tallied.tmpl:91
msgid "Rejection limit."
msgstr ""

#: cdedb/frontend/templates/web/assembly/_ballot_tallied.tmpl:169
#, python-format
msgid "%(abstentions)s voters had abstained."
msgstr ""

#: cdedb/frontend/templates/web/assembly/_ballot_tallied.tmpl:178
msgid "Help for tallying"
msgstr ""

#: cdedb/frontend/templates/web/assembly/_ballot_tallied.tmpl:181
msgid "Classical vote"
msgstr ""

#: cdedb/frontend/templates/web/assembly/_ballot_tallied.tmpl:186
msgid ""
"Pro votes are the sum of all votes in favor of this candidate. Votes against "
"single candidates are not possible in this voting system."
msgstr ""

#: cdedb/frontend/templates/web/assembly/_ballot_tallied.tmpl:193
msgid ""
"Using the \"Against all candidates\" option it is possible to vote against "
"all candidates. This option can only be exclusively chosen, potential other "
"votes expire."
msgstr ""

#: cdedb/frontend/templates/web/assembly/_ballot_tallied.tmpl:202
msgid "Preferential vote"
msgstr ""

#: cdedb/frontend/templates/web/assembly/_ballot_tallied.tmpl:207
msgid ""
"Pro votes and Contra votes are valid for the given position and are relative "
"to the next lower position. Multiple candidates can share the same position "
"in the ranking."
msgstr ""

#: cdedb/frontend/templates/web/assembly/_ballot_voting.tmpl:19
#: cdedb/frontend/templates/web/assembly/_ballot_voting.tmpl:222
#: cdedb/frontend/templates/web/assembly/add_attachment.tmpl:27
#: cdedb/frontend/templates/web/assembly/change_attachment_link.tmpl:24
#: cdedb/frontend/templates/web/assembly/change_attachment_link.tmpl:59
#: cdedb/frontend/templates/web/assembly/edit_attachment_version.tmpl:24
msgid "Ballot"
msgstr ""

#: cdedb/frontend/templates/web/assembly/_ballot_voting.tmpl:30
msgid "With this option you reject all candidates."
msgstr ""

#: cdedb/frontend/templates/web/assembly/_ballot_voting.tmpl:34
#: cdedb/frontend/templates/web/assembly/_ballot_voting.tmpl:248
#: cdedb/frontend/templates/web/assembly/_ballot_voting.tmpl:271
msgid "Vote_[[to vote in a ballot]]"
msgstr "Vote"

#: cdedb/frontend/templates/web/assembly/_ballot_voting.tmpl:46
msgid "Additional"
msgstr ""

#: cdedb/frontend/templates/web/assembly/_ballot_voting.tmpl:53
msgid "Abstain"
msgstr ""

#: cdedb/frontend/templates/web/assembly/_ballot_voting.tmpl:71
msgid "Short:"
msgstr ""

#: cdedb/frontend/templates/web/assembly/_ballot_voting.tmpl:83
#: cdedb/frontend/templates/web/assembly/_ballot_voting.tmpl:174
msgid "Help for voting"
msgstr ""

#: cdedb/frontend/templates/web/assembly/_ballot_voting.tmpl:85
#: cdedb/frontend/templates/web/assembly/_ballot_voting.tmpl:176
msgid ""
"<a href='https://en.wikipedia.org/wiki/Schulze_method'>Schulze method</a>"
msgstr ""

#: cdedb/frontend/templates/web/assembly/_ballot_voting.tmpl:85
#: cdedb/frontend/templates/web/assembly/_ballot_voting.tmpl:176
#, python-format
msgid ""
"This vote is a preferential vote. You can arrange the candidates in the "
"field above according to your personal preference. The preferences of all "
"participants will be evaluated using the %(link)s, to determine the option "
"with the most votes."
msgstr ""

#: cdedb/frontend/templates/web/assembly/_ballot_voting.tmpl:92
#, python-format
msgid ""
"To enter your preferencelist, use the shortnames given in the list of "
"candidates and the %(gt)s and %(eq)s characters. Use the greater-than "
"character %(gt)s to give the candidates left of the character higher "
"preference than those on the right. Use the equals character to give two "
"candidates the same preference. You need to have all candidates in your "
"preferencelist."
msgstr ""

#: cdedb/frontend/templates/web/assembly/_ballot_voting.tmpl:102
#, python-format
msgid ""
"Additionally you need to use the rejection bar %(abm)s in your "
"preferencelist. Use it in your preferencelist like you would a candidate. "
"Put all candidates you deem suitable higher than %(abm)s and all candidates "
"you reject lower, i. e. to the right of %(abm)s."
msgstr ""

#: cdedb/frontend/templates/web/assembly/_ballot_voting.tmpl:111
msgid "Examples"
msgstr ""

#: cdedb/frontend/templates/web/assembly/_ballot_voting.tmpl:112
msgid "Take the following examplatory candidate list:"
msgstr ""

#: cdedb/frontend/templates/web/assembly/_ballot_voting.tmpl:117
msgid "Luke Skywalker, short: [Luke]"
msgstr ""

#: cdedb/frontend/templates/web/assembly/_ballot_voting.tmpl:118
msgid "Princess Leia Organa of Alderaan, short: [Leia]"
msgstr ""

#: cdedb/frontend/templates/web/assembly/_ballot_voting.tmpl:119
msgid "Han Solo, short: [Han]"
msgstr ""

#: cdedb/frontend/templates/web/assembly/_ballot_voting.tmpl:120
msgid "Obi-Wan “Ben” Kenobi, short: [ObiWan]"
msgstr ""

#: cdedb/frontend/templates/web/assembly/_ballot_voting.tmpl:123
msgid "Your Vote could look like this:"
msgstr ""

#: cdedb/frontend/templates/web/assembly/_ballot_voting.tmpl:127
msgid ""
"You deem all candidates suitable, but you like Leia the best, with no "
"difference between the other candidates."
msgstr ""

#: cdedb/frontend/templates/web/assembly/_ballot_voting.tmpl:132
msgid ""
"You deem Leia and Obi-Wan (equally) suitable, you want to reject Luke and "
"you absolutely can’t stand Han Solo."
msgstr ""

#: cdedb/frontend/templates/web/assembly/_ballot_voting.tmpl:137
#: cdedb/frontend/templates/web/assembly/_ballot_voting.tmpl:157
msgid ""
"You want to vote for Luke and if he doesn’t make it, you think Obi-Wan "
"should. You don’t have an opinion about the others."
msgstr ""

#: cdedb/frontend/templates/web/assembly/_ballot_voting.tmpl:142
#: cdedb/frontend/templates/web/assembly/_ballot_voting.tmpl:162
msgid "You want to completely abstain."
msgstr ""

#: cdedb/frontend/templates/web/assembly/_ballot_voting.tmpl:149
msgid "You like Leia the most, but you see no difference between the others."
msgstr ""

#: cdedb/frontend/templates/web/assembly/_ballot_voting.tmpl:153
msgid ""
"You deem Leia and Obi-Wan (equally) suitable, Luke less so and Han Solo not "
"at all."
msgstr ""

#: cdedb/frontend/templates/web/assembly/_ballot_voting.tmpl:183
msgid ""
"To arrange the candidates, move them into one of the shaded boxes. The "
"higher up the box, the higher your preference for that candidate. Candidates "
"within the same box will be evaluated with the same preference. Move a "
"candidate between two boxes to create a new box."
msgstr ""

#: cdedb/frontend/templates/web/assembly/_ballot_voting.tmpl:190
msgid "TAB"
msgstr ""

#: cdedb/frontend/templates/web/assembly/_ballot_voting.tmpl:190
#, python-format
msgid ""
"There are three ways of moving candidates: Drag’n’Drop them into a different "
"box or click on a candidate and then on a box. Or you can select a candidate "
"with %(tab)s, confirm it with %(enter)s or %(space)s, then select a box with "
"%(tab)s and confirm the selection with %(enter)s or %(space)s."
msgstr ""

#: cdedb/frontend/templates/web/assembly/_ballot_voting.tmpl:191
msgid "ENTER"
msgstr ""

#: cdedb/frontend/templates/web/assembly/_ballot_voting.tmpl:192
msgid "Space"
msgstr ""

#: cdedb/frontend/templates/web/assembly/_ballot_voting.tmpl:201
msgid ""
"One of the boxes is marked as “Neutral”. Please place candidates cou deem "
"suitable above this box (they will be highlighted in green) and candidates "
"you want to reject below this box (they will be highlighted in red)."
msgstr ""

#: cdedb/frontend/templates/web/assembly/_ballot_voting.tmpl:208
msgid "To abstain, place all candidates in the neutral box."
msgstr ""

#: cdedb/frontend/templates/web/assembly/_ballot_voting.tmpl:212
msgid "To abstain, place all candidates in the same box."
msgstr ""

#: cdedb/frontend/templates/web/assembly/_ballot_voting.tmpl:229
msgid "Text-based Voting"
msgstr ""

#: cdedb/frontend/templates/web/assembly/_ballot_voting.tmpl:235
msgid "Interactive Voting"
msgstr ""

#: cdedb/frontend/templates/web/assembly/_ballot_voting.tmpl:246
msgid "Preferencelist"
msgstr ""

#: cdedb/frontend/templates/web/assembly/_ballot_voting.tmpl:259
msgid ""
"This is the interactive voting form. It is inconvenient to used with a "
"keyboard only. Use the link above to switch to the text-based form."
msgstr ""

#: cdedb/frontend/templates/web/assembly/_ballot_voting.tmpl:266
msgid "Incr. Preference"
msgstr ""

#: cdedb/frontend/templates/web/assembly/_ballot_voting.tmpl:282
msgid "neutral"
msgstr ""

#: cdedb/frontend/templates/web/assembly/_ballot_voting.tmpl:283
msgid "Box {0}"
msgstr ""

#: cdedb/frontend/templates/web/assembly/_ballot_voting.tmpl:284
msgid "Box {0}: highest priority"
msgstr ""

#: cdedb/frontend/templates/web/assembly/_ballot_voting.tmpl:285
msgid "Box {0}: lowest priority"
msgstr ""

#: cdedb/frontend/templates/web/assembly/_ballot_voting.tmpl:286
msgid "Between box {0} and {1}"
msgstr ""

#: cdedb/frontend/templates/web/assembly/_ballot_voting.tmpl:287
msgid "Above box with highest priority"
msgstr ""

#: cdedb/frontend/templates/web/assembly/_ballot_voting.tmpl:288
msgid "Below box with lowest priority"
msgstr ""

#: cdedb/frontend/templates/web/assembly/_ballot_voting.tmpl:320
#: cdedb/frontend/templates/web/assembly/assembly_data.tmpl:52
#: cdedb/frontend/templates/web/cde/change_past_event.tmpl:29
#: cdedb/frontend/templates/web/cde/create_past_event.tmpl:22
#: cdedb/frontend/templates/web/cde/institution_summary.tmpl:17
#: cdedb/frontend/templates/web/cde/show_past_event.tmpl:30
#: cdedb/frontend/templates/web/event/change_course.tmpl:33
#: cdedb/frontend/templates/web/event/change_event.tmpl:34
#: cdedb/frontend/templates/web/event/create_course.tmpl:30
#: cdedb/frontend/templates/web/event/create_event.tmpl:24
#: cdedb/frontend/templates/web/event/part_summary.tmpl:91
#: cdedb/frontend/templates/web/event/part_summary.tmpl:155
#: cdedb/frontend/templates/web/event/part_summary.tmpl:232
#: cdedb/frontend/templates/web/event/partial_import_check.tmpl:73
#: cdedb/frontend/templates/web/event/show_event.tmpl:98
msgid "Shortname"
msgstr ""

#: cdedb/frontend/templates/web/assembly/_ballot_voting.tmpl:326
#: cdedb/frontend/templates/web/assembly/assembly_data.tmpl:67
#: cdedb/frontend/templates/web/assembly/change_ballot.tmpl:44
#: cdedb/frontend/templates/web/cde/change_past_course.tmpl:34
#: cdedb/frontend/templates/web/cde/change_past_event.tmpl:38
#: cdedb/frontend/templates/web/cde/institution_summary.tmpl:22
#: cdedb/frontend/templates/web/cde/lastschrift_change.tmpl:33
#: cdedb/frontend/templates/web/core/admin_change_user.tmpl:116
#: cdedb/frontend/templates/web/core/change_user.tmpl:99
#: cdedb/frontend/templates/web/core/genesis_modify_form.tmpl:89
#: cdedb/frontend/templates/web/core/meta_info.tmpl:32
#: cdedb/frontend/templates/web/core/modify_balance.tmpl:28
#: cdedb/frontend/templates/web/event/amend_registration.tmpl:80
#: cdedb/frontend/templates/web/event/change_course.tmpl:90
#: cdedb/frontend/templates/web/event/change_event.tmpl:112
#: cdedb/frontend/templates/web/event/change_lodgement.tmpl:42
#: cdedb/frontend/templates/web/event/change_registration.tmpl:120
#: cdedb/frontend/templates/web/event/change_registrations.tmpl:208
#: cdedb/frontend/templates/web/event/configure_additional_questionnaire.tmpl:56
#: cdedb/frontend/templates/web/event/configure_registration.tmpl:56
#: cdedb/frontend/templates/web/event/field_set.tmpl:60
#: cdedb/frontend/templates/web/event/field_summary.tmpl:131
#: cdedb/frontend/templates/web/event/lodgement_group_summary.tmpl:31
#: cdedb/frontend/templates/web/event/manage_attendees.tmpl:76
#: cdedb/frontend/templates/web/event/manage_inhabitants.tmpl:82
#: cdedb/frontend/templates/web/event/part_summary.tmpl:297
#: cdedb/frontend/templates/web/ml/change_mailinglist.tmpl:129
#: cdedb/i18n_additional.py:327
msgid "Save"
msgstr ""

#: cdedb/frontend/templates/web/assembly/_ballot_voting.tmpl:333
#: cdedb/frontend/templates/web/cde/institution_summary.tmpl:29
#: cdedb/frontend/templates/web/event/lodgement_group_summary.tmpl:38
msgid "Delete line"
msgstr ""

#: cdedb/frontend/templates/web/assembly/add_attachment.tmpl:12
#, python-format
msgid "Add Version (%(title)s)"
msgstr ""

#: cdedb/frontend/templates/web/assembly/add_attachment.tmpl:15
#, python-format
msgid "Add File (%(title)s)"
msgstr ""

#: cdedb/frontend/templates/web/assembly/add_attachment.tmpl:21
#: cdedb/frontend/templates/web/assembly/add_attachment.tmpl:51
#: cdedb/frontend/templates/web/assembly/util.tmpl:42
#: cdedb/frontend/templates/web/assembly/util.tmpl:45
msgid "Add Version"
msgstr ""

#: cdedb/frontend/templates/web/assembly/add_attachment.tmpl:23
#: cdedb/frontend/templates/web/assembly/add_attachment.tmpl:53
#: cdedb/frontend/templates/web/assembly/show_assembly.tmpl:123
#: cdedb/frontend/templates/web/assembly/util.tmpl:218
msgid "Add File"
msgstr ""

#: cdedb/frontend/templates/web/assembly/add_attachment.tmpl:31
#: cdedb/frontend/templates/web/assembly/assembly_data.tmpl:30
#: cdedb/frontend/templates/web/assembly/base.tmpl:45
#: cdedb/frontend/templates/web/assembly/change_attachment_link.tmpl:28
#: cdedb/frontend/templates/web/assembly/edit_attachment_version.tmpl:28
#: cdedb/frontend/templates/web/core/promote_user.tmpl:23
#: cdedb/frontend/templates/web/core/show_history.tmpl:149
#: cdedb/frontend/templates/web/logging.tmpl:100
#: cdedb/frontend/templates/web/ml/change_mailinglist.tmpl:101
#: cdedb/frontend/templates/web/ml/change_ml_type.tmpl:55
#: cdedb/frontend/templates/web/ml/create_mailinglist.tmpl:69
msgid "Assembly"
msgstr ""

#: cdedb/frontend/templates/web/assembly/add_attachment.tmpl:45
#: cdedb/frontend/templates/web/assembly/base.tmpl:13
#: cdedb/frontend/templates/web/assembly/change_attachment_link.tmpl:40
#: cdedb/frontend/templates/web/assembly/change_ballot.tmpl:12
#: cdedb/frontend/templates/web/assembly/create_ballot.tmpl:11
#: cdedb/frontend/templates/web/assembly/edit_attachment_version.tmpl:40
#: cdedb/frontend/templates/web/assembly/index.tmpl:51
#: cdedb/frontend/templates/web/assembly/list_ballots.tmpl:10
#: cdedb/frontend/templates/web/assembly/list_ballots.tmpl:17
#: cdedb/frontend/templates/web/assembly/show_attachment.tmpl:33
#: cdedb/frontend/templates/web/assembly/show_ballot.tmpl:29
#: cdedb/frontend/templates/web/assembly/show_ballot_result.tmpl:28
msgid "Ballots"
msgstr ""

#: cdedb/frontend/templates/web/assembly/add_attachment.tmpl:60
#: cdedb/frontend/templates/web/assembly/edit_attachment_version.tmpl:53
msgid "Label"
msgstr ""

#: cdedb/frontend/templates/web/assembly/add_attachment.tmpl:61
#: cdedb/frontend/templates/web/assembly/edit_attachment_version.tmpl:54
msgid "Authors"
msgstr ""

#: cdedb/frontend/templates/web/assembly/add_attachment.tmpl:62
#: cdedb/frontend/templates/web/assembly/edit_attachment_version.tmpl:55
msgid "Filename"
msgstr ""

#: cdedb/frontend/templates/web/assembly/add_attachment.tmpl:62
msgid "Leave empty for current filename."
msgstr ""

#: cdedb/frontend/templates/web/assembly/add_attachment.tmpl:63
msgid "Only PDFs allowed."
msgstr ""

#: cdedb/frontend/templates/web/assembly/add_attachment.tmpl:64
#: cdedb/frontend/templates/web/core/set_foto.tmpl:63
#: cdedb/frontend/templates/web/event/show_event.tmpl:244
msgid "Upload"
msgstr ""

#: cdedb/frontend/templates/web/assembly/assembly_data.tmpl:19
#, python-format
msgid "Edit %(title)s"
msgstr ""

#: cdedb/frontend/templates/web/assembly/assembly_data.tmpl:23
#: cdedb/frontend/templates/web/assembly/assembly_data.tmpl:42
#: cdedb/frontend/templates/web/assembly/index.tmpl:9
msgid "Create Assembly"
msgstr ""

#: cdedb/frontend/templates/web/assembly/assembly_data.tmpl:29
#: cdedb/frontend/templates/web/assembly/assembly_data.tmpl:40
#: cdedb/frontend/templates/web/assembly/base.tmpl:26
#: cdedb/frontend/templates/web/event/base.tmpl:62
#: cdedb/frontend/templates/web/event/change_event.tmpl:14
#: cdedb/frontend/templates/web/event/change_event.tmpl:18
#: cdedb/frontend/templates/web/event/change_event.tmpl:19
#: cdedb/frontend/templates/web/event/participant_notes.tmpl:16
#: cdedb/frontend/templates/web/ml/base.tmpl:22
#: cdedb/frontend/templates/web/ml/change_mailinglist.tmpl:20
#: cdedb/frontend/templates/web/ml/change_mailinglist.tmpl:24
#: cdedb/frontend/templates/web/ml/change_ml_type.tmpl:17
msgid "Configuration"
msgstr ""

#: cdedb/frontend/templates/web/assembly/assembly_data.tmpl:53
#: cdedb/frontend/templates/web/assembly/change_ballot.tmpl:27
#: cdedb/frontend/templates/web/assembly/create_ballot.tmpl:18
#: cdedb/frontend/templates/web/cde/change_past_course.tmpl:32
#: cdedb/frontend/templates/web/cde/change_past_event.tmpl:32
#: cdedb/frontend/templates/web/cde/create_past_course.tmpl:30
#: cdedb/frontend/templates/web/cde/create_past_event.tmpl:25
#: cdedb/frontend/templates/web/cde/create_past_event.tmpl:33
#: cdedb/frontend/templates/web/cde/past_course_search.tmpl:69
#: cdedb/frontend/templates/web/event/change_course.tmpl:34
#: cdedb/frontend/templates/web/event/change_event.tmpl:30
#: cdedb/frontend/templates/web/event/create_course.tmpl:31
#: cdedb/frontend/templates/web/event/create_event.tmpl:22
#: cdedb/frontend/templates/web/event/partial_import_check.tmpl:75
#: cdedb/frontend/templates/web/event/show_course.tmpl:161
#: cdedb/frontend/templates/web/ml/change_mailinglist.tmpl:74
#: cdedb/frontend/templates/web/ml/create_mailinglist.tmpl:49
msgid "Description"
msgstr ""

#: cdedb/frontend/templates/web/assembly/assembly_data.tmpl:55
msgid "Presider Address"
msgstr ""

#: cdedb/frontend/templates/web/assembly/assembly_data.tmpl:56
msgid ""
"This will be the default address for replies to mails sent for this assembly."
msgstr ""

#: cdedb/frontend/templates/web/assembly/assembly_data.tmpl:57
msgid "Application Deadline"
msgstr ""

#: cdedb/frontend/templates/web/assembly/assembly_data.tmpl:65
#: cdedb/frontend/templates/web/assembly/change_ballot.tmpl:42
msgid ""
"Warning: All changes will be immediately visible to all CdE-Members and "
"Assembly-Participants."
msgstr ""

#: cdedb/frontend/templates/web/assembly/assembly_data.tmpl:69
#: cdedb/frontend/templates/web/assembly/show_assembly.tmpl:41
#: cdedb/frontend/templates/web/assembly/show_assembly.tmpl:53
msgid "Presiders"
msgstr ""

#: cdedb/frontend/templates/web/assembly/assembly_data.tmpl:73
#: cdedb/frontend/templates/web/assembly/show_assembly.tmpl:79
#: cdedb/frontend/templates/web/event/show_event.tmpl:196
#: cdedb/frontend/templates/web/ml/advanced_management.tmpl:62
#: cdedb/frontend/templates/web/ml/advanced_management.tmpl:114
msgid "ID, name, email"
msgstr ""

#: cdedb/frontend/templates/web/assembly/assembly_data.tmpl:77
msgid "Create Attendee Mailinglist"
msgstr ""

#: cdedb/frontend/templates/web/assembly/assembly_data.tmpl:78
msgid "Create Presider Mailinglist"
msgstr ""

#: cdedb/frontend/templates/web/assembly/assembly_data.tmpl:81
msgid "Warning: The Assembly will be immediately visible to all CdE-Members."
msgstr ""

#: cdedb/frontend/templates/web/assembly/assembly_data.tmpl:83
#: cdedb/frontend/templates/web/assembly/create_ballot.tmpl:35
#: cdedb/frontend/templates/web/cde/batch_admission.tmpl:14
#: cdedb/frontend/templates/web/cde/create_past_course.tmpl:35
#: cdedb/frontend/templates/web/cde/create_past_event.tmpl:38
#: cdedb/frontend/templates/web/cde/lastschrift_create.tmpl:38
#: cdedb/frontend/templates/web/cde/lastschrift_create.tmpl:62
#: cdedb/frontend/templates/web/cde/lastschrift_create.tmpl:64
#: cdedb/frontend/templates/web/cde/lastschrift_show.tmpl:97
#: cdedb/frontend/templates/web/event/create_event.tmpl:62
#: cdedb/frontend/templates/web/event/create_lodgement.tmpl:42
#: cdedb/frontend/templates/web/ml/create_mailinglist.tmpl:113
msgid "Create"
msgstr ""

#: cdedb/frontend/templates/web/assembly/base.tmpl:7
#: cdedb/frontend/templates/web/assembly/base.tmpl:51
#: cdedb/frontend/templates/web/cde/base.tmpl:11
#: cdedb/frontend/templates/web/cde/list_past_events.tmpl:20
#: cdedb/frontend/templates/web/core/base.tmpl:11
#: cdedb/frontend/templates/web/event/base.tmpl:8
#: cdedb/frontend/templates/web/event/base.tmpl:119
#: cdedb/frontend/templates/web/event/base.tmpl:124
#: cdedb/frontend/templates/web/event/participant_list.tmpl:79
#: cdedb/frontend/templates/web/ml/advanced_management.tmpl:265
#: cdedb/frontend/templates/web/ml/base.tmpl:8
#: cdedb/frontend/templates/web/ml/base.tmpl:56
msgid "Overview"
msgstr ""

#: cdedb/frontend/templates/web/assembly/base.tmpl:16
#: cdedb/frontend/templates/web/assembly/summary_ballots.tmpl:5
#: cdedb/frontend/templates/web/assembly/summary_ballots.tmpl:8
#: cdedb/frontend/templates/web/assembly/summary_ballots.tmpl:15
msgid "Summary"
msgstr ""

#: cdedb/frontend/templates/web/assembly/base.tmpl:20
#: cdedb/frontend/templates/web/assembly/list_attachments.tmpl:14
#: cdedb/frontend/templates/web/assembly/list_attachments.tmpl:23
msgid "Attachment Overview"
msgstr ""

#: cdedb/frontend/templates/web/assembly/base.tmpl:30
#: cdedb/frontend/templates/web/assembly/base.tmpl:61
#: cdedb/frontend/templates/web/assembly/index.tmpl:57
#: cdedb/frontend/templates/web/assembly/view_assembly_log.tmpl:15
#: cdedb/frontend/templates/web/assembly/view_log.tmpl:14
#: cdedb/frontend/templates/web/event/base.tmpl:73
#: cdedb/frontend/templates/web/event/base.tmpl:135
#: cdedb/frontend/templates/web/event/view_event_log.tmpl:14
#: cdedb/frontend/templates/web/event/view_event_log.tmpl:22
#: cdedb/frontend/templates/web/event/view_log.tmpl:14
#: cdedb/frontend/templates/web/ml/base.tmpl:26
#: cdedb/frontend/templates/web/ml/base.tmpl:81
#: cdedb/frontend/templates/web/ml/view_log.tmpl:14
#: cdedb/frontend/templates/web/ml/view_ml_log.tmpl:18
msgid "Log"
msgstr ""

#: cdedb/frontend/templates/web/assembly/base.tmpl:37
#: cdedb/frontend/templates/web/assembly/base.tmpl:49
#: cdedb/frontend/templates/web/assembly/index.tmpl:3
#: cdedb/frontend/templates/web/assembly/index.tmpl:5
#: cdedb/frontend/templates/web/base.tmpl:160
#: cdedb/frontend/templates/web/core/genesis_modify_form.tmpl:37
#: cdedb/frontend/templates/web/core/genesis_show_case.tmpl:32
#: cdedb/frontend/templates/web/core/show_user.tmpl:183
#: cdedb/frontend/templates/web/generic.tmpl:147
#: cdedb/frontend/templates/web/generic.tmpl:151
#: cdedb/frontend/templates/web/generic.tmpl:218
#: cdedb/frontend/templates/web/generic.tmpl:222
msgid "Assemblies"
msgstr ""

#: cdedb/frontend/templates/web/assembly/base.tmpl:42
msgid "Assembly-Overview"
msgstr ""

#: cdedb/frontend/templates/web/assembly/base.tmpl:57
#: cdedb/frontend/templates/web/assembly/user_search.tmpl:10
#: cdedb/frontend/templates/web/cde/base.tmpl:30
#: cdedb/frontend/templates/web/cde/batch_admission.tmpl:9
#: cdedb/frontend/templates/web/cde/create_user.tmpl:10
#: cdedb/frontend/templates/web/cde/member_search.tmpl:119
#: cdedb/frontend/templates/web/cde/money_transfers.tmpl:12
#: cdedb/frontend/templates/web/cde/user_search.tmpl:10
#: cdedb/frontend/templates/web/core/base.tmpl:21
#: cdedb/frontend/templates/web/core/create_user.tmpl:18
#: cdedb/frontend/templates/web/core/index.tmpl:31
#: cdedb/frontend/templates/web/core/user_search.tmpl:18
#: cdedb/frontend/templates/web/event/base.tmpl:131
#: cdedb/frontend/templates/web/event/create_user.tmpl:12
#: cdedb/frontend/templates/web/event/user_search.tmpl:12
#: cdedb/frontend/templates/web/ml/base.tmpl:77
#: cdedb/frontend/templates/web/ml/create_user.tmpl:12
#: cdedb/frontend/templates/web/ml/user_search.tmpl:12
msgid "Manage Users"
msgstr ""

#: cdedb/frontend/templates/web/assembly/base.tmpl:74
#: cdedb/frontend/templates/web/assembly/base.tmpl:76
#: cdedb/frontend/templates/web/assembly/base.tmpl:81
msgid "Assembly Administration"
msgstr ""

#: cdedb/frontend/templates/web/assembly/base.tmpl:77
msgid "Presider Controls"
msgstr ""

#: cdedb/frontend/templates/web/assembly/base.tmpl:80
#: cdedb/frontend/templates/web/cde/base.tmpl:77
#: cdedb/frontend/templates/web/core/base.tmpl:55
#: cdedb/frontend/templates/web/core/show_user.tmpl:24
#: cdedb/frontend/templates/web/event/base.tmpl:153
#: cdedb/frontend/templates/web/ml/base.tmpl:103
msgid "User Administration"
msgstr ""

#: cdedb/frontend/templates/web/assembly/change_attachment_link.tmpl:7
#: cdedb/frontend/templates/web/assembly/change_attachment_link.tmpl:11
#, python-format
msgid "Change Attachment Link (%(title)s)"
msgstr ""

#: cdedb/frontend/templates/web/assembly/change_attachment_link.tmpl:19
#: cdedb/frontend/templates/web/assembly/change_attachment_link.tmpl:45
#: cdedb/frontend/templates/web/assembly/util.tmpl:57
msgid "Change Attachment Link"
msgstr ""

#: cdedb/frontend/templates/web/assembly/change_attachment_link.tmpl:50
msgid ""
"Here you can change the association of this attachment. You can link it to a "
"(different) ballot or directly to the assembly as a general file."
msgstr ""

#: cdedb/frontend/templates/web/assembly/change_ballot.tmpl:6
#, python-format
msgid "Edit %(ballot)s %(assembly)s"
msgstr ""

#: cdedb/frontend/templates/web/assembly/change_ballot.tmpl:14
#: cdedb/frontend/templates/web/assembly/list_ballots.tmpl:50
#: cdedb/frontend/templates/web/assembly/show_ballot.tmpl:44
#: cdedb/frontend/templates/web/cde/change_past_course.tmpl:19
#: cdedb/frontend/templates/web/cde/change_past_event.tmpl:16
#: cdedb/frontend/templates/web/cde/lastschrift_change.tmpl:12
#: cdedb/frontend/templates/web/cde/lastschrift_show.tmpl:44
#: cdedb/frontend/templates/web/cde/show_past_course.tmpl:29
#: cdedb/frontend/templates/web/cde/show_past_event.tmpl:23
#: cdedb/frontend/templates/web/core/genesis_list_cases.tmpl:40
#: cdedb/frontend/templates/web/core/genesis_show_case.tmpl:124
#: cdedb/frontend/templates/web/core/show_user.tmpl:72
#: cdedb/frontend/templates/web/core/show_user.tmpl:76
#: cdedb/frontend/templates/web/core/show_user.tmpl:220
#: cdedb/frontend/templates/web/core/show_user.tmpl:324
#: cdedb/frontend/templates/web/core/show_user.tmpl:327
#: cdedb/frontend/templates/web/event/change_course.tmpl:16
#: cdedb/frontend/templates/web/event/change_lodgement.tmpl:16
#: cdedb/frontend/templates/web/event/change_registration.tmpl:17
#: cdedb/frontend/templates/web/event/change_registrations.tmpl:15
#: cdedb/frontend/templates/web/event/checkin.tmpl:73
#: cdedb/frontend/templates/web/event/course_list.tmpl:59
#: cdedb/frontend/templates/web/event/course_stats.tmpl:146
#: cdedb/frontend/templates/web/event/lodgements.tmpl:132
#: cdedb/frontend/templates/web/event/registration_query.tmpl:103
#: cdedb/frontend/templates/web/event/show_course.tmpl:33
#: cdedb/frontend/templates/web/event/show_lodgement.tmpl:26
#: cdedb/frontend/templates/web/event/show_registration.tmpl:26
msgid "Edit"
msgstr ""

#: cdedb/frontend/templates/web/assembly/change_ballot.tmpl:18
msgid "Edit Ballot"
msgstr ""

#: cdedb/frontend/templates/web/assembly/change_ballot.tmpl:29
#: cdedb/frontend/templates/web/assembly/create_ballot.tmpl:20
msgid "Start of voting period"
msgstr ""

#: cdedb/frontend/templates/web/assembly/change_ballot.tmpl:31
#: cdedb/frontend/templates/web/assembly/create_ballot.tmpl:22
msgid "End of voting period"
msgstr ""

#: cdedb/frontend/templates/web/assembly/change_ballot.tmpl:33
#: cdedb/frontend/templates/web/assembly/create_ballot.tmpl:24
msgid "Absolute Quorum"
msgstr ""

#: cdedb/frontend/templates/web/assembly/change_ballot.tmpl:34
#: cdedb/frontend/templates/web/assembly/create_ballot.tmpl:25
msgid "Relative Quorum"
msgstr ""

#: cdedb/frontend/templates/web/assembly/change_ballot.tmpl:35
#: cdedb/frontend/templates/web/assembly/create_ballot.tmpl:26
msgid "End of extension"
msgstr ""

#: cdedb/frontend/templates/web/assembly/change_ballot.tmpl:37
#: cdedb/frontend/templates/web/assembly/create_ballot.tmpl:28
msgid "Number of votes"
msgstr ""

#: cdedb/frontend/templates/web/assembly/change_ballot.tmpl:38
#: cdedb/frontend/templates/web/assembly/create_ballot.tmpl:29
msgid "Leave empty for Preferential Vote."
msgstr ""

#: cdedb/frontend/templates/web/assembly/change_ballot.tmpl:39
#: cdedb/frontend/templates/web/assembly/create_ballot.tmpl:30
msgid "Allow rejection"
msgstr ""

#: cdedb/frontend/templates/web/assembly/create_ballot.tmpl:7
#: cdedb/frontend/templates/web/assembly/create_ballot.tmpl:12
#: cdedb/frontend/templates/web/assembly/list_ballots.tmpl:23
msgid "Create Ballot"
msgstr ""

#: cdedb/frontend/templates/web/assembly/create_ballot.tmpl:33
msgid ""
"Warning: The new Ballot will be immediately visible to all CdE-Members and "
"Assembly-Participants."
msgstr ""

#: cdedb/frontend/templates/web/assembly/create_user.tmpl:7
msgid "Create new Assembly-User"
msgstr ""

#: cdedb/frontend/templates/web/assembly/create_user.tmpl:10
msgid "Manage Assembly-Users"
msgstr ""

#: cdedb/frontend/templates/web/assembly/create_user.tmpl:11
#: cdedb/frontend/templates/web/cde/create_user.tmpl:11
#: cdedb/frontend/templates/web/cde/user_search.tmpl:16
#: cdedb/frontend/templates/web/core/create_user.tmpl:19
#: cdedb/frontend/templates/web/core/user_search.tmpl:24
#: cdedb/frontend/templates/web/event/create_user.tmpl:13
#: cdedb/frontend/templates/web/event/user_search.tmpl:19
#: cdedb/frontend/templates/web/generic.tmpl:72
#: cdedb/frontend/templates/web/generic.tmpl:83
#: cdedb/frontend/templates/web/ml/create_user.tmpl:13
msgid "Create User"
msgstr ""

#: cdedb/frontend/templates/web/assembly/edit_attachment_version.tmpl:7
#: cdedb/frontend/templates/web/assembly/edit_attachment_version.tmpl:11
#, python-format
msgid "Edit Version (%(title)s)"
msgstr ""

#: cdedb/frontend/templates/web/assembly/edit_attachment_version.tmpl:19
#: cdedb/frontend/templates/web/assembly/edit_attachment_version.tmpl:47
msgid "Edit Version"
msgstr ""

#: cdedb/frontend/templates/web/assembly/index.tmpl:12
msgid "Here You can find the CdE’s general assemblies."
msgstr ""

#: cdedb/frontend/templates/web/assembly/index.tmpl:14
msgid "Active Assemblies"
msgstr ""

#: cdedb/frontend/templates/web/assembly/index.tmpl:22
msgid "(already attending)"
msgstr ""

#: cdedb/frontend/templates/web/assembly/index.tmpl:26
#, python-format
msgid "(registration possible until %(date)s)"
msgstr ""

#: cdedb/frontend/templates/web/assembly/index.tmpl:30
msgid "(registration no longer possible)"
msgstr ""

#: cdedb/frontend/templates/web/assembly/index.tmpl:40
msgid "Presided Assemblies"
msgstr ""

#: cdedb/frontend/templates/web/assembly/index.tmpl:47
#, python-format
msgid "%(count)s participants"
msgstr ""

#: cdedb/frontend/templates/web/assembly/index.tmpl:54
msgid "Attachments"
msgstr ""

#: cdedb/frontend/templates/web/assembly/index.tmpl:65
msgid "Inactive Assemblies"
msgstr ""

#: cdedb/frontend/templates/web/assembly/list_attachments.tmpl:8
#, python-format
msgid "Attachment Overview (%(title)s)"
msgstr ""

#: cdedb/frontend/templates/web/assembly/list_attachments.tmpl:33
#: cdedb/frontend/templates/web/assembly/show_assembly.tmpl:109
#: cdedb/frontend/templates/web/assembly/util.tmpl:155
msgid "General Files"
msgstr ""

#: cdedb/frontend/templates/web/assembly/list_attachments.tmpl:36
#, python-format
msgid "Files for %(link)s"
msgstr ""

#: cdedb/frontend/templates/web/assembly/list_attachments.tmpl:48
msgid "No attachments have been uploaded yet."
msgstr ""

#: cdedb/frontend/templates/web/assembly/list_attendees.tmpl:6
#, python-format
msgid "Participantlist (%(title)s)"
msgstr ""

#: cdedb/frontend/templates/web/assembly/list_attendees.tmpl:12
msgid "Participantlist"
msgstr ""

#: cdedb/frontend/templates/web/assembly/list_attendees.tmpl:24
msgid "Add external participants"
msgstr ""

#: cdedb/frontend/templates/web/assembly/list_attendees.tmpl:28
msgid ""
"Current CdE-Members must register for the assembly themselves. Only external "
"participants can be added with this form. This is only possible within the "
"application deadline."
msgstr ""

#: cdedb/frontend/templates/web/assembly/list_attendees.tmpl:38
msgid "User-ID of the new participant"
msgstr ""

#: cdedb/frontend/templates/web/assembly/list_attendees.tmpl:42
#: cdedb/frontend/templates/web/assembly/show_assembly.tmpl:83
#: cdedb/frontend/templates/web/cde/show_past_course.tmpl:68
#: cdedb/frontend/templates/web/cde/show_past_event.tmpl:125
#: cdedb/frontend/templates/web/event/add_registration.tmpl:95
#: cdedb/frontend/templates/web/event/create_course.tmpl:60
#: cdedb/frontend/templates/web/event/field_summary.tmpl:54
#: cdedb/frontend/templates/web/event/part_summary.tmpl:61
#: cdedb/frontend/templates/web/event/part_summary.tmpl:127
#: cdedb/frontend/templates/web/event/part_summary.tmpl:170
#: cdedb/frontend/templates/web/event/show_event.tmpl:200
#: cdedb/frontend/templates/web/ml/advanced_management.tmpl:66
#: cdedb/frontend/templates/web/ml/advanced_management.tmpl:118
#: cdedb/frontend/templates/web/ml/advanced_management.tmpl:163
#: cdedb/frontend/templates/web/ml/management.tmpl:69
#: cdedb/frontend/templates/web/ml/management.tmpl:180
#: cdedb/frontend/templates/web/util.tmpl:648
#: cdedb/frontend/templates/web/util.tmpl:842
msgid "Add"
msgstr ""

#: cdedb/frontend/templates/web/assembly/list_attendees.tmpl:48
msgid "The user will be added as a participant. This cannot be undone."
msgstr ""

#: cdedb/frontend/templates/web/assembly/list_attendees.tmpl:51
#: cdedb/frontend/templates/web/cde/lastschrift_create.tmpl:51
#: cdedb/frontend/templates/web/cde/parse_statement.tmpl:87
#: cdedb/frontend/templates/web/cde/show_past_course.tmpl:52
#: cdedb/frontend/templates/web/cde/show_past_event.tmpl:114
#: cdedb/frontend/templates/web/core/index.tmpl:37
#: cdedb/frontend/templates/web/core/index.tmpl:46
#: cdedb/frontend/templates/web/event/add_registration.tmpl:35
#: cdedb/frontend/templates/web/event/create_event.tmpl:55
#: cdedb/frontend/templates/web/logging.tmpl:91
#: cdedb/frontend/templates/web/logging.tmpl:95
#: cdedb/frontend/templates/web/logging.tmpl:117
#: cdedb/frontend/templates/web/ml/create_mailinglist.tmpl:84
#: cdedb/frontend/templates/web/ml/management.tmpl:65
#: cdedb/frontend/templates/web/ml/management.tmpl:176
msgid "CdEDB-ID, Name or E-Mail"
msgstr ""

#: cdedb/frontend/templates/web/assembly/list_attendees.tmpl:58
#, python-format
msgid "%(count)s participants total."
msgstr ""

#: cdedb/frontend/templates/web/assembly/list_attendees.tmpl:75
msgid "Download"
msgstr ""

#: cdedb/frontend/templates/web/assembly/list_attendees.tmpl:79
msgid "TeX-List"
msgstr ""

#: cdedb/frontend/templates/web/assembly/list_attendees.tmpl:84
msgid "A download TeX-Snipped to generate a participant list in the protocol."
msgstr ""

#: cdedb/frontend/templates/web/assembly/list_ballots.tmpl:4
#, python-format
msgid "Ballots (%(title)s)"
msgstr ""

#: cdedb/frontend/templates/web/assembly/list_ballots.tmpl:27
msgid "Future Ballots"
msgstr ""

#: cdedb/frontend/templates/web/assembly/list_ballots.tmpl:28
msgid "Current Ballots"
msgstr ""

#: cdedb/frontend/templates/web/assembly/list_ballots.tmpl:29
msgid "Past Ballots"
msgstr ""

#: cdedb/frontend/templates/web/assembly/list_ballots.tmpl:41
msgid "Already voted"
msgstr ""

#: cdedb/frontend/templates/web/assembly/list_ballots.tmpl:46
msgid "Not yet voted"
msgstr ""

#: cdedb/frontend/templates/web/assembly/list_ballots.tmpl:60
msgid "No ballots have been created yet."
msgstr ""

#: cdedb/frontend/templates/web/assembly/show_assembly.tmpl:22
msgid "Participation Deadline"
msgstr ""

#: cdedb/frontend/templates/web/assembly/show_assembly.tmpl:26
msgid "Participation Status"
msgstr ""

#: cdedb/frontend/templates/web/assembly/show_assembly.tmpl:29
msgid "You are participating in this assembly."
msgstr ""

#: cdedb/frontend/templates/web/assembly/show_assembly.tmpl:31
msgid "You are not participating."
msgstr ""

#: cdedb/frontend/templates/web/assembly/show_assembly.tmpl:35
msgid "Participate"
msgstr ""

#: cdedb/frontend/templates/web/assembly/show_assembly.tmpl:62
msgid "Remove Presider"
msgstr ""

#: cdedb/frontend/templates/web/assembly/show_assembly.tmpl:72
msgid "Add Presiders"
msgstr ""

#: cdedb/frontend/templates/web/assembly/show_assembly.tmpl:74
msgid "IDs of the new Presiders."
msgstr ""

#: cdedb/frontend/templates/web/assembly/show_assembly.tmpl:132
msgid "Ballot Files"
msgstr ""

#: cdedb/frontend/templates/web/assembly/show_assembly.tmpl:164
msgid "Create presider mailinglist"
msgstr ""

#: cdedb/frontend/templates/web/assembly/show_assembly.tmpl:174
msgid ""
"Create a presider mailinglist for this assembly with a default configuration."
msgstr ""

#: cdedb/frontend/templates/web/assembly/show_assembly.tmpl:190
msgid "Create attendee mailinglist"
msgstr ""

#: cdedb/frontend/templates/web/assembly/show_assembly.tmpl:200
msgid ""
"Create an attendee mailinglist for this assembly with a default "
"configuration."
msgstr ""

#: cdedb/frontend/templates/web/assembly/show_assembly.tmpl:212
#: cdedb/frontend/templates/web/event/show_event.tmpl:393
msgid "Archive"
msgstr ""

#: cdedb/frontend/templates/web/assembly/show_assembly.tmpl:213
msgid "Assembly still has open ballots."
msgstr ""

#: cdedb/frontend/templates/web/assembly/show_assembly.tmpl:220
msgid ""
"Archives the assembly. The configuration and attachments cannot be changed "
"after this. The private keys used to sign the votes will be deleted from the "
"database. This should typically be done shortly after all ballots have been "
"concluded and all files regarding the assembly have been uploaded correctly."
msgstr ""

#: cdedb/frontend/templates/web/assembly/show_assembly.tmpl:243
msgid ""
"Permanently deletes the assembly including all ballots and attendee "
"information. This is only possible while no ballots have begun voting."
msgstr ""

#: cdedb/frontend/templates/web/assembly/show_assembly.tmpl:254
msgid "The assembly will be permanently archived."
msgstr ""

#: cdedb/frontend/templates/web/assembly/show_assembly.tmpl:256
msgid "The assembly will be permanently deleted."
msgstr ""

#: cdedb/frontend/templates/web/assembly/show_attachment.tmpl:9
#: cdedb/frontend/templates/web/assembly/show_attachment.tmpl:13
#, python-format
msgid "Attachment Details (%(title)s)"
msgstr ""

#: cdedb/frontend/templates/web/assembly/show_attachment.tmpl:21
#: cdedb/frontend/templates/web/assembly/show_attachment.tmpl:39
#: cdedb/frontend/templates/web/assembly/util.tmpl:30
msgid "Attachment Details"
msgstr ""

#: cdedb/frontend/templates/web/assembly/show_attachment.tmpl:63
msgid "Permanently deletes this attachment including all versions."
msgstr ""

#: cdedb/frontend/templates/web/assembly/show_ballot.tmpl:50
msgid "Start Voting"
msgstr ""

#: cdedb/frontend/templates/web/assembly/show_ballot.tmpl:64
#: cdedb/frontend/templates/web/cde/member_search.tmpl:34
#: cdedb/frontend/templates/web/cde/member_search.tmpl:61
#: cdedb/frontend/templates/web/cde/past_course_search.tmpl:21
#: cdedb/frontend/templates/web/cde/past_course_search.tmpl:43
#: cdedb/frontend/templates/web/cde/user_search.tmpl:33
#: cdedb/frontend/templates/web/core/archived_user_search.tmpl:22
#: cdedb/frontend/templates/web/core/user_search.tmpl:36
#: cdedb/frontend/templates/web/event/course_query.tmpl:45
#: cdedb/frontend/templates/web/event/lodgement_query.tmpl:45
#: cdedb/frontend/templates/web/event/registration_query.tmpl:75
#: cdedb/frontend/templates/web/event/user_search.tmpl:36
#: cdedb/frontend/templates/web/generic.tmpl:98
msgid "Result"
msgstr ""

#: cdedb/frontend/templates/web/assembly/show_ballot.tmpl:65
#: cdedb/frontend/templates/web/assembly/show_ballot_result.tmpl:16
#: cdedb/frontend/templates/web/assembly/show_ballot_result.tmpl:30
msgid "Detailed Results"
msgstr ""

#: cdedb/frontend/templates/web/assembly/show_ballot_result.tmpl:8
#, python-format
msgid "Result (%(title)s)"
msgstr ""

#: cdedb/frontend/templates/web/assembly/show_ballot_result.tmpl:53
msgid ""
"On this page, we provide some further details about the tallied ballot "
"mentioned above. Everybody participating at the assembly or who is an active "
"member can view this page."
msgstr ""

#: cdedb/frontend/templates/web/assembly/show_ballot_result.tmpl:60
msgid ""
"After evaluating all given votes, we obtain the following combined "
"preference list of all participants:"
msgstr ""

#: cdedb/frontend/templates/web/assembly/show_ballot_result.tmpl:70
#, python-format
msgid ""
"The greater-than character %(gt)s means that the candidate, represented by "
"their shortname, on the left has higher overall preference than the one on "
"the right. The equals character %(eq)s means that two or more candidates "
"have the same overall preference across all participants."
msgstr ""

#: cdedb/frontend/templates/web/assembly/show_ballot_result.tmpl:80
#, python-format
msgid ""
"Additionally the shortname %(abm)s shows where in the election the rejection "
"limit was ranked."
msgstr ""

#: cdedb/frontend/templates/web/assembly/show_ballot_result.tmpl:87
msgid "Verify the result"
msgstr ""

#: cdedb/frontend/templates/web/assembly/show_ballot_result.tmpl:90
msgid ""
"We allow you to verify every voting which has taken place in the CdEDB. For "
"this, we offer you a download JSON file containing every information about a "
"tallied ballot which is stored in the DB."
msgstr ""

#: cdedb/frontend/templates/web/assembly/show_ballot_result.tmpl:96
msgid ""
"<a href='https://en.wikipedia.org/w/index.php?"
"title=Schulze_method&oldid=904460701'>Schulze method</a>"
msgstr ""

#: cdedb/frontend/templates/web/assembly/show_ballot_result.tmpl:96
msgid "<code>Result Verification</code>"
msgstr ""

#: cdedb/frontend/templates/web/assembly/show_ballot_result.tmpl:96
#, python-format
msgid ""
"With our provided %(name)s Script, you can check that the result displayed "
"in the DB is actually correct. To obtain the result from the votes, we apply "
"the %(method)s internally."
msgstr ""

#: cdedb/frontend/templates/web/assembly/show_ballot_result.tmpl:103
#: cdedb/frontend/templates/web/assembly/show_ballot_result.tmpl:108
msgid "<code>Own Vote Verification</code>"
msgstr ""

#: cdedb/frontend/templates/web/assembly/show_ballot_result.tmpl:103
#, python-format
msgid ""
"With the %(name)s Script, you can verify the correct count of your vote. "
"Additionally, you need the personal secret you received per mail when "
"registering for this assembly."
msgstr ""

#: cdedb/frontend/templates/web/assembly/show_ballot_result.tmpl:108
#, python-format
msgid ""
"Voters of this ballot can verify their vote using the %(name)s Script and "
"the personal secret they received per mail when registering for this "
"assembly."
msgstr ""

#: cdedb/frontend/templates/web/assembly/show_ballot_result.tmpl:116
msgid "Download Results"
msgstr ""

#: cdedb/frontend/templates/web/assembly/show_ballot_result.tmpl:117
msgid "Download Result Verification Script"
msgstr ""

#: cdedb/frontend/templates/web/assembly/show_ballot_result.tmpl:118
msgid "Download Own Vote Verification Script"
msgstr ""

#: cdedb/frontend/templates/web/assembly/show_ballot_result.tmpl:121
msgid "Result file hash"
msgstr ""

#: cdedb/frontend/templates/web/assembly/show_ballot_result.tmpl:125
#, python-format
msgid ""
"After a ballot has been tallied, the generated result file and its hash will "
"be sent to %(tally)s and %(presider)s."
msgstr ""

#: cdedb/frontend/templates/web/assembly/show_ballot_result.tmpl:131
#, python-format
msgid ""
"After a ballot has been tallied, the generated result file and its hash will "
"be sent to %(tally)s."
msgstr ""

#: cdedb/frontend/templates/web/assembly/show_ballot_result.tmpl:138
#, python-format
msgid ""
"To ensure that the result file has not been modified on the CdE server, we "
"show the hash of the stored result file here, so you can compare those two. "
"Of course, you can also download the result file and calculate the "
"%(algorithm)s hash by yourself."
msgstr ""

#: cdedb/frontend/templates/web/assembly/show_ballot_result.tmpl:148
msgid "Votes"
msgstr ""

#: cdedb/frontend/templates/web/assembly/show_ballot_result.tmpl:153
msgid "Vote_[[on a voting paper]]"
msgstr "Vote"

#: cdedb/frontend/templates/web/assembly/show_ballot_result.tmpl:154
#: cdedb/frontend/templates/web/event/stats.tmpl:52
#: cdedb/frontend/templates/web/event/stats.tmpl:102
msgid "Count"
msgstr ""

#: cdedb/frontend/templates/web/assembly/show_ballot_result.tmpl:176
msgid "Your Vote"
msgstr ""

#: cdedb/frontend/templates/web/assembly/show_ballot_result.tmpl:180
msgid "You are not participating in this assembly."
msgstr ""

#: cdedb/frontend/templates/web/assembly/show_ballot_result.tmpl:182
msgid "You did not vote."
msgstr ""

#: cdedb/frontend/templates/web/assembly/show_ballot_result.tmpl:185
msgid "You abstained."
msgstr ""

#: cdedb/frontend/templates/web/assembly/show_ballot_result.tmpl:187
msgid "You voted against all candidates."
msgstr ""

#: cdedb/frontend/templates/web/assembly/show_ballot_result.tmpl:190
msgid "You voted for the following candidates:"
msgstr ""

#: cdedb/frontend/templates/web/assembly/show_ballot_result.tmpl:192
msgid "You voted in the following preference:"
msgstr ""

#: cdedb/frontend/templates/web/assembly/show_ballot_result.tmpl:198
msgid ""
"The assembly concluded. The votes of specific users can no longer be "
"extracted from the database in any way."
msgstr ""

#: cdedb/frontend/templates/web/assembly/show_ballot_result.tmpl:199
msgid ""
"To show your vote, enter the secret you were sent when registering for the "
"assembly."
msgstr ""

#: cdedb/frontend/templates/web/assembly/show_ballot_result.tmpl:205
msgid "Secret"
msgstr ""

#: cdedb/frontend/templates/web/assembly/show_ballot_result.tmpl:209
msgid "Show Vote"
msgstr ""

#: cdedb/frontend/templates/web/assembly/show_ballot_result.tmpl:218
msgid "Voters"
msgstr ""

#: cdedb/frontend/templates/web/assembly/summary_ballots.tmpl:30
msgid "No ballots have been tallied yet."
msgstr ""

#: cdedb/frontend/templates/web/assembly/user_search.tmpl:7
msgid "Assembly-User Management"
msgstr ""

#: cdedb/frontend/templates/web/assembly/user_search.tmpl:13
msgid ""
"This User Management finds Assembly-Users only, not CdE-Members, not even "
"past members."
msgstr ""

#: cdedb/frontend/templates/web/assembly/util.tmpl:67
#: cdedb/frontend/templates/web/assembly/util.tmpl:68
msgid "Delete Attachment"
msgstr ""

#: cdedb/frontend/templates/web/assembly/util.tmpl:72
msgid "The attachment will be permanently deleted."
msgstr ""

#: cdedb/frontend/templates/web/assembly/util.tmpl:83
#: cdedb/frontend/templates/web/assembly/util.tmpl:150
#, python-format
msgid "(Version %(version)s)"
msgstr ""

#: cdedb/frontend/templates/web/assembly/util.tmpl:94
#, python-format
msgid "Edit Version %(version)s"
msgstr ""

#: cdedb/frontend/templates/web/assembly/util.tmpl:108
#, python-format
msgid "Delete Version %(version)s"
msgstr ""

#: cdedb/frontend/templates/web/assembly/util.tmpl:114
msgid "The version of the attachment will be permanently deleted."
msgstr ""

#: cdedb/frontend/templates/web/assembly/util.tmpl:127
#, python-format
msgid "Version %(version)s was deleted."
msgstr ""

#: cdedb/frontend/templates/web/assembly/util.tmpl:131
msgid "by"
msgstr ""

#: cdedb/frontend/templates/web/assembly/util.tmpl:133
#, python-format
msgid "uploaded %(ctime)s"
msgstr ""

#: cdedb/frontend/templates/web/assembly/util.tmpl:135
#, python-format
msgid "deleted %(dtime)s"
msgstr ""

#: cdedb/frontend/templates/web/assembly/util.tmpl:146
#: cdedb/frontend/templates/web/core/genesis_request.tmpl:85
#: cdedb/frontend/templates/web/core/genesis_request.tmpl:91
msgid "Attachment"
msgstr ""

#: cdedb/frontend/templates/web/assembly/util.tmpl:172
msgid "This ballot does not have any attachments."
msgstr ""

#: cdedb/frontend/templates/web/assembly/util.tmpl:176
msgid "This ballot does not yet have any attachments."
msgstr ""

#: cdedb/frontend/templates/web/assembly/util.tmpl:182
msgid "This assembly does not yet have any general files."
msgstr ""

#: cdedb/frontend/templates/web/assembly/util.tmpl:186
msgid "This assembly does not have any general files."
msgstr ""

#: cdedb/frontend/templates/web/assembly/view_assembly_log.tmpl:9
#, python-format
msgid "%(title)s: Log"
msgstr ""

#: cdedb/frontend/templates/web/assembly/view_log.tmpl:9
msgid "Assembly Log"
msgstr ""

#: cdedb/frontend/templates/web/base.tmpl:32
msgid "View E-Mail in Browser"
msgstr ""

#: cdedb/frontend/templates/web/base.tmpl:80
msgid "Doc"
msgstr ""

#: cdedb/frontend/templates/web/base.tmpl:80
msgid "Documentation"
msgstr ""

#: cdedb/frontend/templates/web/base.tmpl:89
msgid "This site provides additional functionality with JavaScript enabled."
msgstr ""

#: cdedb/frontend/templates/web/base.tmpl:94
msgid "This site can be used more easily with JavaScript enabled."
msgstr ""

#: cdedb/frontend/templates/web/base.tmpl:101
#: cdedb/frontend/templates/web/base.tmpl:103
msgid "Main Menu"
msgstr ""

#: cdedb/frontend/templates/web/base.tmpl:106
msgid "Display Main Menu"
msgstr ""

#: cdedb/frontend/templates/web/base.tmpl:120
msgid "Logged-In as"
msgstr ""

#: cdedb/frontend/templates/web/base.tmpl:125
#: cdedb/frontend/templates/web/base.tmpl:126
#: cdedb/frontend/templates/web/base.tmpl:128
msgid "Logout"
msgstr ""

#: cdedb/frontend/templates/web/base.tmpl:135
#: cdedb/frontend/templates/web/core/login.tmpl:33
msgid "Login"
msgstr ""

#: cdedb/frontend/templates/web/base.tmpl:143
#: cdedb/frontend/templates/web/core/base.tmpl:9
#: cdedb/frontend/templates/web/core/index.tmpl:13
#: cdedb/frontend/templates/web/core/login.tmpl:14
msgid "Index"
msgstr ""

#: cdedb/frontend/templates/web/base.tmpl:147
#: cdedb/frontend/templates/web/cde/base.tmpl:5
#: cdedb/frontend/templates/web/cde/base.tmpl:9
#: cdedb/frontend/templates/web/cde/index.tmpl:9
#: cdedb/frontend/templates/web/cde/member_stats.tmpl:9
#: cdedb/frontend/templates/web/cde/view_finance_log.tmpl:28
#: cdedb/frontend/templates/web/core/change_user.tmpl:43
#: cdedb/frontend/templates/web/core/genesis_modify_form.tmpl:36
#: cdedb/frontend/templates/web/core/genesis_show_case.tmpl:31
#: cdedb/frontend/templates/web/core/show_user.tmpl:307
msgid "Members"
msgstr ""

#: cdedb/frontend/templates/web/base.tmpl:151
#: cdedb/frontend/templates/web/core/genesis_modify_form.tmpl:35
#: cdedb/frontend/templates/web/core/genesis_show_case.tmpl:30
#: cdedb/frontend/templates/web/core/show_history.tmpl:147
#: cdedb/frontend/templates/web/core/show_user.tmpl:181
#: cdedb/frontend/templates/web/event/base.tmpl:85
#: cdedb/frontend/templates/web/event/base.tmpl:116
#: cdedb/frontend/templates/web/event/index.tmpl:5
#: cdedb/frontend/templates/web/event/index.tmpl:10
#: cdedb/frontend/templates/web/generic.tmpl:146
#: cdedb/frontend/templates/web/generic.tmpl:150
#: cdedb/frontend/templates/web/generic.tmpl:217
#: cdedb/frontend/templates/web/generic.tmpl:221
msgid "Events"
msgstr ""

#: cdedb/frontend/templates/web/base.tmpl:155
#: cdedb/frontend/templates/web/core/genesis_modify_form.tmpl:34
#: cdedb/frontend/templates/web/core/genesis_show_case.tmpl:29
#: cdedb/frontend/templates/web/core/promote_user.tmpl:22
#: cdedb/frontend/templates/web/core/show_history.tmpl:148
#: cdedb/frontend/templates/web/core/show_user.tmpl:182
#: cdedb/frontend/templates/web/event/create_event.tmpl:58
#: cdedb/frontend/templates/web/generic.tmpl:145
#: cdedb/frontend/templates/web/generic.tmpl:149
#: cdedb/frontend/templates/web/generic.tmpl:216
#: cdedb/frontend/templates/web/generic.tmpl:220
#: cdedb/frontend/templates/web/ml/base.tmpl:33
#: cdedb/frontend/templates/web/ml/index.tmpl:6
#: cdedb/frontend/templates/web/ml/index.tmpl:9
msgid "Mailinglists"
msgstr ""

#: cdedb/frontend/templates/web/base.tmpl:172
msgid "Sub Menu"
msgstr ""

#: cdedb/frontend/templates/web/base.tmpl:184
msgid "You are here:"
msgstr ""

#: cdedb/frontend/templates/web/base.tmpl:215
msgid "This should not be visible."
msgstr ""

#: cdedb/frontend/templates/web/base.tmpl:224
msgid "Club der Ehemaligen e.V."
msgstr ""

#: cdedb/frontend/templates/web/base.tmpl:226
#: cdedb/frontend/templates/web/base.tmpl:227
#: cdedb/frontend/templates/web/error.tmpl:32
#: cdedb/frontend/templates/web/error.tmpl:38
#: cdedb/frontend/templates/web/error.tmpl:47
#: cdedb/frontend/templates/web/error.tmpl:65
msgid "CdE-Datenbank development team"
msgstr ""

#: cdedb/frontend/templates/web/base.tmpl:231
msgid "Version"
msgstr ""

#: cdedb/frontend/templates/web/cde/base.tmpl:14
#: cdedb/frontend/templates/web/cde/member_search.tmpl:5
#: cdedb/frontend/templates/web/cde/member_search.tmpl:9
msgid "CdE-Member Search"
msgstr ""

#: cdedb/frontend/templates/web/cde/base.tmpl:18
#: cdedb/frontend/templates/web/cde/consent_decision.tmpl:11
#: cdedb/frontend/templates/web/cde/index.tmpl:30
#: cdedb/frontend/templates/web/cde/member_search.tmpl:16
msgid "Privacy Policy"
msgstr ""

#: cdedb/frontend/templates/web/cde/base.tmpl:22
#: cdedb/frontend/templates/web/cde/member_stats.tmpl:4
#: cdedb/frontend/templates/web/cde/member_stats.tmpl:10
msgid "Member Stats"
msgstr ""

#: cdedb/frontend/templates/web/cde/base.tmpl:34
#: cdedb/frontend/templates/web/cde/lastschrift_change.tmpl:8
#: cdedb/frontend/templates/web/cde/lastschrift_create.tmpl:29
#: cdedb/frontend/templates/web/cde/lastschrift_index.tmpl:12
msgid "Direct Debit Authorizations"
msgstr ""

#: cdedb/frontend/templates/web/cde/base.tmpl:36
#: cdedb/frontend/templates/web/cde/parse_statement.tmpl:9
#: cdedb/frontend/templates/web/cde/parse_statement.tmpl:15
msgid "Parse Bank Statement"
msgstr ""

#: cdedb/frontend/templates/web/cde/base.tmpl:38
#: cdedb/frontend/templates/web/cde/money_transfers.tmpl:13
msgid "Enter Bank Transfers"
msgstr ""

#: cdedb/frontend/templates/web/cde/base.tmpl:40
#: cdedb/frontend/templates/web/cde/show_semester.tmpl:6
#: cdedb/frontend/templates/web/cde/show_semester.tmpl:9
msgid "Semester Management"
msgstr ""

#: cdedb/frontend/templates/web/cde/base.tmpl:42
#: cdedb/frontend/templates/web/cde/view_cde_log.tmpl:9
#: cdedb/frontend/templates/web/cde/view_cde_log.tmpl:14
msgid "CdE Log"
msgstr ""

#: cdedb/frontend/templates/web/cde/base.tmpl:44
#: cdedb/frontend/templates/web/cde/view_finance_log.tmpl:9
#: cdedb/frontend/templates/web/cde/view_finance_log.tmpl:14
msgid "Finance Log"
msgstr ""

#: cdedb/frontend/templates/web/cde/base.tmpl:52
#: cdedb/frontend/templates/web/cde/change_past_course.tmpl:13
#: cdedb/frontend/templates/web/cde/change_past_event.tmpl:13
#: cdedb/frontend/templates/web/cde/create_past_course.tmpl:13
#: cdedb/frontend/templates/web/cde/create_past_event.tmpl:9
#: cdedb/frontend/templates/web/cde/list_past_events.tmpl:7
#: cdedb/frontend/templates/web/cde/show_past_course.tmpl:20
#: cdedb/frontend/templates/web/cde/show_past_event.tmpl:16
#: cdedb/frontend/templates/web/core/show_user.tmpl:411
msgid "Past Events"
msgstr ""

#: cdedb/frontend/templates/web/cde/base.tmpl:55
#: cdedb/frontend/templates/web/cde/past_course_search.tmpl:9
msgid "Course Search"
msgstr ""

#: cdedb/frontend/templates/web/cde/base.tmpl:59
#: cdedb/frontend/templates/web/cde/institution_summary.tmpl:12
msgid "Manage Institutions"
msgstr ""

#: cdedb/frontend/templates/web/cde/base.tmpl:61
#: cdedb/frontend/templates/web/cde/view_past_log.tmpl:9
#: cdedb/frontend/templates/web/cde/view_past_log.tmpl:14
msgid "Past Events Log"
msgstr ""

#: cdedb/frontend/templates/web/cde/base.tmpl:67
#: cdedb/frontend/templates/web/cde/view_misc.tmpl:5
#: cdedb/frontend/templates/web/cde/view_misc.tmpl:9
#: cdedb/frontend/templates/web/core/admin_change_user.tmpl:99
#: cdedb/frontend/templates/web/core/admin_change_user.tmpl:107
#: cdedb/frontend/templates/web/core/change_user.tmpl:44
#: cdedb/frontend/templates/web/core/change_user.tmpl:88
#: cdedb/frontend/templates/web/core/change_user.tmpl:96
#: cdedb/frontend/templates/web/core/inspect_change.tmpl:92
#: cdedb/frontend/templates/web/core/inspect_change.tmpl:97
#: cdedb/frontend/templates/web/core/promote_user.tmpl:94
#: cdedb/frontend/templates/web/core/show_history.tmpl:253
#: cdedb/frontend/templates/web/core/show_history.tmpl:259
#: cdedb/frontend/templates/web/core/show_user.tmpl:307
#: cdedb/frontend/templates/web/core/show_user.tmpl:385
#: cdedb/frontend/templates/web/core/show_user.tmpl:404
#: cdedb/frontend/templates/web/generic.tmpl:23
#: cdedb/frontend/templates/web/generic.tmpl:135
#: cdedb/frontend/templates/web/generic.tmpl:206
msgid "Miscellaneous"
msgstr ""

#: cdedb/frontend/templates/web/cde/base.tmpl:78
msgid "Past Event Administration"
msgstr ""

#: cdedb/frontend/templates/web/cde/base.tmpl:79
#: cdedb/frontend/templates/web/core/show_user.tmpl:28
msgid "Finance Administration"
msgstr ""

#: cdedb/frontend/templates/web/cde/batch_admission.tmpl:6
msgid "Create Accounts"
msgstr ""

#: cdedb/frontend/templates/web/cde/batch_admission.tmpl:10
#: cdedb/frontend/templates/web/cde/user_search.tmpl:18
msgid "Batch Admission"
msgstr ""

#: cdedb/frontend/templates/web/cde/batch_admission.tmpl:17
msgid "Validate Again"
msgstr ""

#: cdedb/frontend/templates/web/cde/batch_admission.tmpl:19
#: cdedb/frontend/templates/web/cde/money_transfers.tmpl:103
#: cdedb/frontend/templates/web/cde/parse_statement.tmpl:179
#: cdedb/frontend/templates/web/event/batch_fees.tmpl:134
#: cdedb/frontend/templates/web/event/partial_import.tmpl:64
msgid "Validate"
msgstr ""

#: cdedb/frontend/templates/web/cde/batch_admission.tmpl:29
msgid "Set CdE-Membership"
msgstr ""

#: cdedb/frontend/templates/web/cde/batch_admission.tmpl:30
msgid "Set Trial-Membership"
msgstr ""

#: cdedb/frontend/templates/web/cde/batch_admission.tmpl:34
msgid "Privacy Consent given"
msgstr ""

#: cdedb/frontend/templates/web/cde/batch_admission.tmpl:35
msgid "Send Welcome Mail"
msgstr ""

#: cdedb/frontend/templates/web/cde/batch_admission.tmpl:38
msgid "Data"
msgstr ""

#: cdedb/frontend/templates/web/cde/batch_admission.tmpl:41
#: cdedb/frontend/templates/web/cde/money_transfers.tmpl:25
#: cdedb/frontend/templates/web/event/batch_fees.tmpl:36
msgid "Enter one dataset per line."
msgstr ""

#: cdedb/frontend/templates/web/cde/batch_admission.tmpl:42
#: cdedb/frontend/templates/web/cde/money_transfers.tmpl:26
#: cdedb/frontend/templates/web/event/batch_fees.tmpl:37
msgid "Use the following format:"
msgstr ""

#: cdedb/frontend/templates/web/cde/batch_admission.tmpl:48
#: cdedb/frontend/templates/web/cde/member_search.tmpl:89
#: cdedb/frontend/templates/web/cde/past_course_search.tmpl:71
msgid "Academy"
msgstr ""

#: cdedb/frontend/templates/web/cde/batch_admission.tmpl:48
#: cdedb/frontend/templates/web/cde/member_search.tmpl:81
#: cdedb/frontend/templates/web/cde/money_transfers.tmpl:29
#: cdedb/frontend/templates/web/core/admin_change_user.tmpl:29
#: cdedb/frontend/templates/web/core/change_user.tmpl:29
#: cdedb/frontend/templates/web/core/genesis_modify_form.tmpl:23
#: cdedb/frontend/templates/web/core/genesis_request.tmpl:41
#: cdedb/frontend/templates/web/core/inspect_change.tmpl:53
#: cdedb/frontend/templates/web/event/batch_fees.tmpl:40
#: cdedb/frontend/templates/web/event/participant_list.tmpl:97
#: cdedb/frontend/templates/web/event/participant_list.tmpl:144
#: cdedb/frontend/templates/web/event/registration_query.tmpl:55
#: cdedb/frontend/templates/web/generic.tmpl:11
#: cdedb/frontend/templates/web/generic.tmpl:112
#: cdedb/frontend/templates/web/generic.tmpl:183
msgid "Given Names"
msgstr ""

#: cdedb/frontend/templates/web/cde/batch_admission.tmpl:48
#: cdedb/frontend/templates/web/core/admin_change_user.tmpl:34
#: cdedb/frontend/templates/web/core/change_user.tmpl:34
#: cdedb/frontend/templates/web/core/inspect_change.tmpl:55
#: cdedb/frontend/templates/web/core/promote_user.tmpl:77
#: cdedb/frontend/templates/web/event/registration_query.tmpl:58
#: cdedb/frontend/templates/web/generic.tmpl:16
#: cdedb/frontend/templates/web/generic.tmpl:115
#: cdedb/frontend/templates/web/generic.tmpl:186
msgid "Name Affix"
msgstr ""

#: cdedb/frontend/templates/web/cde/batch_admission.tmpl:48
#: cdedb/frontend/templates/web/core/admin_change_user.tmpl:28
#: cdedb/frontend/templates/web/core/change_user.tmpl:28
#: cdedb/frontend/templates/web/core/inspect_change.tmpl:52
#: cdedb/frontend/templates/web/core/promote_user.tmpl:76
#: cdedb/frontend/templates/web/event/registration_query.tmpl:57
#: cdedb/frontend/templates/web/generic.tmpl:10
#: cdedb/frontend/templates/web/generic.tmpl:114
#: cdedb/frontend/templates/web/generic.tmpl:185
msgid "Title_[[of a persona]]"
msgstr "Title"

#: cdedb/frontend/templates/web/cde/batch_admission.tmpl:49
#: cdedb/frontend/templates/web/cde/lastschrift_subscription_form_fill.tmpl:30
#: cdedb/frontend/templates/web/cde/lastschrift_subscription_form_fill.tmpl:47
#: cdedb/frontend/templates/web/core/admin_change_user.tmpl:78
#: cdedb/frontend/templates/web/core/admin_change_user.tmpl:92
#: cdedb/frontend/templates/web/core/change_user.tmpl:68
#: cdedb/frontend/templates/web/core/change_user.tmpl:82
#: cdedb/frontend/templates/web/core/genesis_modify_form.tmpl:63
#: cdedb/frontend/templates/web/core/genesis_request.tmpl:71
#: cdedb/frontend/templates/web/core/inspect_change.tmpl:80
#: cdedb/frontend/templates/web/core/inspect_change.tmpl:87
#: cdedb/frontend/templates/web/core/promote_user.tmpl:87
#: cdedb/frontend/templates/web/event/register.tmpl:84
#: cdedb/frontend/templates/web/event/registration_query.tmpl:64
#: cdedb/frontend/templates/web/event/show_registration.tmpl:64
#: cdedb/frontend/templates/web/generic.tmpl:44
#: cdedb/frontend/templates/web/generic.tmpl:52
#: cdedb/frontend/templates/web/generic.tmpl:121
#: cdedb/frontend/templates/web/generic.tmpl:192
msgid "Address Supplement"
msgstr ""

#: cdedb/frontend/templates/web/cde/batch_admission.tmpl:49
#: cdedb/frontend/templates/web/core/admin_change_user.tmpl:32
#: cdedb/frontend/templates/web/core/change_user.tmpl:32
#: cdedb/frontend/templates/web/core/genesis_modify_form.tmpl:25
#: cdedb/frontend/templates/web/core/genesis_request.tmpl:43
#: cdedb/frontend/templates/web/core/genesis_show_case.tmpl:62
#: cdedb/frontend/templates/web/core/inspect_change.tmpl:57
#: cdedb/frontend/templates/web/core/show_history.tmpl:114
#: cdedb/frontend/templates/web/core/show_user.tmpl:144
#: cdedb/frontend/templates/web/generic.tmpl:14
#: cdedb/frontend/templates/web/generic.tmpl:111
#: cdedb/frontend/templates/web/generic.tmpl:182
msgid "Birth Name"
msgstr ""

#: cdedb/frontend/templates/web/cde/batch_admission.tmpl:49
#: cdedb/frontend/templates/web/cde/lastschrift_subscription_form_fill.tmpl:36
#: cdedb/frontend/templates/web/cde/lastschrift_subscription_form_fill.tmpl:50
#: cdedb/frontend/templates/web/cde/member_search.tmpl:110
#: cdedb/frontend/templates/web/core/admin_change_user.tmpl:80
#: cdedb/frontend/templates/web/core/admin_change_user.tmpl:94
#: cdedb/frontend/templates/web/core/change_user.tmpl:70
#: cdedb/frontend/templates/web/core/change_user.tmpl:84
#: cdedb/frontend/templates/web/core/genesis_modify_form.tmpl:67
#: cdedb/frontend/templates/web/core/genesis_request.tmpl:76
#: cdedb/frontend/templates/web/core/inspect_change.tmpl:82
#: cdedb/frontend/templates/web/core/inspect_change.tmpl:89
#: cdedb/frontend/templates/web/core/promote_user.tmpl:89
#: cdedb/frontend/templates/web/event/register.tmpl:86
#: cdedb/frontend/templates/web/event/registration_query.tmpl:66
#: cdedb/frontend/templates/web/event/show_registration.tmpl:66
#: cdedb/frontend/templates/web/generic.tmpl:46
#: cdedb/frontend/templates/web/generic.tmpl:54
#: cdedb/frontend/templates/web/generic.tmpl:123
#: cdedb/frontend/templates/web/generic.tmpl:194
msgid "City"
msgstr ""

#: cdedb/frontend/templates/web/cde/batch_admission.tmpl:49
#: cdedb/frontend/templates/web/core/admin_change_user.tmpl:39
#: cdedb/frontend/templates/web/core/genesis_modify_form.tmpl:54
#: cdedb/frontend/templates/web/core/genesis_request.tmpl:62
#: cdedb/frontend/templates/web/core/genesis_show_case.tmpl:70
#: cdedb/frontend/templates/web/core/inspect_change.tmpl:61
#: cdedb/frontend/templates/web/core/promote_user.tmpl:81
#: cdedb/frontend/templates/web/core/show_history.tmpl:125
#: cdedb/frontend/templates/web/core/show_user.tmpl:152
#: cdedb/frontend/templates/web/event/change_registration.tmpl:48
#: cdedb/frontend/templates/web/event/change_registrations.tmpl:92
#: cdedb/frontend/templates/web/event/change_registrations.tmpl:94
#: cdedb/frontend/templates/web/event/register.tmpl:74
#: cdedb/frontend/templates/web/event/registration_query.tmpl:59
#: cdedb/frontend/templates/web/event/show_registration.tmpl:50
#: cdedb/frontend/templates/web/generic.tmpl:27
#: cdedb/frontend/templates/web/generic.tmpl:116
#: cdedb/frontend/templates/web/generic.tmpl:187
msgid "Gender"
msgstr ""

#: cdedb/frontend/templates/web/cde/batch_admission.tmpl:49
#: cdedb/frontend/templates/web/core/admin_change_user.tmpl:77
#: cdedb/frontend/templates/web/core/admin_change_user.tmpl:91
#: cdedb/frontend/templates/web/core/change_user.tmpl:67
#: cdedb/frontend/templates/web/core/change_user.tmpl:81
#: cdedb/frontend/templates/web/core/genesis_modify_form.tmpl:61
#: cdedb/frontend/templates/web/core/genesis_request.tmpl:69
#: cdedb/frontend/templates/web/core/inspect_change.tmpl:79
#: cdedb/frontend/templates/web/core/inspect_change.tmpl:86
#: cdedb/frontend/templates/web/core/promote_user.tmpl:86
#: cdedb/frontend/templates/web/generic.tmpl:43
#: cdedb/frontend/templates/web/generic.tmpl:51
msgid "Street, Nr."
msgstr ""

#: cdedb/frontend/templates/web/cde/batch_admission.tmpl:49
#: cdedb/frontend/templates/web/core/admin_change_user.tmpl:79
#: cdedb/frontend/templates/web/core/admin_change_user.tmpl:93
#: cdedb/frontend/templates/web/core/change_user.tmpl:69
#: cdedb/frontend/templates/web/core/change_user.tmpl:83
#: cdedb/frontend/templates/web/core/genesis_modify_form.tmpl:65
#: cdedb/frontend/templates/web/core/genesis_request.tmpl:74
#: cdedb/frontend/templates/web/core/promote_user.tmpl:88
#: cdedb/frontend/templates/web/generic.tmpl:45
#: cdedb/frontend/templates/web/generic.tmpl:53
msgid "Zipcode"
msgstr ""

#: cdedb/frontend/templates/web/cde/batch_admission.tmpl:50
#: cdedb/frontend/templates/web/core/admin_change_user.tmpl:42
#: cdedb/frontend/templates/web/core/genesis_modify_form.tmpl:55
#: cdedb/frontend/templates/web/core/genesis_request.tmpl:63
#: cdedb/frontend/templates/web/core/genesis_show_case.tmpl:66
#: cdedb/frontend/templates/web/core/inspect_change.tmpl:58
#: cdedb/frontend/templates/web/core/promote_user.tmpl:78
#: cdedb/frontend/templates/web/core/show_history.tmpl:119
#: cdedb/frontend/templates/web/core/show_user.tmpl:148
#: cdedb/frontend/templates/web/event/change_registration.tmpl:47
#: cdedb/frontend/templates/web/event/register.tmpl:72
#: cdedb/frontend/templates/web/event/registration_query.tmpl:60
#: cdedb/frontend/templates/web/event/show_registration.tmpl:46
#: cdedb/frontend/templates/web/generic.tmpl:28
#: cdedb/frontend/templates/web/generic.tmpl:117
#: cdedb/frontend/templates/web/generic.tmpl:188
msgid "Birthday"
msgstr ""

#: cdedb/frontend/templates/web/cde/batch_admission.tmpl:50
#: cdedb/frontend/templates/web/cde/member_search.tmpl:112
#: cdedb/frontend/templates/web/core/admin_change_user.tmpl:81
#: cdedb/frontend/templates/web/core/admin_change_user.tmpl:95
#: cdedb/frontend/templates/web/core/change_user.tmpl:71
#: cdedb/frontend/templates/web/core/change_user.tmpl:85
#: cdedb/frontend/templates/web/core/genesis_modify_form.tmpl:69
#: cdedb/frontend/templates/web/core/genesis_request.tmpl:78
#: cdedb/frontend/templates/web/core/inspect_change.tmpl:83
#: cdedb/frontend/templates/web/core/inspect_change.tmpl:90
#: cdedb/frontend/templates/web/core/promote_user.tmpl:90
#: cdedb/frontend/templates/web/event/register.tmpl:88
#: cdedb/frontend/templates/web/event/registration_query.tmpl:67
#: cdedb/frontend/templates/web/event/show_registration.tmpl:68
#: cdedb/frontend/templates/web/generic.tmpl:47
#: cdedb/frontend/templates/web/generic.tmpl:55
#: cdedb/frontend/templates/web/generic.tmpl:124
#: cdedb/frontend/templates/web/generic.tmpl:195
msgid "Country"
msgstr ""

#: cdedb/frontend/templates/web/cde/batch_admission.tmpl:50
#: cdedb/frontend/templates/web/cde/lastschrift_subscription_form_fill.tmpl:26
#: cdedb/frontend/templates/web/cde/lastschrift_subscription_form_fill.tmpl:43
#: cdedb/frontend/templates/web/cde/member_search.tmpl:103
#: cdedb/frontend/templates/web/core/admin_change_user.tmpl:59
#: cdedb/frontend/templates/web/core/change_user.tmpl:48
#: cdedb/frontend/templates/web/core/genesis_modify_form.tmpl:27
#: cdedb/frontend/templates/web/core/genesis_request.tmpl:45
#: cdedb/frontend/templates/web/core/genesis_show_case.tmpl:73
#: cdedb/frontend/templates/web/core/inspect_change.tmpl:73
#: cdedb/frontend/templates/web/core/login.tmpl:26
#: cdedb/frontend/templates/web/core/reset_password.tmpl:24
#: cdedb/frontend/templates/web/core/show_history.tmpl:217
#: cdedb/frontend/templates/web/core/show_user.tmpl:316
#: cdedb/frontend/templates/web/event/register.tmpl:76
#: cdedb/frontend/templates/web/event/registration_query.tmpl:53
#: cdedb/frontend/templates/web/event/show_registration.tmpl:54
#: cdedb/frontend/templates/web/generic.tmpl:32
#: cdedb/frontend/templates/web/generic.tmpl:108
#: cdedb/frontend/templates/web/generic.tmpl:179
msgid "E-Mail"
msgstr ""

#: cdedb/frontend/templates/web/cde/batch_admission.tmpl:50
msgid "Mobilephone number"
msgstr ""

#: cdedb/frontend/templates/web/cde/batch_admission.tmpl:50
msgid "Phone number"
msgstr ""

#: cdedb/frontend/templates/web/cde/batch_admission.tmpl:53
msgid ""
"For Gender enter 1 for male, 2 for female, 3 for other and 0 for not "
"specified."
msgstr ""

#: cdedb/frontend/templates/web/cde/batch_admission.tmpl:56
msgid ""
"The course column first tries to match the course number and if this fails "
"the course title."
msgstr ""

#: cdedb/frontend/templates/web/cde/batch_admission.tmpl:62
#: cdedb/frontend/templates/web/cde/money_transfers.tmpl:35
#: cdedb/frontend/templates/web/cde/parse_statement.tmpl:136
msgid "Validation results"
msgstr ""

#: cdedb/frontend/templates/web/cde/batch_admission.tmpl:67
#: cdedb/frontend/templates/web/cde/money_transfers.tmpl:39
#: cdedb/frontend/templates/web/cde/parse_statement.tmpl:28
#: cdedb/frontend/templates/web/event/batch_fees.tmpl:55
#, python-format
msgid "Line %(lineno)s"
msgstr ""

#: cdedb/frontend/templates/web/cde/batch_admission.tmpl:70
#: cdedb/frontend/templates/web/cde/batch_admission.tmpl:136
msgid "born"
msgstr ""

#: cdedb/frontend/templates/web/cde/batch_admission.tmpl:84
#: cdedb/frontend/templates/web/cde/money_transfers.tmpl:51
#: cdedb/frontend/templates/web/cde/parse_statement.tmpl:47
#: cdedb/frontend/templates/web/event/batch_fees.tmpl:67
msgid "Error"
msgstr ""

#: cdedb/frontend/templates/web/cde/batch_admission.tmpl:96
#: cdedb/frontend/templates/web/cde/money_transfers.tmpl:63
#: cdedb/frontend/templates/web/cde/parse_statement.tmpl:56
#: cdedb/frontend/templates/web/event/batch_fees.tmpl:81
#: cdedb/frontend/templates/web/event/lodgements.tmpl:163
msgid "Warning"
msgstr ""

#: cdedb/frontend/templates/web/cde/batch_admission.tmpl:110
msgid "Action"
msgstr ""

#: cdedb/frontend/templates/web/cde/batch_admission.tmpl:120
#, python-format
msgid "Operation for line %s"
msgstr ""

#: cdedb/frontend/templates/web/cde/batch_admission.tmpl:127
msgid "Merge with Account"
msgstr ""

#: cdedb/frontend/templates/web/cde/batch_admission.tmpl:138
msgid " (not a Member)"
msgstr ""

#: cdedb/frontend/templates/web/cde/change_past_course.tmpl:7
#, python-format
msgid "Edit %(pcourse)s (%(pevent)s)"
msgstr ""

#: cdedb/frontend/templates/web/cde/change_past_course.tmpl:30
#: cdedb/frontend/templates/web/cde/create_past_course.tmpl:28
#: cdedb/frontend/templates/web/cde/create_past_event.tmpl:33
#: cdedb/frontend/templates/web/event/create_course.tmpl:28
msgid "Number"
msgstr ""

#: cdedb/frontend/templates/web/cde/change_past_event.tmpl:7
#, python-format
msgid "Edit %(pevent)s"
msgstr ""

#: cdedb/frontend/templates/web/cde/change_past_event.tmpl:30
#: cdedb/frontend/templates/web/cde/create_past_event.tmpl:23
#: cdedb/frontend/templates/web/cde/show_past_event.tmpl:33
#: cdedb/frontend/templates/web/event/change_event.tmpl:38
#: cdedb/frontend/templates/web/event/create_event.tmpl:25
#: cdedb/frontend/templates/web/event/show_event.tmpl:100
msgid "Institution"
msgstr ""

#: cdedb/frontend/templates/web/cde/change_past_event.tmpl:33
#: cdedb/frontend/templates/web/cde/create_past_event.tmpl:26
msgid "Cutoff date"
msgstr ""

#: cdedb/frontend/templates/web/cde/change_past_event.tmpl:34
#: cdedb/frontend/templates/web/cde/create_past_event.tmpl:27
msgid "Photo gallery"
msgstr ""

#: cdedb/frontend/templates/web/cde/change_past_event.tmpl:36
#: cdedb/frontend/templates/web/cde/create_past_event.tmpl:29
msgid ""
"Link to photo gallery (e.g. <https://user:pwd@example.cde>) with http "
"authentification information encoded"
msgstr ""

#: cdedb/frontend/templates/web/cde/consent_decision.tmpl:5
msgid "Consent to Member Search"
msgstr ""

#: cdedb/frontend/templates/web/cde/consent_decision.tmpl:15
msgid ""
"The CdE-Datenbank provides several capabilities, one of which is an "
"electronical member index."
msgstr ""

#: cdedb/frontend/templates/web/cde/consent_decision.tmpl:22
msgid "You have not yet decided, whether you want to be visible in this index."
msgstr ""

#: cdedb/frontend/templates/web/cde/consent_decision.tmpl:28
msgid "You have decided to be visible in this index."
msgstr ""

#: cdedb/frontend/templates/web/cde/consent_decision.tmpl:31
#, python-format
msgid "If you would like to revoke this consent, please contact %(link)s."
msgstr ""

#: cdedb/frontend/templates/web/cde/consent_decision.tmpl:37
msgid "You have decided you do not want to be visible in this index."
msgstr ""

#: cdedb/frontend/templates/web/cde/consent_decision.tmpl:45
#: cdedb/frontend/templates/web/cde/consent_decision.tmpl:119
msgid "Decide later"
msgstr ""

#: cdedb/frontend/templates/web/cde/consent_decision.tmpl:47
#: cdedb/frontend/templates/web/core/genesis_request.tmpl:25
#: cdedb/frontend/templates/web/core/show_user.tmpl:88
msgid "Who can see my data?"
msgstr ""

#: cdedb/frontend/templates/web/cde/consent_decision.tmpl:50
msgid "Consent"
msgstr ""

#: cdedb/frontend/templates/web/cde/consent_decision.tmpl:54
msgid ""
"The CdE-Datenbank relies on the principle of mutuality: Only if you allow "
"others to access your data you can search for and access others. In your "
"case, an admin has manually set you to be searchable. If you do not want "
"this, you can refuse consent below. Alternatively, please confirm that you "
"consent to the following."
msgstr ""

#: cdedb/frontend/templates/web/cde/consent_decision.tmpl:64
msgid ""
"The CdE-Datenbank relies on the principle of mutuality: Because you have "
"consented to the following, others can access your data and you can search "
"for and access others."
msgstr ""

#: cdedb/frontend/templates/web/cde/consent_decision.tmpl:72
msgid ""
"The CdE-Datenbank relies on the principle of mutuality: Only if you consent "
"to the following, others can access your data and you can search for and "
"access others."
msgstr ""

#: cdedb/frontend/templates/web/cde/consent_decision.tmpl:82
msgid "I accept that my data may be mailed to other CdE-Members by post."
msgstr ""

#: cdedb/frontend/templates/web/cde/consent_decision.tmpl:88
msgid ""
"I accept that my personal information can be accessed by other CdE-Members "
"via the internet. (All data is encrypted and password-protected. The CdE can "
"only contact you per E-Mail to give you important information and to remind "
"you about outstanding fees, if you consent to the storage of your data.)"
msgstr ""

#: cdedb/frontend/templates/web/cde/consent_decision.tmpl:97
msgid ""
"I hereby declare that I will not pass the data of CdE-Members to third "
"parties and that I will will not use it for any purpose, that is not in the "
"sense and purpose of the CdE."
msgstr ""

#: cdedb/frontend/templates/web/cde/consent_decision.tmpl:107
msgid "Give consent"
msgstr ""

#: cdedb/frontend/templates/web/cde/consent_decision.tmpl:116
msgid "Refuse consent"
msgstr ""

#: cdedb/frontend/templates/web/cde/consent_decision.tmpl:121
msgid "Don’t change anything"
msgstr ""

#: cdedb/frontend/templates/web/cde/create_past_course.tmpl:7
#, python-format
msgid "Create Course (%(pevent)s)"
msgstr ""

#: cdedb/frontend/templates/web/cde/create_past_course.tmpl:17
#: cdedb/frontend/templates/web/event/course_query.tmpl:28
msgid "Create Course"
msgstr ""

#: cdedb/frontend/templates/web/cde/create_past_course.tmpl:33
msgid ""
"Warning: The new Course will be immediately visible to all CdE members "
"viewing this past event."
msgstr ""

#: cdedb/frontend/templates/web/cde/create_past_event.tmpl:6
#: cdedb/frontend/templates/web/cde/create_past_event.tmpl:10
#: cdedb/frontend/templates/web/cde/list_past_events.tmpl:12
msgid "Create Past Event"
msgstr ""

#: cdedb/frontend/templates/web/cde/create_past_event.tmpl:31
#: cdedb/frontend/templates/web/cde/show_past_event.tmpl:75
#: cdedb/frontend/templates/web/core/index.tmpl:159
#: cdedb/frontend/templates/web/event/base.tmpl:46
#: cdedb/frontend/templates/web/event/change_course.tmpl:14
#: cdedb/frontend/templates/web/event/course_query.tmpl:14
#: cdedb/frontend/templates/web/event/course_query.tmpl:21
#: cdedb/frontend/templates/web/event/course_stats.tmpl:12
#: cdedb/frontend/templates/web/event/create_course.tmpl:14
#: cdedb/frontend/templates/web/event/field_set.tmpl:36
#: cdedb/frontend/templates/web/event/field_set_select.tmpl:33
#: cdedb/frontend/templates/web/event/index.tmpl:103
#: cdedb/frontend/templates/web/event/manage_attendees.tmpl:14
#: cdedb/frontend/templates/web/event/partial_import_check.tmpl:182
#: cdedb/frontend/templates/web/event/participant_list.tmpl:102
#: cdedb/frontend/templates/web/event/show_course.tmpl:16
msgid "Courses"
msgstr ""

#: cdedb/frontend/templates/web/cde/create_past_event.tmpl:32
#, python-format
msgid ""
"Enter one Course per line in the format: “%(number)s”;“%(title)s”;“%(desc)s”."
msgstr ""

#: cdedb/frontend/templates/web/cde/create_past_event.tmpl:36
msgid ""
"Warning: The new Event will be immediately visible to all CdE-Members "
"viewing the list of past Events."
msgstr ""

#: cdedb/frontend/templates/web/cde/create_user.tmpl:7
msgid "Create New Member"
msgstr ""

#: cdedb/frontend/templates/web/cde/i25p_index.tmpl:4
#: cdedb/frontend/templates/web/cde/i25p_index.tmpl:45
#: cdedb/frontend/templates/web/cde/index.tmpl:46
msgid "Initiative 25+"
msgstr ""

#: cdedb/frontend/templates/web/cde/i25p_index.tmpl:9
#: cdedb/frontend/templates/web/cde/lastschrift_subscription_form_fill.tmpl:7
msgid "Initiative 25+ (Additional Information)"
msgstr ""

#: cdedb/frontend/templates/web/cde/i25p_index.tmpl:12
msgid "Initiative 25+ – What’s that?"
msgstr ""

#: cdedb/frontend/templates/web/cde/i25p_index.tmpl:15
#, python-format
msgid ""
"If you give the authorization, the CdE will withdraw %(amount)s or more "
"annually via Direct Debit."
msgstr ""

#: cdedb/frontend/templates/web/cde/i25p_index.tmpl:22
#, python-format
msgid ""
"These %(amount)s will be used to pay the annual membership fee currently in "
"force, currently %(fee)s. The remainder is a donation to the CdE. The CdE "
"will make sure that about 40 to 50 percent of this is given to %(dsa)s or "
"otherwise used to support the “%(idea)s”."
msgstr ""

#: cdedb/frontend/templates/web/cde/i25p_index.tmpl:23
msgid "Deutsche SchülerAkademie"
msgstr ""

#: cdedb/frontend/templates/web/cde/i25p_index.tmpl:23
#: cdedb/frontend/templates/web/cde/i25p_index.tmpl:46
#: cdedb/frontend/templates/web/cde/index.tmpl:50
#: cdedb/frontend/templates/web/cde/index.tmpl:68
msgid "Idee SchülerAkademie"
msgstr ""

#: cdedb/frontend/templates/web/cde/i25p_index.tmpl:31
msgid "For what does the CdE need donations?"
msgstr ""

#: cdedb/frontend/templates/web/cde/i25p_index.tmpl:34
msgid ""
"The Pfingst-, Sommer, Winter- and Multinationale Akademie are subsidised "
"with donations. This way the participation fees can be lowered which "
"benefits all participants. Since 2013 we also subsidise some smaller events, "
"such as the CdE-Seminar, the FamilienAkademie and the "
"Studieninformationswochenende."
msgstr ""

#: cdedb/frontend/templates/web/cde/i25p_index.tmpl:42
msgid "Supporting the SchülerAkademie"
msgstr ""

#: cdedb/frontend/templates/web/cde/i25p_index.tmpl:45
#, python-format
msgid ""
"The %(initiative)s implements a decision of the General Assembly 2008 to "
"support the “%(idea)s“ financially. To this end, the CdE may give a portion "
"of the donations received this way to %(bub)s or use them to support "
"SchülerAkademien in some other way."
msgstr ""

#: cdedb/frontend/templates/web/cde/i25p_index.tmpl:47
msgid "Bildung & Begabung gem. GmbH"
msgstr ""

#: cdedb/frontend/templates/web/cde/i25p_index.tmpl:55
#: cdedb/frontend/templates/web/cde/index.tmpl:76
#: cdedb/frontend/templates/web/cde/lastschrift_subscription_form_fill.tmpl:9
msgid "Authorization Form"
msgstr ""

#: cdedb/frontend/templates/web/cde/i25p_index.tmpl:58
#, python-format
msgid ""
"For legal reasons, we need the Direct Debit Authorization Form in written "
"form. Please fill %(link)s and send it to us by mail (not E-Mail)."
msgstr ""

#: cdedb/frontend/templates/web/cde/i25p_index.tmpl:58
msgid "this form"
msgstr ""

#: cdedb/frontend/templates/web/cde/index.tmpl:4
msgid "CdE-Member Area"
msgstr ""

#: cdedb/frontend/templates/web/cde/index.tmpl:14
msgid "CdE-Member Quick-Search"
msgstr ""

#: cdedb/frontend/templates/web/cde/index.tmpl:20
msgid "Search item"
msgstr ""

#: cdedb/frontend/templates/web/cde/index.tmpl:23
#: cdedb/frontend/templates/web/cde/member_search.tmpl:123
#: cdedb/frontend/templates/web/cde/past_course_search.tmpl:82
#: cdedb/frontend/templates/web/core/index.tmpl:39
#: cdedb/frontend/templates/web/event/show_event.tmpl:146
#: cdedb/frontend/templates/web/generic.tmpl:415
msgid "Search"
msgstr ""

#: cdedb/frontend/templates/web/cde/index.tmpl:29
#: cdedb/frontend/templates/web/cde/member_search.tmpl:15
#, python-format
msgid "To use the Member Search, You need to agree to the %(pri_pol)s."
msgstr ""

#: cdedb/frontend/templates/web/cde/index.tmpl:36
msgid ""
"To use the Member Search, You need to be a CdE-Member. You can find more "
"Information about Membership below."
msgstr ""

#: cdedb/frontend/templates/web/cde/index.tmpl:49
#: cdedb/frontend/templates/web/cde/index.tmpl:74
msgid "More Information"
msgstr ""

#: cdedb/frontend/templates/web/cde/index.tmpl:49
#, python-format
msgid ""
"With the Initiative 25+ you can support the CdE and the “%(idea)s” "
"financially, via Direct Debit of %(amount)s or more annually. %(link)s"
msgstr ""

#: cdedb/frontend/templates/web/cde/index.tmpl:57
msgid "You are already a part of the Initiative 25+."
msgstr ""

#: cdedb/frontend/templates/web/cde/index.tmpl:61
#, python-format
msgid "View Your %(link)s."
msgstr ""

#: cdedb/frontend/templates/web/cde/index.tmpl:62
msgid "existing Direct Debit Authorization"
msgstr ""

#: cdedb/frontend/templates/web/cde/index.tmpl:68
#, python-format
msgid ""
"You want to support the CdE and the “%(idea)s“ financially? You can give "
"authorization for the CdE to withdraw %(amount)s or more annually via Direct "
"Debit."
msgstr ""

#: cdedb/frontend/templates/web/cde/index.tmpl:74
#, python-format
msgid "Get %(link_more_info)s or go directly to the %(link_form)s."
msgstr ""

#: cdedb/frontend/templates/web/cde/index.tmpl:85
msgid "Membership-Fee"
msgstr ""

#: cdedb/frontend/templates/web/cde/index.tmpl:88
#, python-format
msgid "Your current Balance is %(amount)s."
msgstr ""

#: cdedb/frontend/templates/web/cde/index.tmpl:92
msgid "Your Membership will end in a few days."
msgstr ""

#: cdedb/frontend/templates/web/cde/index.tmpl:96
#, python-format
msgid "This will presumably last until %(date)s."
msgstr ""

#: cdedb/frontend/templates/web/cde/index.tmpl:103
msgid ""
"You are currently <u>not a Member</u>. To become a Member again, You just "
"have to replenish Your Account Balance."
msgstr ""

#: cdedb/frontend/templates/web/cde/index.tmpl:110
msgid ""
"To replenish your Account Balance, transfer money to the following Account:"
msgstr ""

#: cdedb/frontend/templates/web/cde/index.tmpl:117
#: cdedb/frontend/templates/web/cde/lastschrift_show.tmpl:81
#: cdedb/frontend/templates/web/event/registration_status.tmpl:50
msgid "Account holder"
msgstr ""

#: cdedb/frontend/templates/web/cde/index.tmpl:121
#: cdedb/frontend/templates/web/cde/lastschrift_change.tmpl:28
#: cdedb/frontend/templates/web/cde/lastschrift_create.tmpl:57
#: cdedb/frontend/templates/web/cde/lastschrift_show.tmpl:74
#: cdedb/frontend/templates/web/cde/lastschrift_subscription_form_fill.tmpl:57
#: cdedb/frontend/templates/web/event/registration_status.tmpl:54
msgid "IBAN"
msgstr ""

#: cdedb/frontend/templates/web/cde/index.tmpl:125
#: cdedb/frontend/templates/web/event/registration_status.tmpl:58
msgid "BIC"
msgstr ""

#: cdedb/frontend/templates/web/cde/index.tmpl:129
#: cdedb/frontend/templates/web/event/registration_status.tmpl:62
msgid "Bank"
msgstr ""

#: cdedb/frontend/templates/web/cde/index.tmpl:133
msgid "Payment reference"
msgstr ""

#: cdedb/frontend/templates/web/cde/institution_summary.tmpl:9
msgid "Manage Institutions of past Events"
msgstr ""

#: cdedb/frontend/templates/web/cde/institution_summary.tmpl:16
#: cdedb/frontend/templates/web/cde/past_course_search.tmpl:63
#: cdedb/frontend/templates/web/core/genesis_show_case.tmpl:57
#: cdedb/frontend/templates/web/core/show_history.tmpl:105
#: cdedb/frontend/templates/web/core/show_user.tmpl:138
#: cdedb/frontend/templates/web/event/course_choices.tmpl:186
#: cdedb/frontend/templates/web/event/lodgement_group_summary.tmpl:26
msgid "Name"
msgstr ""

#: cdedb/frontend/templates/web/cde/lastschrift_change.tmpl:5
msgid "Edit Direct Debit Authorization"
msgstr ""

#: cdedb/frontend/templates/web/cde/lastschrift_change.tmpl:24
#: cdedb/frontend/templates/web/cde/lastschrift_index.tmpl:139
#: cdedb/frontend/templates/web/cde/lastschrift_show.tmpl:58
#: cdedb/frontend/templates/web/cde/lastschrift_subscription_form_fill.tmpl:23
#: cdedb/frontend/templates/web/cde/lastschrift_subscription_form_fill.tmpl:41
#: cdedb/frontend/templates/web/cde/parse_statement.tmpl:83
msgid "Member"
msgstr ""

#: cdedb/frontend/templates/web/cde/lastschrift_change.tmpl:26
#: cdedb/frontend/templates/web/cde/lastschrift_create.tmpl:55
#: cdedb/frontend/templates/web/cde/lastschrift_index.tmpl:141
#: cdedb/frontend/templates/web/cde/lastschrift_show.tmpl:71
#: cdedb/frontend/templates/web/cde/lastschrift_show.tmpl:136
#: cdedb/frontend/templates/web/cde/lastschrift_subscription_form_fill.tmpl:55
#: cdedb/frontend/templates/web/cde/money_transfers.tmpl:29
#: cdedb/frontend/templates/web/cde/view_finance_log.tmpl:25
#: cdedb/frontend/templates/web/event/batch_fees.tmpl:40
#: cdedb/frontend/templates/web/event/part_summary.tmpl:200
#: cdedb/frontend/templates/web/event/registration_status.tmpl:66
msgid "Amount"
msgstr ""

#: cdedb/frontend/templates/web/cde/lastschrift_change.tmpl:29
#: cdedb/frontend/templates/web/cde/lastschrift_create.tmpl:58
#: cdedb/frontend/templates/web/cde/lastschrift_subscription_form_fill.tmpl:58
msgid "Account holder (if different)"
msgstr ""

#: cdedb/frontend/templates/web/cde/lastschrift_change.tmpl:30
#: cdedb/frontend/templates/web/cde/lastschrift_create.tmpl:59
msgid "Account holder’s address (if different)"
msgstr ""

#: cdedb/frontend/templates/web/cde/lastschrift_create.tmpl:7
#: cdedb/frontend/templates/web/cde/lastschrift_create.tmpl:16
#: cdedb/frontend/templates/web/cde/lastschrift_index.tmpl:29
msgid "New Direct Debit Authorization"
msgstr ""

#: cdedb/frontend/templates/web/cde/lastschrift_create.tmpl:46
#: cdedb/frontend/templates/web/cde/lastschrift_subscription_form_fill.tmpl:25
#: cdedb/frontend/templates/web/cde/lastschrift_subscription_form_fill.tmpl:42
#: cdedb/frontend/templates/web/core/inspect_change.tmpl:66
#: cdedb/frontend/templates/web/core/show_user.tmpl:161
#: cdedb/frontend/templates/web/event/add_registration.tmpl:30
#: cdedb/frontend/templates/web/event/batch_fees.tmpl:40
#: cdedb/frontend/templates/web/event/change_registration.tmpl:43
#: cdedb/frontend/templates/web/event/registration_query.tmpl:51
#: cdedb/frontend/templates/web/event/show_registration.tmpl:38
msgid "CdEDB-ID"
msgstr ""

#: cdedb/frontend/templates/web/cde/lastschrift_create.tmpl:47
#: cdedb/frontend/templates/web/event/add_registration.tmpl:31
msgid "DB-XXXX-X"
msgstr ""

#: cdedb/frontend/templates/web/cde/lastschrift_index.tmpl:6
msgid "Direct Debit Authorizations Overview"
msgstr ""

#: cdedb/frontend/templates/web/cde/lastschrift_index.tmpl:18
msgid ""
"This Direct Debit will be skipped for this semster. This cannot be undone."
msgstr ""

#: cdedb/frontend/templates/web/cde/lastschrift_index.tmpl:19
#: cdedb/frontend/templates/web/cde/lastschrift_show.tmpl:33
#: cdedb/frontend/templates/web/cde/lastschrift_show.tmpl:34
#: cdedb/frontend/templates/web/cde/lastschrift_show.tmpl:38
#: cdedb/frontend/templates/web/cde/lastschrift_show.tmpl:39
msgid "This action cannot be undone."
msgstr ""

#: cdedb/frontend/templates/web/cde/lastschrift_index.tmpl:21
msgid "Direct Debits will be created."
msgstr ""

#: cdedb/frontend/templates/web/cde/lastschrift_index.tmpl:23
#: cdedb/frontend/templates/web/cde/lastschrift_show.tmpl:36
msgid "Direct Debit will be created."
msgstr ""

#: cdedb/frontend/templates/web/cde/lastschrift_index.tmpl:33
msgid "Open Direct Debit Authorizations"
msgstr ""

#: cdedb/frontend/templates/web/cde/lastschrift_index.tmpl:36
msgid ""
"During the Semester – as early as possible, but not before the Payment "
"Reqeusts/Information are sent – the following Direct Debits have to be "
"executed. To do this, generate a cdd-file and import it into the online "
"banking software. Directly afterwards activate the Direct Debits in the DB "
"by clicking “Perform Direct Debit”. This sends a notification to the members "
"informing them about the transaction."
msgstr ""

#: cdedb/frontend/templates/web/cde/lastschrift_index.tmpl:59
#: cdedb/frontend/templates/web/cde/lastschrift_index.tmpl:88
#: cdedb/frontend/templates/web/cde/lastschrift_show.tmpl:109
msgid "Create SEPA-PAIN-file"
msgstr ""

#: cdedb/frontend/templates/web/cde/lastschrift_index.tmpl:67
#: cdedb/frontend/templates/web/cde/lastschrift_show.tmpl:116
msgid "Perform Direct Debit"
msgstr ""

#: cdedb/frontend/templates/web/cde/lastschrift_index.tmpl:75
#: cdedb/frontend/templates/web/cde/lastschrift_show.tmpl:123
msgid "Skip Direct Debit"
msgstr ""

#: cdedb/frontend/templates/web/cde/lastschrift_index.tmpl:80
msgid "No Direct Debits to perform this Semester."
msgstr ""

#: cdedb/frontend/templates/web/cde/lastschrift_index.tmpl:93
msgid "Perform all Direct Debits"
msgstr ""

#: cdedb/frontend/templates/web/cde/lastschrift_index.tmpl:105
msgid "Open Direct Debits"
msgstr ""

#: cdedb/frontend/templates/web/cde/lastschrift_index.tmpl:109
msgid ""
"The following Direct Debits are pending. As soon as they are executed, enter "
"whether they were executed successfully, were not executed at all or failed "
"to execute. In the latter case, the authorization will be considered revoked."
msgstr ""

#: cdedb/frontend/templates/web/cde/lastschrift_index.tmpl:118
#: cdedb/frontend/templates/web/event/course_choices.tmpl:156
msgid "Select All"
msgstr ""

#: cdedb/frontend/templates/web/cde/lastschrift_index.tmpl:120
#: cdedb/frontend/templates/web/event/course_choices.tmpl:158
msgid "All"
msgstr ""

#: cdedb/frontend/templates/web/cde/lastschrift_index.tmpl:122
#: cdedb/frontend/templates/web/event/course_choices.tmpl:160
msgid "Select None"
msgstr ""

#: cdedb/frontend/templates/web/cde/lastschrift_index.tmpl:124
#: cdedb/frontend/templates/web/core/show_user.tmpl:217
#: cdedb/frontend/templates/web/event/course_choices.tmpl:162
#: cdedb/frontend/templates/web/event/show_event.tmpl:91
msgid "None"
msgstr ""

#: cdedb/frontend/templates/web/cde/lastschrift_index.tmpl:126
#: cdedb/frontend/templates/web/event/course_choices.tmpl:164
msgid "Invert Selection"
msgstr ""

#: cdedb/frontend/templates/web/cde/lastschrift_index.tmpl:128
#: cdedb/frontend/templates/web/event/course_choices.tmpl:166
msgid "Invert"
msgstr ""

#: cdedb/frontend/templates/web/cde/lastschrift_index.tmpl:140
#: cdedb/frontend/templates/web/event/batch_fees.tmpl:40
msgid "Date"
msgstr ""

#: cdedb/frontend/templates/web/cde/lastschrift_index.tmpl:156
#: cdedb/frontend/templates/web/cde/lastschrift_show.tmpl:190
msgid "This transaction needs to be cancelled!"
msgstr ""

#: cdedb/frontend/templates/web/cde/lastschrift_index.tmpl:183
msgid "All selected:"
msgstr ""

#: cdedb/frontend/templates/web/cde/lastschrift_index.tmpl:184
#: cdedb/frontend/templates/web/cde/lastschrift_show.tmpl:164
msgid "Success"
msgstr ""

#: cdedb/frontend/templates/web/cde/lastschrift_index.tmpl:185
#: cdedb/frontend/templates/web/cde/lastschrift_show.tmpl:174
msgid "Failed"
msgstr ""

#: cdedb/frontend/templates/web/cde/lastschrift_index.tmpl:186
#: cdedb/frontend/templates/web/cde/lastschrift_show.tmpl:184
msgid "Cancelled"
msgstr ""

#: cdedb/frontend/templates/web/cde/lastschrift_index.tmpl:191
msgid "There are currently no Direct Debits pending."
msgstr ""

#: cdedb/frontend/templates/web/cde/lastschrift_index.tmpl:196
msgid "All active Authorizations"
msgstr ""

#: cdedb/frontend/templates/web/cde/lastschrift_index.tmpl:209
#: cdedb/frontend/templates/web/generic.tmpl:609
msgid "Profile"
msgstr ""

#: cdedb/frontend/templates/web/cde/lastschrift_show.tmpl:14
#: cdedb/frontend/templates/web/cde/lastschrift_show.tmpl:21
#: cdedb/frontend/templates/web/core/show_user.tmpl:265
msgid "Direct Debit Authorization"
msgstr ""

#: cdedb/frontend/templates/web/cde/lastschrift_show.tmpl:49
msgid "Revoke Direct Debit Authorization"
msgstr ""

#: cdedb/frontend/templates/web/cde/lastschrift_show.tmpl:55
msgid "Active Direct Debit Authorization"
msgstr ""

#: cdedb/frontend/templates/web/cde/lastschrift_show.tmpl:61
msgid "Submitted by"
msgstr ""

#: cdedb/frontend/templates/web/cde/lastschrift_show.tmpl:86
msgid "Acc. holder’s address"
msgstr ""

#: cdedb/frontend/templates/web/cde/lastschrift_show.tmpl:91
msgid "Granted"
msgstr ""

#: cdedb/frontend/templates/web/cde/lastschrift_show.tmpl:96
msgid "No active Direct Debit Authorization"
msgstr ""

#: cdedb/frontend/templates/web/cde/lastschrift_show.tmpl:102
msgid "Transactions"
msgstr ""

#: cdedb/frontend/templates/web/cde/lastschrift_show.tmpl:132
msgid "Created"
msgstr ""

#: cdedb/frontend/templates/web/cde/lastschrift_show.tmpl:133
msgid "Finalized"
msgstr ""

#: cdedb/frontend/templates/web/cde/lastschrift_show.tmpl:134
#: cdedb/frontend/templates/web/cde/show_semester.tmpl:212
msgid "Semester"
msgstr ""

#: cdedb/frontend/templates/web/cde/lastschrift_show.tmpl:137
msgid "Transaction"
msgstr ""

#: cdedb/frontend/templates/web/cde/lastschrift_show.tmpl:138
msgid "Creator"
msgstr ""

#: cdedb/frontend/templates/web/cde/lastschrift_show.tmpl:203
msgid "Donation receipt"
msgstr ""

#: cdedb/frontend/templates/web/cde/lastschrift_show.tmpl:212
msgid "Reverse"
msgstr ""

#: cdedb/frontend/templates/web/cde/lastschrift_subscription_form_fill.tmpl:4
msgid "Fill Direct Debit Authorization Form"
msgstr ""

#: cdedb/frontend/templates/web/cde/lastschrift_subscription_form_fill.tmpl:12
msgid ""
"Unfortunately the Direct Debit Authorization Form is only available in "
"German."
msgstr ""

#: cdedb/frontend/templates/web/cde/lastschrift_subscription_form_fill.tmpl:15
msgid ""
"Direct Debit is only available for Accounts within the Single Euro Payments "
"Area (SEPA)."
msgstr ""

#: cdedb/frontend/templates/web/cde/lastschrift_subscription_form_fill.tmpl:21
#: cdedb/frontend/templates/web/core/admin_change_user.tmpl:27
#: cdedb/frontend/templates/web/core/change_user.tmpl:27
#: cdedb/frontend/templates/web/core/inspect_change.tmpl:51
#: cdedb/frontend/templates/web/core/show_user.tmpl:136
#: cdedb/frontend/templates/web/event/add_registration.tmpl:29
#: cdedb/frontend/templates/web/event/change_registration.tmpl:41
#: cdedb/frontend/templates/web/event/show_registration.tmpl:29
#: cdedb/frontend/templates/web/generic.tmpl:9
msgid "Personal Information"
msgstr ""

#: cdedb/frontend/templates/web/cde/lastschrift_subscription_form_fill.tmpl:29
msgid "Address (of account holder)"
msgstr ""

#: cdedb/frontend/templates/web/cde/lastschrift_subscription_form_fill.tmpl:32
#: cdedb/frontend/templates/web/cde/lastschrift_subscription_form_fill.tmpl:46
#: cdedb/frontend/templates/web/cde/lastschrift_subscription_form_fill.tmpl:48
#: cdedb/frontend/templates/web/cde/member_search.tmpl:107
#: cdedb/frontend/templates/web/core/admin_change_user.tmpl:69
#: cdedb/frontend/templates/web/core/change_user.tmpl:59
#: cdedb/frontend/templates/web/core/genesis_show_case.tmpl:92
#: cdedb/frontend/templates/web/core/inspect_change.tmpl:78
#: cdedb/frontend/templates/web/core/show_history.tmpl:227
#: cdedb/frontend/templates/web/core/show_user.tmpl:358
#: cdedb/frontend/templates/web/event/register.tmpl:82
#: cdedb/frontend/templates/web/event/registration_query.tmpl:63
#: cdedb/frontend/templates/web/event/show_registration.tmpl:62
#: cdedb/frontend/templates/web/generic.tmpl:42
#: cdedb/frontend/templates/web/generic.tmpl:120
#: cdedb/frontend/templates/web/generic.tmpl:191
#: cdedb/frontend/templates/web/ml/change_mailinglist.tmpl:61
#: cdedb/frontend/templates/web/ml/create_mailinglist.tmpl:35
#: cdedb/frontend/templates/web/ml/create_mailinglist.tmpl:40
msgid "Address"
msgstr ""

#: cdedb/frontend/templates/web/cde/lastschrift_subscription_form_fill.tmpl:34
#: cdedb/frontend/templates/web/cde/lastschrift_subscription_form_fill.tmpl:49
msgid "Zipcode (if in Germany)"
msgstr ""

#: cdedb/frontend/templates/web/cde/lastschrift_subscription_form_fill.tmpl:38
#: cdedb/frontend/templates/web/cde/lastschrift_subscription_form_fill.tmpl:51
msgid "Country (if other than Germany)"
msgstr ""

#: cdedb/frontend/templates/web/cde/lastschrift_subscription_form_fill.tmpl:54
msgid "Banking Information"
msgstr ""

#: cdedb/frontend/templates/web/cde/lastschrift_subscription_form_fill.tmpl:60
#: cdedb/frontend/templates/web/cde/money_transfers.tmpl:101
#: cdedb/frontend/templates/web/core/change_password.tmpl:35
#: cdedb/frontend/templates/web/core/change_privileges.tmpl:42
#: cdedb/frontend/templates/web/core/do_username_change.tmpl:22
#: cdedb/frontend/templates/web/core/promote_user.tmpl:15
#: cdedb/frontend/templates/web/core/promote_user.tmpl:46
#: cdedb/frontend/templates/web/event/batch_fees.tmpl:132
msgid "Confirm"
msgstr ""

#: cdedb/frontend/templates/web/cde/list_past_events.tmpl:4
#: cdedb/frontend/templates/web/event/index.tmpl:126
#: cdedb/frontend/templates/web/event/index.tmpl:129
msgid "Past Events_[[long form]]"
msgstr "Past Events"

#: cdedb/frontend/templates/web/cde/list_past_events.tmpl:40
#, python-format
msgid "%(count)s Course"
msgid_plural "%(count)s Courses"
msgstr[0] ""
msgstr[1] ""

#: cdedb/frontend/templates/web/cde/list_past_events.tmpl:45
#: cdedb/frontend/templates/web/cde/show_past_course.tmpl:112
#: cdedb/frontend/templates/web/cde/show_past_event.tmpl:183
#, python-format
msgid "%(count)s Participant"
msgid_plural "%(count)s Participants"
msgstr[0] ""
msgstr[1] ""

#: cdedb/frontend/templates/web/cde/member_search.tmpl:22
msgid "To use the Member Search, you must be an active CdE member."
msgstr ""

#: cdedb/frontend/templates/web/cde/member_search.tmpl:31
#: cdedb/frontend/templates/web/cde/past_course_search.tmpl:18
msgid "Go to Search."
msgstr ""

#: cdedb/frontend/templates/web/cde/member_search.tmpl:36
#, python-format
msgid "%(count)s Member found"
msgid_plural "%(count)s Members found"
msgstr[0] ""
msgstr[1] ""

#: cdedb/frontend/templates/web/cde/member_search.tmpl:42
#, python-format
msgid "Only the first %(cutoff)s results are displayed"
msgstr ""

#: cdedb/frontend/templates/web/cde/member_search.tmpl:64
msgid "No members found."
msgstr ""

#: cdedb/frontend/templates/web/cde/member_search.tmpl:75
#: cdedb/frontend/templates/web/cde/past_course_search.tmpl:57
#: cdedb/frontend/templates/web/generic.tmpl:245
msgid "Search Mask"
msgstr ""

#: cdedb/frontend/templates/web/cde/member_search.tmpl:80
#: cdedb/frontend/templates/web/generic.tmpl:106
#: cdedb/frontend/templates/web/generic.tmpl:177
msgid "Fulltext"
msgstr ""

#: cdedb/frontend/templates/web/cde/member_search.tmpl:87
#: cdedb/frontend/templates/web/core/admin_change_user.tmpl:106
#: cdedb/frontend/templates/web/core/change_user.tmpl:95
#: cdedb/frontend/templates/web/core/inspect_change.tmpl:96
#: cdedb/frontend/templates/web/core/show_history.tmpl:258
#: cdedb/frontend/templates/web/core/show_user.tmpl:400
#: cdedb/frontend/templates/web/generic.tmpl:22
#: cdedb/frontend/templates/web/generic.tmpl:134
#: cdedb/frontend/templates/web/generic.tmpl:205
msgid "Interests"
msgstr ""

#: cdedb/frontend/templates/web/cde/member_search.tmpl:98
msgid "Course choices will be displayed after first search."
msgstr ""

#: cdedb/frontend/templates/web/cde/member_search.tmpl:104
#: cdedb/frontend/templates/web/core/admin_change_user.tmpl:61
#: cdedb/frontend/templates/web/core/change_user.tmpl:51
#: cdedb/frontend/templates/web/core/genesis_modify_form.tmpl:57
#: cdedb/frontend/templates/web/core/genesis_request.tmpl:65
#: cdedb/frontend/templates/web/core/genesis_show_case.tmpl:82
#: cdedb/frontend/templates/web/core/inspect_change.tmpl:74
#: cdedb/frontend/templates/web/core/promote_user.tmpl:84
#: cdedb/frontend/templates/web/core/show_history.tmpl:218
#: cdedb/frontend/templates/web/core/show_user.tmpl:332
#: cdedb/frontend/templates/web/event/register.tmpl:78
#: cdedb/frontend/templates/web/event/registration_query.tmpl:61
#: cdedb/frontend/templates/web/event/show_registration.tmpl:56
#: cdedb/frontend/templates/web/generic.tmpl:34
#: cdedb/frontend/templates/web/generic.tmpl:118
#: cdedb/frontend/templates/web/generic.tmpl:189
msgid "Phone"
msgstr ""

#: cdedb/frontend/templates/web/cde/member_search.tmpl:108
#: cdedb/frontend/templates/web/core/inspect_change.tmpl:81
#: cdedb/frontend/templates/web/core/inspect_change.tmpl:88
#: cdedb/frontend/templates/web/event/registration_query.tmpl:65
#: cdedb/frontend/templates/web/generic.tmpl:122
#: cdedb/frontend/templates/web/generic.tmpl:193
msgid "ZIP"
msgstr ""

#: cdedb/frontend/templates/web/cde/member_search.tmpl:117
#, python-format
msgid ""
"This search only finds searchable and active members. For all CdE users use "
"the “%(link)s” page."
msgstr ""

#: cdedb/frontend/templates/web/cde/member_search.tmpl:127
msgid "Properties of the search"
msgstr ""

#: cdedb/frontend/templates/web/cde/member_search.tmpl:130
msgid ""
"The search will only find those, who are currently members and set their "
"account to be visible."
msgstr ""

#: cdedb/frontend/templates/web/cde/member_search.tmpl:136
msgid ""
"Search terms of up to three characters have to match exactly. In the full "
"text search terms of up to three characters have to match an entire word."
msgstr ""

#: cdedb/frontend/templates/web/cde/member_search.tmpl:142
msgid "Search terms of four or more characters can match anywhere."
msgstr ""

#: cdedb/frontend/templates/web/cde/member_search.tmpl:147
msgid ""
"For example the search for \"Aka\" in the full text search will not match "
"\"Akademie\". However the search for \"Akadem\" will match \"Akademie\"."
msgstr ""

#: cdedb/frontend/templates/web/cde/money_transfers.tmpl:6
#: cdedb/frontend/templates/web/event/base.tmpl:57
#: cdedb/frontend/templates/web/event/batch_fees.tmpl:13
#: cdedb/frontend/templates/web/event/batch_fees.tmpl:17
msgid "Enter Money Transfers"
msgstr ""

#: cdedb/frontend/templates/web/cde/money_transfers.tmpl:19
msgid "Send Notification"
msgstr ""

#: cdedb/frontend/templates/web/cde/money_transfers.tmpl:20
#: cdedb/frontend/templates/web/event/batch_fees.tmpl:29
msgid "Transfers"
msgstr ""

#: cdedb/frontend/templates/web/cde/money_transfers.tmpl:29
msgid "Comment"
msgstr ""

#: cdedb/frontend/templates/web/cde/money_transfers.tmpl:29
#: cdedb/frontend/templates/web/event/registration_query.tmpl:41
#: cdedb/frontend/templates/web/generic.tmpl:107
#: cdedb/frontend/templates/web/generic.tmpl:178
msgid "ID"
msgstr ""

#: cdedb/frontend/templates/web/cde/money_transfers.tmpl:31
msgid "The Comment is optional."
msgstr ""

#: cdedb/frontend/templates/web/cde/money_transfers.tmpl:41
#: cdedb/frontend/templates/web/event/batch_fees.tmpl:57
#, python-format
msgid "%(amount)s for %(given_names)s %(family_name)s"
msgstr ""

#: cdedb/frontend/templates/web/cde/money_transfers.tmpl:92
#: cdedb/frontend/templates/web/event/batch_fees.tmpl:124
msgid "Saldo"
msgstr ""

#: cdedb/frontend/templates/web/cde/money_transfers.tmpl:99
#: cdedb/frontend/templates/web/event/batch_fees.tmpl:130
msgid "If the input changed, the validation results will be displayed again."
msgstr ""

#: cdedb/frontend/templates/web/cde/parse_statement.tmpl:72
msgid "Transaction Type"
msgstr ""

#: cdedb/frontend/templates/web/cde/parse_statement.tmpl:99
#: cdedb/frontend/templates/web/core/promote_user.tmpl:21
#: cdedb/frontend/templates/web/event/base.tmpl:112
#: cdedb/frontend/templates/web/event/change_course.tmpl:23
#: cdedb/frontend/templates/web/event/manage_attendees.tmpl:23
#: cdedb/frontend/templates/web/event/manage_inhabitants.tmpl:23
#: cdedb/frontend/templates/web/event/reorder_questionnaire.tmpl:42
#: cdedb/frontend/templates/web/logging.tmpl:103
#: cdedb/frontend/templates/web/logging.tmpl:106
#: cdedb/frontend/templates/web/ml/change_mailinglist.tmpl:92
#: cdedb/frontend/templates/web/ml/change_ml_type.tmpl:49
#: cdedb/frontend/templates/web/ml/create_mailinglist.tmpl:60
msgid "Event"
msgstr ""

#: cdedb/frontend/templates/web/cde/parse_statement.tmpl:108
msgid "Go to next Error."
msgstr ""

#: cdedb/frontend/templates/web/cde/parse_statement.tmpl:115
#: cdedb/frontend/templates/web/cde/parse_statement.tmpl:169
msgid "Go to submit buttons."
msgstr ""

#: cdedb/frontend/templates/web/cde/parse_statement.tmpl:129
msgid "Statement"
msgstr ""

#: cdedb/frontend/templates/web/cde/parse_statement.tmpl:130
msgid "Directly paste the Bank Statement from Bank für Sozialwirtschaft here."
msgstr ""

#: cdedb/frontend/templates/web/cde/parse_statement.tmpl:132
msgid "Parse"
msgstr ""

#: cdedb/frontend/templates/web/cde/parse_statement.tmpl:146
#, python-format
msgid "%(count)s Transactions with Errors"
msgstr ""

#: cdedb/frontend/templates/web/cde/parse_statement.tmpl:151
#, python-format
msgid "%(count)s Transactions with Warnings"
msgstr ""

#: cdedb/frontend/templates/web/cde/parse_statement.tmpl:156
#, python-format
msgid "%(count)s Successful Transactions"
msgstr ""

#: cdedb/frontend/templates/web/cde/parse_statement.tmpl:162
msgid "Go to first Error."
msgstr ""

#: cdedb/frontend/templates/web/cde/parse_statement.tmpl:178
#: cdedb/frontend/templates/web/event/batch_fees.tmpl:25
#: cdedb/frontend/templates/web/util.tmpl:548
msgid "Ignore Warnings"
msgstr ""

#: cdedb/frontend/templates/web/cde/parse_statement.tmpl:182
msgid "GnuCash Download"
msgstr ""

#: cdedb/frontend/templates/web/cde/parse_statement.tmpl:186
#, python-format
msgid "Excel Download (%(account)s)"
msgstr ""

#: cdedb/frontend/templates/web/cde/parse_statement.tmpl:191
msgid "Download Membership Fees"
msgstr ""

#: cdedb/frontend/templates/web/cde/parse_statement.tmpl:196
#, python-format
msgid "Download %(shortname)s"
msgstr ""

#: cdedb/frontend/templates/web/cde/past_course_search.tmpl:5
msgid "CdE Course Search"
msgstr ""

#: cdedb/frontend/templates/web/cde/past_course_search.tmpl:12
msgid ""
"This search allows to search for courses from past events. Here, events from "
"all institutions are included."
msgstr ""

#: cdedb/frontend/templates/web/cde/past_course_search.tmpl:23
#, python-format
msgid "%(count)s Course found"
msgid_plural "%(count)s Courses found"
msgstr[0] ""
msgstr[1] ""

#: cdedb/frontend/templates/web/cde/past_course_search.tmpl:46
msgid "No courses found."
msgstr ""

#: cdedb/frontend/templates/web/cde/past_course_search.tmpl:65
msgid "Nr"
msgstr ""

#: cdedb/frontend/templates/web/cde/past_course_search.tmpl:78
msgid "Member Search"
msgstr ""

#: cdedb/frontend/templates/web/cde/past_course_search.tmpl:78
#, python-format
msgid "To search by course instructor, use the %(membersearch)s instead."
msgstr ""

#: cdedb/frontend/templates/web/cde/show_past_course.tmpl:38
msgid "Add Participant to this Course"
msgstr ""

#: cdedb/frontend/templates/web/cde/show_past_course.tmpl:48
#: cdedb/frontend/templates/web/cde/show_past_event.tmpl:110
msgid "ID of the new Participant"
msgstr ""

#: cdedb/frontend/templates/web/cde/show_past_course.tmpl:93
#: cdedb/frontend/templates/web/cde/show_past_event.tmpl:164
#: cdedb/frontend/templates/web/event/field_summary.tmpl:57
#: cdedb/frontend/templates/web/event/manage_attendees.tmpl:42
#: cdedb/frontend/templates/web/event/manage_inhabitants.tmpl:47
#: cdedb/frontend/templates/web/event/part_summary.tmpl:65
#: cdedb/frontend/templates/web/event/part_summary.tmpl:130
#: cdedb/frontend/templates/web/event/part_summary.tmpl:174
#: cdedb/frontend/templates/web/util.tmpl:846
msgid "Remove"
msgstr ""

#: cdedb/frontend/templates/web/cde/show_past_course.tmpl:101
#: cdedb/frontend/templates/web/cde/show_past_event.tmpl:47
#: cdedb/frontend/templates/web/cde/show_past_event.tmpl:172
msgid "and_one_more"
msgid_plural "and_count_more"
msgstr[0] "and %(count)s more"
msgstr[1] "and %(count)s more"

#: cdedb/frontend/templates/web/cde/show_past_course.tmpl:121
msgid "This Course had no Participants."
msgstr ""

#: cdedb/frontend/templates/web/cde/show_past_course.tmpl:134
msgid "Delete Course"
msgstr ""

#: cdedb/frontend/templates/web/cde/show_past_course.tmpl:141
msgid "Deletes the Course, including Description and Participant information"
msgstr ""

#: cdedb/frontend/templates/web/cde/show_past_course.tmpl:147
msgid "The Course will be permanently deleted."
msgstr ""

#: cdedb/frontend/templates/web/cde/show_past_course.tmpl:149
msgid "The Participant will be removed from this Course."
msgstr ""

#: cdedb/frontend/templates/web/cde/show_past_event.tmpl:25
msgid "Dokuteam Addresslist"
msgstr ""

#: cdedb/frontend/templates/web/cde/show_past_event.tmpl:36
#: cdedb/frontend/templates/web/event/create_event.tmpl:45
#: cdedb/frontend/templates/web/event/create_event.tmpl:46
#: cdedb/frontend/templates/web/event/show_event.tmpl:86
#: cdedb/frontend/templates/web/event/stats.tmpl:32
msgid "Orgas"
msgstr ""

#: cdedb/frontend/templates/web/cde/show_past_event.tmpl:66
msgid ""
"As you are no participant of this past event, you can only see this link "
"because you are admin."
msgstr ""

#: cdedb/frontend/templates/web/cde/show_past_event.tmpl:79
#: cdedb/frontend/templates/web/event/course_stats.tmpl:26
#: cdedb/frontend/templates/web/event/create_course.tmpl:15
#: cdedb/frontend/templates/web/event/create_course.tmpl:19
msgid "Add Course"
msgstr ""

#: cdedb/frontend/templates/web/cde/show_past_event.tmpl:98
msgid "Add Participant <u>without</u> Course"
msgstr ""

#: cdedb/frontend/templates/web/cde/show_past_event.tmpl:192
msgid "This Event had no Participants."
msgstr ""

#: cdedb/frontend/templates/web/cde/show_past_event.tmpl:203
msgid "Delete Event"
msgstr ""

#: cdedb/frontend/templates/web/cde/show_past_event.tmpl:210
msgid ""
"Deletes the event, including description, courses and participant "
"information."
msgstr ""

#: cdedb/frontend/templates/web/cde/show_past_event.tmpl:216
#: cdedb/frontend/templates/web/event/show_event.tmpl:439
msgid "The event will be permanently deleted."
msgstr ""

#: cdedb/frontend/templates/web/cde/show_past_event.tmpl:218
msgid "The Participant will be removed from the Event."
msgstr ""

#: cdedb/frontend/templates/web/cde/show_semester.tmpl:13
msgid ""
"The actions on this site affect all Members, therefore they are basically "
"irreversibel. Only use them, if You are absolutely sure what You are doing."
msgstr ""

#: cdedb/frontend/templates/web/cde/show_semester.tmpl:20
msgid "CdE-Semester"
msgstr ""

#: cdedb/frontend/templates/web/cde/show_semester.tmpl:23
#, python-format
msgid "We are currently in Semester %(number)s."
msgstr ""

#: cdedb/frontend/templates/web/cde/show_semester.tmpl:31
msgid "Payment Requests will be sent."
msgstr ""

#: cdedb/frontend/templates/web/cde/show_semester.tmpl:36
msgid ""
"All inactive Members will be removed. This cannot be undone and it can only "
"be done once per Semester."
msgstr ""

#: cdedb/frontend/templates/web/cde/show_semester.tmpl:38
msgid "The Balance of all Members will be updated. This cannot be undone."
msgstr ""

#: cdedb/frontend/templates/web/cde/show_semester.tmpl:40
msgid "The new Semester will be created."
msgstr ""

#: cdedb/frontend/templates/web/cde/show_semester.tmpl:42
msgid "Address-Check-Mails will be sent."
msgstr ""

#: cdedb/frontend/templates/web/cde/show_semester.tmpl:47
msgid "The new exPuls-Semester will be created."
msgstr ""

#: cdedb/frontend/templates/web/cde/show_semester.tmpl:56
msgid "Send Payment Requests/Information"
msgstr ""

#: cdedb/frontend/templates/web/cde/show_semester.tmpl:62
#: cdedb/frontend/templates/web/cde/show_semester.tmpl:276
#, python-format
msgid "Done up until %(state)s. %(count)s emails have been sent so far."
msgstr ""

#: cdedb/frontend/templates/web/cde/show_semester.tmpl:71
#: cdedb/frontend/templates/web/cde/show_semester.tmpl:285
msgid "Only one Test-Mail"
msgstr ""

#: cdedb/frontend/templates/web/cde/show_semester.tmpl:74
msgid "Include Address-Check"
msgstr ""

#: cdedb/frontend/templates/web/cde/show_semester.tmpl:76
#: cdedb/frontend/templates/web/cde/show_semester.tmpl:288
msgid "Send Mails"
msgstr ""

#: cdedb/frontend/templates/web/cde/show_semester.tmpl:80
#: cdedb/frontend/templates/web/cde/show_semester.tmpl:269
#, python-format
msgid "Done on the %(date)s. %(count)s emails were sent."
msgstr ""

#: cdedb/frontend/templates/web/cde/show_semester.tmpl:91
#: cdedb/frontend/templates/web/cde/show_semester.tmpl:119
msgid "Remove inactive Members"
msgstr ""

#: cdedb/frontend/templates/web/cde/show_semester.tmpl:97
#, python-format
msgid ""
"Done up until %(state)s. %(count)s memberships have been ended so far. A "
"total of %(balance)s has been deducted so far."
msgstr ""

#: cdedb/frontend/templates/web/cde/show_semester.tmpl:107
#, python-format
msgid ""
"%(low_count)s members have insufficient balance (total of %(low_total)s) "
"right now (%(low_last_count)s of these with an active lastschrift). "
"Additionally we have %(trial_count)s trial members."
msgstr ""

#: cdedb/frontend/templates/web/cde/show_semester.tmpl:122
#: cdedb/frontend/templates/web/cde/show_semester.tmpl:145
#: cdedb/frontend/templates/web/cde/show_semester.tmpl:201
#: cdedb/frontend/templates/web/cde/show_semester.tmpl:314
msgid "To be done later."
msgstr ""

#: cdedb/frontend/templates/web/cde/show_semester.tmpl:125
#, python-format
msgid ""
"Done on the %(date)s. %(count)s memberships were ended. A total of "
"%(balance)s was deducted."
msgstr ""

#: cdedb/frontend/templates/web/cde/show_semester.tmpl:141
#: cdedb/frontend/templates/web/cde/show_semester.tmpl:167
msgid "Update Balances"
msgstr ""

#: cdedb/frontend/templates/web/cde/show_semester.tmpl:149
#, python-format
msgid ""
"Done up until %(state)s. %(count)s trial meberships have been ended so far. "
"A total of %(total)s has been deducted so far."
msgstr ""

#: cdedb/frontend/templates/web/cde/show_semester.tmpl:159
#, python-format
msgid ""
"%(total_count)s Members total, %(trial_count)s of which have a Trial-"
"Membership right now."
msgstr ""

#: cdedb/frontend/templates/web/cde/show_semester.tmpl:171
#, python-format
msgid ""
"Done on the %(date)s. %(count)s trial memberships were ended. A total of "
"%(total)s was deducted."
msgstr ""

#: cdedb/frontend/templates/web/cde/show_semester.tmpl:186
#: cdedb/frontend/templates/web/cde/show_semester.tmpl:198
msgid "Next Semester"
msgstr ""

#: cdedb/frontend/templates/web/cde/show_semester.tmpl:190
msgid ""
"The Semesterstate influences the display of Balances. This button should be "
"pressed at the target date (give or take three weeks)."
msgstr ""

#: cdedb/frontend/templates/web/cde/show_semester.tmpl:208
msgid "Semester History"
msgstr ""

#: cdedb/frontend/templates/web/cde/show_semester.tmpl:213
msgid "Billing Mails Sent"
msgstr ""

#: cdedb/frontend/templates/web/cde/show_semester.tmpl:214
msgid "Billing Done"
msgstr ""

#: cdedb/frontend/templates/web/cde/show_semester.tmpl:215
msgid "Archival Notifications Sent"
msgstr ""

#: cdedb/frontend/templates/web/cde/show_semester.tmpl:216
msgid "Archival Notifications Done"
msgstr ""

#: cdedb/frontend/templates/web/cde/show_semester.tmpl:217
msgid "Members Ejected"
msgstr ""

#: cdedb/frontend/templates/web/cde/show_semester.tmpl:218
msgid "Ejection Balance"
msgstr ""

#: cdedb/frontend/templates/web/cde/show_semester.tmpl:219
msgid "Ejection Done"
msgstr ""

#: cdedb/frontend/templates/web/cde/show_semester.tmpl:220
msgid "Accounts Archived"
msgstr ""

#: cdedb/frontend/templates/web/cde/show_semester.tmpl:221
msgid "Automated Archival Done"
msgstr ""

#: cdedb/frontend/templates/web/cde/show_semester.tmpl:222
msgid "Trialmemberships Ended"
msgstr ""

#: cdedb/frontend/templates/web/cde/show_semester.tmpl:223
msgid "Balance Deducted"
msgstr ""

#: cdedb/frontend/templates/web/cde/show_semester.tmpl:224
msgid "Balance Update Done"
msgstr ""

#: cdedb/frontend/templates/web/cde/show_semester.tmpl:225
msgid "Semester Done"
msgstr ""

#: cdedb/frontend/templates/web/cde/show_semester.tmpl:252
msgid "exPuls-Semester"
msgstr ""

#: cdedb/frontend/templates/web/cde/show_semester.tmpl:255
#, python-format
msgid "The next exPuls will be number %(number)s."
msgstr ""

#: cdedb/frontend/templates/web/cde/show_semester.tmpl:264
msgid "Send Address-Checks"
msgstr ""

#: cdedb/frontend/templates/web/cde/show_semester.tmpl:295
msgid "Mark as done"
msgstr ""

#: cdedb/frontend/templates/web/cde/show_semester.tmpl:305
#: cdedb/frontend/templates/web/cde/show_semester.tmpl:311
msgid "Next exPuls"
msgstr ""

#: cdedb/frontend/templates/web/cde/show_semester.tmpl:321
msgid "exPuls History"
msgstr ""

#: cdedb/frontend/templates/web/cde/show_semester.tmpl:325
msgid "Issue"
msgstr ""

#: cdedb/frontend/templates/web/cde/show_semester.tmpl:326
msgid "Addresscheck Mails Sent"
msgstr ""

#: cdedb/frontend/templates/web/cde/user_search.tmpl:7
msgid "CdE-User Management"
msgstr ""

#: cdedb/frontend/templates/web/cde/user_search.tmpl:22
msgid "Only CdE-Members (and ex-Members) can be found here."
msgstr ""

#: cdedb/frontend/templates/web/cde/view_finance_log.tmpl:21
#: cdedb/frontend/templates/web/core/show_history.tmpl:273
#: cdedb/frontend/templates/web/core/view_changelog_meta.tmpl:21
#: cdedb/frontend/templates/web/logging.tmpl:28
#: cdedb/frontend/templates/web/logging.tmpl:125
msgid "Timestamp"
msgstr ""

#: cdedb/frontend/templates/web/cde/view_finance_log.tmpl:22
#: cdedb/frontend/templates/web/logging.tmpl:29
msgid "Code"
msgstr ""

#: cdedb/frontend/templates/web/cde/view_finance_log.tmpl:23
#: cdedb/frontend/templates/web/core/show_history.tmpl:275
#: cdedb/frontend/templates/web/core/view_changelog_meta.tmpl:23
#: cdedb/frontend/templates/web/logging.tmpl:30
#: cdedb/frontend/templates/web/logging.tmpl:84
msgid "Submitted By"
msgstr ""

#: cdedb/frontend/templates/web/cde/view_finance_log.tmpl:24
#: cdedb/frontend/templates/web/core/view_changelog_meta.tmpl:25
#: cdedb/frontend/templates/web/logging.tmpl:34
#: cdedb/frontend/templates/web/logging.tmpl:86
msgid "Affected"
msgstr ""

#: cdedb/frontend/templates/web/cde/view_finance_log.tmpl:26
#: cdedb/frontend/templates/web/core/inspect_change.tmpl:70
#: cdedb/frontend/templates/web/core/show_history.tmpl:206
#: cdedb/frontend/templates/web/core/show_user.tmpl:253
msgid "Balance"
msgstr ""

#: cdedb/frontend/templates/web/cde/view_finance_log.tmpl:27
#: cdedb/frontend/templates/web/core/show_history.tmpl:277
#: cdedb/frontend/templates/web/core/view_changelog_meta.tmpl:27
#: cdedb/frontend/templates/web/logging.tmpl:35
#: cdedb/frontend/templates/web/logging.tmpl:121
msgid "Additional Info"
msgstr ""

#: cdedb/frontend/templates/web/cde/view_finance_log.tmpl:29
msgid "Overall Balance"
msgstr ""

#: cdedb/frontend/templates/web/core/admin_change_user.tmpl:7
#: cdedb/frontend/templates/web/event/change_registration.tmpl:21
#, python-format
msgid "Edit %(given_names)s %(family_name)s"
msgstr ""

#: cdedb/frontend/templates/web/core/admin_change_user.tmpl:15
msgid "Edit Userdata"
msgstr ""

#: cdedb/frontend/templates/web/core/admin_change_user.tmpl:35
#: cdedb/frontend/templates/web/core/change_user.tmpl:35
#: cdedb/frontend/templates/web/core/inspect_change.tmpl:56
#: cdedb/frontend/templates/web/event/registration_query.tmpl:56
#: cdedb/frontend/templates/web/generic.tmpl:17
#: cdedb/frontend/templates/web/generic.tmpl:113
#: cdedb/frontend/templates/web/generic.tmpl:184
msgid "First Given Name"
msgstr ""

#: cdedb/frontend/templates/web/core/admin_change_user.tmpl:49
#: cdedb/frontend/templates/web/core/show_history.tmpl:196
#: cdedb/frontend/templates/web/generic.tmpl:64
#: cdedb/frontend/templates/web/generic.tmpl:144
#: cdedb/frontend/templates/web/generic.tmpl:215
msgid "Searchable"
msgstr ""

#: cdedb/frontend/templates/web/core/admin_change_user.tmpl:52
#: cdedb/frontend/templates/web/core/change_user.tmpl:39
#: cdedb/frontend/templates/web/core/show_user.tmpl:299
#: cdedb/frontend/templates/web/generic.tmpl:66
#: cdedb/frontend/templates/web/generic.tmpl:141
#: cdedb/frontend/templates/web/generic.tmpl:212
msgid "Printed exPuls"
msgstr ""

#: cdedb/frontend/templates/web/core/admin_change_user.tmpl:56
msgid "Visible to all Admins."
msgstr ""

#: cdedb/frontend/templates/web/core/admin_change_user.tmpl:58
#: cdedb/frontend/templates/web/core/change_user.tmpl:47
#: cdedb/frontend/templates/web/core/inspect_change.tmpl:72
#: cdedb/frontend/templates/web/core/show_history.tmpl:215
#: cdedb/frontend/templates/web/core/show_user.tmpl:313
#: cdedb/frontend/templates/web/generic.tmpl:31
msgid "Contact Information"
msgstr ""

#: cdedb/frontend/templates/web/core/admin_change_user.tmpl:62
#: cdedb/frontend/templates/web/core/change_user.tmpl:52
#: cdedb/frontend/templates/web/core/genesis_modify_form.tmpl:59
#: cdedb/frontend/templates/web/core/genesis_request.tmpl:67
#: cdedb/frontend/templates/web/core/genesis_show_case.tmpl:86
#: cdedb/frontend/templates/web/core/inspect_change.tmpl:75
#: cdedb/frontend/templates/web/core/promote_user.tmpl:85
#: cdedb/frontend/templates/web/core/show_history.tmpl:219
#: cdedb/frontend/templates/web/core/show_user.tmpl:338
#: cdedb/frontend/templates/web/event/register.tmpl:80
#: cdedb/frontend/templates/web/event/registration_query.tmpl:62
#: cdedb/frontend/templates/web/event/show_registration.tmpl:58
#: cdedb/frontend/templates/web/generic.tmpl:35
#: cdedb/frontend/templates/web/generic.tmpl:119
#: cdedb/frontend/templates/web/generic.tmpl:190
msgid "Mobile Phone"
msgstr ""

#: cdedb/frontend/templates/web/core/admin_change_user.tmpl:65
#: cdedb/frontend/templates/web/core/change_user.tmpl:55
#: cdedb/frontend/templates/web/core/inspect_change.tmpl:76
#: cdedb/frontend/templates/web/core/show_history.tmpl:220
#: cdedb/frontend/templates/web/core/show_user.tmpl:344
#: cdedb/frontend/templates/web/generic.tmpl:38
#: cdedb/frontend/templates/web/generic.tmpl:130
#: cdedb/frontend/templates/web/generic.tmpl:201
msgid "WWW"
msgstr ""

#: cdedb/frontend/templates/web/core/admin_change_user.tmpl:72
#: cdedb/frontend/templates/web/core/change_user.tmpl:62
msgid "This should be your primary address. The exPuls will be sent here."
msgstr ""

#: cdedb/frontend/templates/web/core/admin_change_user.tmpl:84
#: cdedb/frontend/templates/web/core/change_user.tmpl:74
#: cdedb/frontend/templates/web/core/inspect_change.tmpl:85
#: cdedb/frontend/templates/web/core/show_history.tmpl:240
#: cdedb/frontend/templates/web/core/show_user.tmpl:371
#: cdedb/frontend/templates/web/generic.tmpl:50
msgid "Second Address"
msgstr ""

#: cdedb/frontend/templates/web/core/admin_change_user.tmpl:86
#: cdedb/frontend/templates/web/core/change_user.tmpl:76
msgid ""
"This address is meant to be a “backup”, should the primary address not work. "
"Please give an address where you can be reached long-term, e.g. your "
"parents' address."
msgstr ""

#: cdedb/frontend/templates/web/core/admin_change_user.tmpl:100
#: cdedb/frontend/templates/web/core/change_user.tmpl:89
#: cdedb/frontend/templates/web/core/inspect_change.tmpl:93
#: cdedb/frontend/templates/web/core/show_history.tmpl:255
#: cdedb/frontend/templates/web/core/show_user.tmpl:388
#: cdedb/frontend/templates/web/generic.tmpl:19
#: cdedb/frontend/templates/web/generic.tmpl:131
#: cdedb/frontend/templates/web/generic.tmpl:202
msgid "Specialisation"
msgstr ""

#: cdedb/frontend/templates/web/core/admin_change_user.tmpl:102
#: cdedb/frontend/templates/web/core/change_user.tmpl:91
#: cdedb/frontend/templates/web/core/inspect_change.tmpl:94
#: cdedb/frontend/templates/web/core/show_history.tmpl:256
#: cdedb/frontend/templates/web/core/show_user.tmpl:392
#: cdedb/frontend/templates/web/generic.tmpl:20
#: cdedb/frontend/templates/web/generic.tmpl:132
#: cdedb/frontend/templates/web/generic.tmpl:203
msgid "School, University, …"
msgstr ""

#: cdedb/frontend/templates/web/core/admin_change_user.tmpl:104
#: cdedb/frontend/templates/web/core/change_user.tmpl:93
#: cdedb/frontend/templates/web/core/inspect_change.tmpl:95
#: cdedb/frontend/templates/web/core/show_history.tmpl:257
#: cdedb/frontend/templates/web/core/show_user.tmpl:396
#: cdedb/frontend/templates/web/generic.tmpl:21
#: cdedb/frontend/templates/web/generic.tmpl:133
#: cdedb/frontend/templates/web/generic.tmpl:204
msgid "Year(s) of Graduation"
msgstr ""

#: cdedb/frontend/templates/web/core/admin_change_user.tmpl:113
#: cdedb/frontend/templates/web/core/modify_balance.tmpl:27
msgid "Changenotes"
msgstr ""

#: cdedb/frontend/templates/web/core/admin_username_change.tmpl:4
#, python-format
msgid "Edit Email Address for %(given_names)s %(family_name)s"
msgstr ""

#: cdedb/frontend/templates/web/core/admin_username_change.tmpl:11
#: cdedb/frontend/templates/web/core/admin_username_change.tmpl:20
msgid "Edit Email Address"
msgstr ""

#: cdedb/frontend/templates/web/core/admin_username_change.tmpl:17
#: cdedb/frontend/templates/web/core/promote_user.tmpl:42
#: cdedb/frontend/templates/web/core/promote_user.tmpl:54
msgid "User"
msgstr ""

#: cdedb/frontend/templates/web/core/admin_username_change.tmpl:18
msgid "Old Email Address"
msgstr ""

#: cdedb/frontend/templates/web/core/admin_username_change.tmpl:19
#: cdedb/frontend/templates/web/core/change_username.tmpl:25
#: cdedb/frontend/templates/web/ml/show_mailinglist.tmpl:120
msgid "New Email Address"
msgstr ""

#: cdedb/frontend/templates/web/core/archived_user_search.tmpl:8
#: cdedb/frontend/templates/web/core/archived_user_search.tmpl:14
#: cdedb/frontend/templates/web/core/base.tmpl:23
msgid "Search Archived Users"
msgstr ""

#: cdedb/frontend/templates/web/core/base.tmpl:13
#: cdedb/frontend/templates/web/event/register.tmpl:62
msgid "My Data"
msgstr ""

#: cdedb/frontend/templates/web/core/base.tmpl:15
#: cdedb/frontend/templates/web/core/view_admins.tmpl:5
#: cdedb/frontend/templates/web/core/view_admins.tmpl:11
msgid "Admin Overview"
msgstr ""

#: cdedb/frontend/templates/web/core/base.tmpl:25
msgid "Pending Changes"
msgstr ""

#: cdedb/frontend/templates/web/core/base.tmpl:29
#: cdedb/frontend/templates/web/core/genesis_list_cases.tmpl:7
#: cdedb/frontend/templates/web/core/genesis_list_cases.tmpl:12
#: cdedb/frontend/templates/web/core/genesis_modify_form.tmpl:13
#: cdedb/frontend/templates/web/core/genesis_show_case.tmpl:13
msgid "Account Requests"
msgstr ""

#: cdedb/frontend/templates/web/core/base.tmpl:33
#: cdedb/frontend/templates/web/core/list_privilege_changes.tmpl:11
#: cdedb/frontend/templates/web/core/show_privilege_change.tmpl:11
msgid "Privilege Changes"
msgstr ""

#: cdedb/frontend/templates/web/core/base.tmpl:37
#: cdedb/frontend/templates/web/core/view_log.tmpl:9
#: cdedb/frontend/templates/web/core/view_log.tmpl:14
msgid "Account Log"
msgstr ""

#: cdedb/frontend/templates/web/core/base.tmpl:39
#: cdedb/frontend/templates/web/core/view_changelog_meta.tmpl:9
#: cdedb/frontend/templates/web/core/view_changelog_meta.tmpl:14
msgid "Userdata Log"
msgstr ""

#: cdedb/frontend/templates/web/core/base.tmpl:46
#: cdedb/frontend/templates/web/core/meta_info.tmpl:6
#: cdedb/frontend/templates/web/core/meta_info.tmpl:12
msgid "Metadata"
msgstr ""

#: cdedb/frontend/templates/web/core/base.tmpl:56
#: cdedb/frontend/templates/web/core/show_user.tmpl:26
msgid "Admin Administration"
msgstr ""

#: cdedb/frontend/templates/web/core/base.tmpl:57
#: cdedb/frontend/templates/web/core/show_user.tmpl:27
msgid "Core Administration"
msgstr ""

#: cdedb/frontend/templates/web/core/change_password.tmpl:5
#: cdedb/frontend/templates/web/core/change_password.tmpl:13
#: cdedb/frontend/templates/web/core/show_user.tmpl:80
msgid "Change Password"
msgstr ""

#: cdedb/frontend/templates/web/core/change_password.tmpl:17
#: cdedb/frontend/templates/web/core/do_password_reset.tmpl:15
msgid ""
"There are no hard criteria for your new password, as we are using the zxcvbn "
"library to evaluate the actual strength of password. Numerals, Uppercase "
"letters, and Special characters aren’t required. For example, you can use a "
"randomized string of 8 characters, but it is also fine to use two words that "
"aren’t too common. This form will provide feedback to help you chose a "
"better password if your new password is too weak."
msgstr ""

#: cdedb/frontend/templates/web/core/change_password.tmpl:29
msgid "Old Password"
msgstr ""

#: cdedb/frontend/templates/web/core/change_password.tmpl:31
#: cdedb/frontend/templates/web/core/do_password_reset.tmpl:30
msgid "New Password"
msgstr ""

#: cdedb/frontend/templates/web/core/change_password.tmpl:33
#: cdedb/frontend/templates/web/core/do_password_reset.tmpl:32
msgid "Confirm new Password"
msgstr ""

#: cdedb/frontend/templates/web/core/change_privileges.tmpl:4
#, python-format
msgid "Change Privileges for %(given_names)s %(family_name)s"
msgstr ""

#: cdedb/frontend/templates/web/core/change_privileges.tmpl:12
msgid "Change Privileges"
msgstr ""

#: cdedb/frontend/templates/web/core/change_privileges.tmpl:15
msgid "Privilege changes will have to be approved by another Meta-Admin."
msgstr ""

#: cdedb/frontend/templates/web/core/change_privileges.tmpl:23
#: cdedb/frontend/templates/web/core/show_history.tmpl:161
#: cdedb/frontend/templates/web/core/show_user.tmpl:202
msgid "Meta-Admin"
msgstr ""

#: cdedb/frontend/templates/web/core/change_privileges.tmpl:24
#: cdedb/frontend/templates/web/core/show_history.tmpl:162
#: cdedb/frontend/templates/web/core/show_user.tmpl:203
msgid "Core-Admin"
msgstr ""

#: cdedb/frontend/templates/web/core/change_privileges.tmpl:25
#: cdedb/frontend/templates/web/core/show_history.tmpl:163
#: cdedb/frontend/templates/web/core/show_user.tmpl:204
msgid "CdE-Admin"
msgstr ""

#: cdedb/frontend/templates/web/core/change_privileges.tmpl:26
#: cdedb/frontend/templates/web/core/show_user.tmpl:205
msgid "Finance-Admin"
msgstr ""

#: cdedb/frontend/templates/web/core/change_privileges.tmpl:27
#: cdedb/frontend/templates/web/core/show_user.tmpl:208
msgid "CdElokal-Admin"
msgstr ""

#: cdedb/frontend/templates/web/core/change_privileges.tmpl:30
#: cdedb/frontend/templates/web/core/show_history.tmpl:164
#: cdedb/frontend/templates/web/core/show_user.tmpl:206
msgid "Event-Admin"
msgstr ""

#: cdedb/frontend/templates/web/core/change_privileges.tmpl:33
#: cdedb/frontend/templates/web/core/show_history.tmpl:165
#: cdedb/frontend/templates/web/core/show_user.tmpl:207
msgid "Mailinglist-Admin"
msgstr ""

#: cdedb/frontend/templates/web/core/change_privileges.tmpl:36
#: cdedb/frontend/templates/web/core/show_history.tmpl:166
#: cdedb/frontend/templates/web/core/show_user.tmpl:209
msgid "Assembly-Admin"
msgstr ""

#: cdedb/frontend/templates/web/core/change_user.tmpl:7
#: cdedb/frontend/templates/web/core/change_user.tmpl:15
msgid "Edit Your Data"
msgstr ""

#: cdedb/frontend/templates/web/core/change_user.tmpl:38
#: cdedb/frontend/templates/web/core/show_user.tmpl:236
msgid "Membership"
msgstr ""

#: cdedb/frontend/templates/web/core/change_user.tmpl:40
#: cdedb/frontend/templates/web/core/show_user.tmpl:304
#, python-format
msgid ""
"The exPuls is published semi-anually printed and online. You can find "
"further information about the online version at %(link)s."
msgstr ""

#: cdedb/frontend/templates/web/core/change_user.tmpl:49
msgid "To Change Your email address, use the button on Your Profile Page."
msgstr ""

#: cdedb/frontend/templates/web/core/change_username.tmpl:5
#: cdedb/frontend/templates/web/core/do_username_change.tmpl:4
msgid "Change Your Email Address"
msgstr ""

#: cdedb/frontend/templates/web/core/change_username.tmpl:13
msgid "Change Email Address"
msgstr ""

#: cdedb/frontend/templates/web/core/change_username.tmpl:17
msgid ""
"To change Your email address, You will have to confirm Your new email "
"address by clicking a link in the verification mail sent to the new E-Mail."
msgstr ""

#: cdedb/frontend/templates/web/core/change_username.tmpl:27
msgid "Send verification mail"
msgstr ""

#: cdedb/frontend/templates/web/core/create_user.tmpl:12
msgid "Create New Account"
msgstr ""

#: cdedb/frontend/templates/web/core/create_user.tmpl:24
#: cdedb/frontend/templates/web/core/genesis_modify_form.tmpl:31
#: cdedb/frontend/templates/web/core/genesis_modify_form.tmpl:39
#: cdedb/frontend/templates/web/core/genesis_show_case.tmpl:26
#: cdedb/frontend/templates/web/generic.tmpl:145
#: cdedb/frontend/templates/web/generic.tmpl:146
#: cdedb/frontend/templates/web/generic.tmpl:147
#: cdedb/frontend/templates/web/generic.tmpl:148
#: cdedb/frontend/templates/web/generic.tmpl:216
#: cdedb/frontend/templates/web/generic.tmpl:217
#: cdedb/frontend/templates/web/generic.tmpl:218
#: cdedb/frontend/templates/web/generic.tmpl:219
msgid "Realm"
msgstr ""

#: cdedb/frontend/templates/web/core/create_user.tmpl:25
#: cdedb/frontend/templates/web/event/field_set_select.tmpl:47
#: cdedb/frontend/templates/web/ml/create_mailinglist.tmpl:22
msgid "Continue"
msgstr ""

#: cdedb/frontend/templates/web/core/debug_email.tmpl:4
msgid "View E-Mail"
msgstr ""

#: cdedb/frontend/templates/web/core/do_password_reset.tmpl:4
msgid "Set New Password"
msgstr ""

#: cdedb/frontend/templates/web/core/do_password_reset.tmpl:10
msgid ""
"You can reset Your Password here. Then You can use the new Password to login."
msgstr ""

#: cdedb/frontend/templates/web/core/do_password_reset.tmpl:34
#: cdedb/frontend/templates/web/core/login.tmpl:37
#: cdedb/frontend/templates/web/core/reset_password.tmpl:4
msgid "Reset Password"
msgstr ""

#: cdedb/frontend/templates/web/core/do_username_change.tmpl:10
#, python-format
msgid ""
"Enter Your Password and click “Confirm” to change Your E-Mail-Address to "
"<code>%(email)s</code>. Aftwerwards you need to user Your new email address "
"to login."
msgstr ""

#: cdedb/frontend/templates/web/core/do_username_change.tmpl:20
#: cdedb/frontend/templates/web/core/login.tmpl:28
msgid "Password"
msgstr ""

#: cdedb/frontend/templates/web/core/genesis_list_cases.tmpl:17
msgid "The Account Request will be permanently deleted."
msgstr ""

#: cdedb/frontend/templates/web/core/genesis_list_cases.tmpl:20
msgid "Event Account Requests"
msgstr ""

#: cdedb/frontend/templates/web/core/genesis_list_cases.tmpl:21
msgid "CdE Account Requests"
msgstr ""

#: cdedb/frontend/templates/web/core/genesis_list_cases.tmpl:22
msgid "Assembly Account Requests"
msgstr ""

#: cdedb/frontend/templates/web/core/genesis_list_cases.tmpl:23
msgid "Mailinglist Account Requests"
msgstr ""

#: cdedb/frontend/templates/web/core/genesis_list_cases.tmpl:38
#: cdedb/frontend/templates/web/event/checkin.tmpl:76
#: cdedb/frontend/templates/web/event/course_list.tmpl:57
#: cdedb/frontend/templates/web/generic.tmpl:600
#: cdedb/frontend/templates/web/generic.tmpl:603
#: cdedb/frontend/templates/web/generic.tmpl:606
msgid "Details"
msgstr ""

#: cdedb/frontend/templates/web/core/genesis_list_cases.tmpl:50
#: cdedb/frontend/templates/web/core/genesis_show_case.tmpl:115
msgid "Approve"
msgstr ""

#: cdedb/frontend/templates/web/core/genesis_list_cases.tmpl:57
#: cdedb/frontend/templates/web/core/genesis_show_case.tmpl:121
#: cdedb/frontend/templates/web/ml/management.tmpl:131
#: cdedb/i18n_additional.py:353
msgid "Reject"
msgstr ""

#: cdedb/frontend/templates/web/core/genesis_list_cases.tmpl:69
#, python-format
msgid "There are currently no %(realm)s pending for approval."
msgstr ""

#: cdedb/frontend/templates/web/core/genesis_modify_form.tmpl:7
msgid "Edit Account Request"
msgstr ""

#: cdedb/frontend/templates/web/core/genesis_modify_form.tmpl:15
#, python-format
msgid "Edit Account Request from %(given_names)s %(family_name)s"
msgstr ""

#: cdedb/frontend/templates/web/core/genesis_modify_form.tmpl:44
#: cdedb/frontend/templates/web/core/genesis_request.tmpl:50
#, python-format
msgid "Rationale (max. %s Characters)"
msgstr ""

#: cdedb/frontend/templates/web/core/genesis_modify_form.tmpl:50
msgid "The following fields are only relevant for Event-Account Requests."
msgstr ""

#: cdedb/frontend/templates/web/core/genesis_request.tmpl:4
#: cdedb/frontend/templates/web/core/genesis_request.tmpl:10
#: cdedb/frontend/templates/web/core/login.tmpl:38
msgid "Request Account"
msgstr ""

#: cdedb/frontend/templates/web/core/genesis_request.tmpl:18
msgid ""
"With the following Form You can request an Account for the CdE-DB. Please "
"give a short Rationale, what You want to use the Account for (for example "
"for which Event You want to register)."
msgstr ""

#: cdedb/frontend/templates/web/core/genesis_request.tmpl:31
msgid ""
"After You have filled out this Form, You will be sent an E-Mail containing a "
"verification link. You need to open this link to confirm Your Request. Only "
"then Your Request will be reviewed by an Admin. You will be notified, when "
"Your Account has been created."
msgstr ""

#: cdedb/frontend/templates/web/core/genesis_request.tmpl:48
#: cdedb/frontend/templates/web/core/genesis_show_case.tmpl:41
msgid "Rationale"
msgstr ""

#: cdedb/frontend/templates/web/core/genesis_request.tmpl:56
msgid ""
"The following fields are only relevant, if you are requesting an account for "
"an event."
msgstr ""

#: cdedb/frontend/templates/web/core/genesis_request.tmpl:70
msgid "Example: Dream Alley 1"
msgstr ""

#: cdedb/frontend/templates/web/core/genesis_request.tmpl:73
msgid "Example: Apartment 4, c/o Doc Brown"
msgstr ""

#: cdedb/frontend/templates/web/core/genesis_request.tmpl:81
msgid "The file must be a PDF. The maximum allowed filesize is 8 MB."
msgstr ""

#: cdedb/frontend/templates/web/core/genesis_request.tmpl:86
msgid ""
"We already saved your uploaded file, but you can provide a different file "
"instead."
msgstr ""

#: cdedb/frontend/templates/web/core/genesis_request.tmpl:87
msgid "New Attachment"
msgstr ""

#: cdedb/frontend/templates/web/core/genesis_request.tmpl:90
msgid ""
"Please upload a participation certificate from your DSA, DJA, etc. here."
msgstr ""

#: cdedb/frontend/templates/web/core/genesis_request.tmpl:112
msgid "Confirm Request"
msgstr ""

#: cdedb/frontend/templates/web/core/genesis_show_case.tmpl:7
#, python-format
msgid "Account Request of %(given_names)s %(family_name)s"
msgstr ""

#: cdedb/frontend/templates/web/core/genesis_show_case.tmpl:15
#, python-format
msgid "Details of %(given_names)s %(family_name)s"
msgstr ""

#: cdedb/frontend/templates/web/core/genesis_show_case.tmpl:20
msgid "Case Meta-Information"
msgstr ""

#: cdedb/frontend/templates/web/core/genesis_show_case.tmpl:37
msgid "Creation Time"
msgstr ""

#: cdedb/frontend/templates/web/core/genesis_show_case.tmpl:45
msgid "Reviewer"
msgstr ""

#: cdedb/frontend/templates/web/core/genesis_show_case.tmpl:55
msgid "Persona Information"
msgstr ""

#: cdedb/frontend/templates/web/core/genesis_show_case.tmpl:105
msgid "Download Attachment"
msgstr ""

#: cdedb/frontend/templates/web/core/genesis_show_case.tmpl:128
#: cdedb/frontend/templates/web/core/inspect_change.tmpl:114
#: cdedb/frontend/templates/web/core/modify_membership.tmpl:33
#: cdedb/frontend/templates/web/event/manage_attendees.tmpl:77
#: cdedb/frontend/templates/web/event/manage_inhabitants.tmpl:83
#: cdedb/i18n_additional.py:326
msgid "Cancel"
msgstr ""

#: cdedb/frontend/templates/web/core/index.tmpl:8
#: cdedb/frontend/templates/web/core/login.tmpl:9
msgid "CdE-Datenbank"
msgstr ""

#: cdedb/frontend/templates/web/core/index.tmpl:19
#: cdedb/frontend/templates/web/core/login.tmpl:19
msgid "This is an Offline-Instance of the CdEDB"
msgstr ""

#: cdedb/frontend/templates/web/core/index.tmpl:34
msgid "Search for Users by ID or Name"
msgstr ""

#: cdedb/frontend/templates/web/core/index.tmpl:62
msgid "Account Management"
msgstr ""

#: cdedb/frontend/templates/web/core/index.tmpl:66
#: cdedb/frontend/templates/web/core/index.tmpl:79
#: cdedb/frontend/templates/web/core/index.tmpl:91
#, python-format
msgid "There is currently %(count)s %(link)s to review."
msgid_plural "There are currently %(count)s %(link)s to review."
msgstr[0] ""
msgstr[1] ""

#: cdedb/frontend/templates/web/core/index.tmpl:68
msgid "account request"
msgid_plural "account requests"
msgstr[0] ""
msgstr[1] ""

#: cdedb/frontend/templates/web/core/index.tmpl:81
msgid "profile change"
msgid_plural "profile changes"
msgstr[0] ""
msgstr[1] ""

#: cdedb/frontend/templates/web/core/index.tmpl:93
msgid "privilege change"
msgid_plural "privilege changes"
msgstr[0] ""
msgstr[1] ""

#: cdedb/frontend/templates/web/core/index.tmpl:107
msgid "Orga-Events"
msgstr ""

#: cdedb/frontend/templates/web/core/index.tmpl:117
#: cdedb/frontend/templates/web/event/list_events.tmpl:40
#, python-format
msgid "%(count)s Registrations"
msgstr ""

#: cdedb/frontend/templates/web/core/index.tmpl:121
msgid "(Registration open)"
msgstr ""

#: cdedb/frontend/templates/web/core/index.tmpl:125
#, python-format
msgid "(Registration until %(date)s, late registration open.)"
msgstr ""

#: cdedb/frontend/templates/web/core/index.tmpl:130
#, python-format
msgid "(Registration until %(date)s)"
msgstr ""

#: cdedb/frontend/templates/web/core/index.tmpl:134
#, python-format
msgid "(Registration until %(date)s, late registration until %(date2)s.)"
msgstr ""

#: cdedb/frontend/templates/web/core/index.tmpl:139
#, python-format
msgid "(Late registration until %(date)s)"
msgstr ""

#: cdedb/frontend/templates/web/core/index.tmpl:144
#, python-format
msgid "(Registration starts %(date)s)"
msgstr ""

#: cdedb/frontend/templates/web/core/index.tmpl:152
#: cdedb/frontend/templates/web/event/add_registration.tmpl:14
#: cdedb/frontend/templates/web/event/base.tmpl:40
#: cdedb/frontend/templates/web/event/change_registration.tmpl:14
#: cdedb/frontend/templates/web/event/change_registrations.tmpl:14
#: cdedb/frontend/templates/web/event/change_registrations.tmpl:84
#: cdedb/frontend/templates/web/event/downloads.tmpl:137
#: cdedb/frontend/templates/web/event/field_set.tmpl:34
#: cdedb/frontend/templates/web/event/field_set_select.tmpl:31
#: cdedb/frontend/templates/web/event/index.tmpl:96
#: cdedb/frontend/templates/web/event/partial_import_check.tmpl:99
#: cdedb/frontend/templates/web/event/registration_query.tmpl:14
#: cdedb/frontend/templates/web/event/registration_query.tmpl:21
#: cdedb/frontend/templates/web/event/show_registration.tmpl:14
msgid "Registrations"
msgstr ""

#: cdedb/frontend/templates/web/core/index.tmpl:155
#: cdedb/frontend/templates/web/event/base.tmpl:42
#: cdedb/frontend/templates/web/event/index.tmpl:99
#: cdedb/frontend/templates/web/event/stats.tmpl:12
#: cdedb/frontend/templates/web/event/stats.tmpl:16
msgid "Statistics"
msgstr ""

#: cdedb/frontend/templates/web/core/index.tmpl:171
#: cdedb/frontend/templates/web/ml/base.tmpl:69
#: cdedb/frontend/templates/web/ml/moderated_mailinglists.tmpl:6
#: cdedb/frontend/templates/web/ml/moderated_mailinglists.tmpl:10
msgid "Moderated Mailinglists"
msgstr ""

#: cdedb/frontend/templates/web/core/index.tmpl:181
#, python-format
msgid "%(count)s email awaiting moderation"
msgid_plural "%(count)s emails awaiting moderation"
msgstr[0] ""
msgstr[1] ""

#: cdedb/frontend/templates/web/core/index.tmpl:188
#, python-format
msgid "%(count)s Subscription Request"
msgid_plural "%(count)s Subscription Requests"
msgstr[0] ""
msgstr[1] ""

#: cdedb/frontend/templates/web/core/index.tmpl:201
#: cdedb/frontend/templates/web/event/index.tmpl:13
#: cdedb/frontend/templates/web/event/list_events.tmpl:61
msgid "Current Events"
msgstr ""

#: cdedb/frontend/templates/web/core/index.tmpl:212
#, python-format
msgid "(Already %(link)s)"
msgstr ""

#: cdedb/frontend/templates/web/core/index.tmpl:213
#: cdedb/frontend/templates/web/event/index.tmpl:45
msgid "registered"
msgstr ""

#: cdedb/frontend/templates/web/core/index.tmpl:219
#: cdedb/frontend/templates/web/event/additional_questionnaire.tmpl:25
#: cdedb/frontend/templates/web/event/base.tmpl:19
#: cdedb/frontend/templates/web/event/index.tmpl:51
msgid "Questionnaire"
msgstr ""

#: cdedb/frontend/templates/web/core/index.tmpl:223
#: cdedb/frontend/templates/web/event/base.tmpl:23
#: cdedb/frontend/templates/web/event/index.tmpl:55
#: cdedb/frontend/templates/web/event/register.tmpl:22
#: cdedb/frontend/templates/web/event/register.tmpl:219
msgid "Register"
msgstr ""

#: cdedb/frontend/templates/web/core/index.tmpl:226
#: cdedb/frontend/templates/web/core/index.tmpl:239
#, python-format
msgid "(Until %(date)s)"
msgstr ""

#: cdedb/frontend/templates/web/core/index.tmpl:230
#, python-format
msgid "(Late Registrations until %(date)s)"
msgstr ""

#: cdedb/frontend/templates/web/core/index.tmpl:234
msgid "(Only late Registrations possible)"
msgstr ""

#: cdedb/frontend/templates/web/core/index.tmpl:253
msgid "Current Assemblies"
msgstr ""

#: cdedb/frontend/templates/web/core/index.tmpl:262
msgid "(Already attending)"
msgstr ""

#: cdedb/frontend/templates/web/core/index.tmpl:266
#, python-format
msgid "(Registration possible until %(date)s)"
msgstr ""

#: cdedb/frontend/templates/web/core/inspect_change.tmpl:7
#, python-format
msgid "Inspect Changes for %(given_names)s %(family_name)s"
msgstr ""

#: cdedb/frontend/templates/web/core/inspect_change.tmpl:13
#: cdedb/frontend/templates/web/core/list_pending_changes.tmpl:11
msgid "Inspect Changes"
msgstr ""

#: cdedb/frontend/templates/web/core/inspect_change.tmpl:40
msgid "Show all Fields"
msgstr ""

#: cdedb/frontend/templates/web/core/inspect_change.tmpl:42
msgid "Show Profile"
msgstr ""

#: cdedb/frontend/templates/web/core/inspect_change.tmpl:43
#: cdedb/frontend/templates/web/core/show_history.tmpl:15
#: cdedb/frontend/templates/web/core/show_user.tmpl:91
msgid "Change History"
msgstr ""

#: cdedb/frontend/templates/web/core/inspect_change.tmpl:65
#: cdedb/frontend/templates/web/core/show_history.tmpl:137
#: cdedb/frontend/templates/web/core/show_user.tmpl:158
#: cdedb/frontend/templates/web/generic.tmpl:58
msgid "Account & Membership"
msgstr ""

#: cdedb/frontend/templates/web/core/inspect_change.tmpl:69
#: cdedb/frontend/templates/web/core/show_history.tmpl:178
msgid "CdE-Membership"
msgstr ""

#: cdedb/frontend/templates/web/core/inspect_change.tmpl:105
msgid "Confirm Changes"
msgstr ""

#: cdedb/frontend/templates/web/core/inspect_change.tmpl:111
msgid "Reject Changes"
msgstr ""

#: cdedb/frontend/templates/web/core/inspect_change.tmpl:113
msgid "Edit Changes"
msgstr ""

#: cdedb/frontend/templates/web/core/list_pending_changes.tmpl:5
#, python-format
msgid "Pending Profilechanges [%(count)s]"
msgstr ""

#: cdedb/frontend/templates/web/core/list_privilege_changes.tmpl:5
#, python-format
msgid "Pending Privilege Changes [%(count)s]"
msgstr ""

#: cdedb/frontend/templates/web/core/modify_balance.tmpl:4
#, python-format
msgid "Modify Balance for %(given_names)s %(family_name)s"
msgstr ""

#: cdedb/frontend/templates/web/core/modify_balance.tmpl:13
#: cdedb/frontend/templates/web/core/show_user.tmpl:259
msgid "Modify Balance"
msgstr ""

#: cdedb/frontend/templates/web/core/modify_balance.tmpl:18
msgid ""
"Here you can manually correct the balance of a member. This should only be "
"used to correct a previous mistake when updating balance."
msgstr ""

#: cdedb/frontend/templates/web/core/modify_balance.tmpl:24
msgid "New Balance"
msgstr ""

#: cdedb/frontend/templates/web/core/modify_balance.tmpl:26
msgid "Trial Membership"
msgstr ""

#: cdedb/frontend/templates/web/core/modify_membership.tmpl:4
#, python-format
msgid "Modify Memberhip for %(given_names)s %(family_name)s"
msgstr ""

#: cdedb/frontend/templates/web/core/modify_membership.tmpl:13
msgid "Modify Membership"
msgstr ""

#: cdedb/frontend/templates/web/core/modify_membership.tmpl:19
msgid ""
"Here you can terminate the CdE-membership. This has the following effects:"
msgstr ""

#: cdedb/frontend/templates/web/core/modify_membership.tmpl:22
msgid "termination of membership"
msgstr ""

#: cdedb/frontend/templates/web/core/modify_membership.tmpl:23
msgid ""
"no longer able to search for/be found by other searchable members (if "
"applicable)"
msgstr ""

#: cdedb/frontend/templates/web/core/modify_membership.tmpl:24
msgid "loss of membership fee balance"
msgstr ""

#: cdedb/frontend/templates/web/core/modify_membership.tmpl:25
msgid "revocation of any active direct debit authorization"
msgstr ""

#: cdedb/frontend/templates/web/core/modify_membership.tmpl:32
msgid "Terminate Membership"
msgstr ""

#: cdedb/frontend/templates/web/core/modify_membership.tmpl:42
msgid "Make a Member"
msgstr ""

#: cdedb/frontend/templates/web/core/promote_user.tmpl:4
#, python-format
msgid "Change Realms for %(given_names)s %(family_name)s"
msgstr ""

#: cdedb/frontend/templates/web/core/promote_user.tmpl:12
#: cdedb/frontend/templates/web/core/promote_user.tmpl:97
#: cdedb/frontend/templates/web/core/show_user.tmpl:194
msgid "Add Realm"
msgstr ""

#: cdedb/frontend/templates/web/core/promote_user.tmpl:20
#: cdedb/frontend/templates/web/core/show_history.tmpl:146
#: cdedb/frontend/templates/web/core/show_user.tmpl:180
#: cdedb/frontend/templates/web/generic.tmpl:148
#: cdedb/frontend/templates/web/generic.tmpl:152
#: cdedb/frontend/templates/web/generic.tmpl:219
#: cdedb/frontend/templates/web/generic.tmpl:223
msgid "cde_realm"
msgstr "CdE"

#: cdedb/frontend/templates/web/core/promote_user.tmpl:35
msgid ""
"With this Form You can add the User to new Realms in the CdEDB. They will "
"gain access to the respective Sites and they may gain additional User-"
"Attributes."
msgstr ""

#: cdedb/frontend/templates/web/core/promote_user.tmpl:44
msgid "Target Realm"
msgstr ""

#: cdedb/frontend/templates/web/core/promote_user.tmpl:55
msgid "New Realm"
msgstr ""

#: cdedb/frontend/templates/web/core/promote_user.tmpl:63
msgid "Implied new Realms"
msgstr ""

#: cdedb/frontend/templates/web/core/promote_user.tmpl:73
msgid "Additional Data"
msgstr ""

#: cdedb/frontend/templates/web/core/promote_user.tmpl:93
msgid "Grant Trialmembership"
msgstr ""

#: cdedb/frontend/templates/web/core/reset_password.tmpl:10
msgid ""
"If You have forgotten Your Password, You can request an E-Mail to reset it. "
"To do this, just enter the email address You would use to login."
msgstr ""

#: cdedb/frontend/templates/web/core/reset_password.tmpl:16
msgid "Attention: This does not work for Admin-Accounts!"
msgstr ""

#: cdedb/frontend/templates/web/core/reset_password.tmpl:25
msgid "Request Reset Link"
msgstr ""

#: cdedb/frontend/templates/web/core/set_foto.tmpl:7
#, python-format
msgid "Set Profile Picture for %(given_names)s %(family_name)s"
msgstr ""

#: cdedb/frontend/templates/web/core/set_foto.tmpl:16
msgid "Set Profile Picture"
msgstr ""

#: cdedb/frontend/templates/web/core/set_foto.tmpl:23
#: cdedb/frontend/templates/web/core/set_foto.tmpl:25
msgid "Current Picture"
msgstr ""

#: cdedb/frontend/templates/web/core/set_foto.tmpl:30
msgid "The Profile Picture will be permanently deleted."
msgstr ""

#: cdedb/frontend/templates/web/core/set_foto.tmpl:37
msgid "Delete Picture"
msgstr ""

#: cdedb/frontend/templates/web/core/set_foto.tmpl:44
msgid "Upload new Picture"
msgstr ""

#: cdedb/frontend/templates/web/core/set_foto.tmpl:46
msgid "The Picture must meet the following Criteria:"
msgstr ""

#: cdedb/frontend/templates/web/core/set_foto.tmpl:51
msgid "JPEG or PNG file"
msgstr ""

#: cdedb/frontend/templates/web/core/set_foto.tmpl:52
msgid "max. 128 kB Filesize"
msgstr ""

#: cdedb/frontend/templates/web/core/set_foto.tmpl:53
msgid "preferably square"
msgstr ""

#: cdedb/frontend/templates/web/core/set_foto.tmpl:61
msgid "Picture-File"
msgstr ""

#: cdedb/frontend/templates/web/core/set_foto.tmpl:72
msgid "Go Back"
msgstr ""

#: cdedb/frontend/templates/web/core/show_history.tmpl:7
#, python-format
msgid "Change History of %(given_names)s %(family_name)s"
msgstr ""

#: cdedb/frontend/templates/web/core/show_history.tmpl:17
msgid "pending"
msgstr ""

#: cdedb/frontend/templates/web/core/show_history.tmpl:19
msgid "superseded"
msgstr ""

#: cdedb/frontend/templates/web/core/show_history.tmpl:20
msgid "nacked"
msgstr ""

#: cdedb/frontend/templates/web/core/show_history.tmpl:21
msgid "displaced"
msgstr ""

#: cdedb/frontend/templates/web/core/show_history.tmpl:22
msgid "complicated"
msgstr ""

#: cdedb/frontend/templates/web/core/show_history.tmpl:61
#: cdedb/frontend/templates/web/core/show_history.tmpl:283
msgid "Gen"
msgstr ""

#: cdedb/frontend/templates/web/core/show_history.tmpl:85
msgid "Review Changes"
msgstr ""

#: cdedb/frontend/templates/web/core/show_history.tmpl:91
#: cdedb/frontend/templates/web/core/show_user.tmpl:51
msgid "The user is deactivated."
msgstr ""

#: cdedb/frontend/templates/web/core/show_history.tmpl:98
msgid "– {num} more versions –"
msgstr ""

#: cdedb/frontend/templates/web/core/show_history.tmpl:139
#: cdedb/frontend/templates/web/ml/change_mailinglist.tmpl:59
#: cdedb/frontend/templates/web/ml/create_mailinglist.tmpl:33
msgid "Active"
msgstr ""

#: cdedb/frontend/templates/web/core/show_history.tmpl:143
#: cdedb/frontend/templates/web/core/show_user.tmpl:177
msgid "Realms"
msgstr ""

#: cdedb/frontend/templates/web/core/show_history.tmpl:157
#: cdedb/frontend/templates/web/core/show_privilege_change.tmpl:21
#: cdedb/frontend/templates/web/core/show_user.tmpl:199
msgid "Admin Privileges"
msgstr ""

#: cdedb/frontend/templates/web/core/show_history.tmpl:182
msgid "Trialmembership"
msgstr ""

#: cdedb/frontend/templates/web/core/show_history.tmpl:184
#: cdedb/frontend/templates/web/core/show_user.tmpl:240
#: cdedb/frontend/templates/web/event/registration_query.tmpl:52
#: cdedb/frontend/templates/web/event/show_registration.tmpl:44
#: cdedb/frontend/templates/web/generic.tmpl:60
#: cdedb/frontend/templates/web/generic.tmpl:143
#: cdedb/frontend/templates/web/generic.tmpl:214
msgid "CdE-Member"
msgstr ""

#: cdedb/frontend/templates/web/core/show_history.tmpl:187
msgid "Not a Member"
msgstr ""

#: cdedb/frontend/templates/web/core/show_history.tmpl:192
#: cdedb/frontend/templates/web/core/show_user.tmpl:276
msgid "Searchability"
msgstr ""

#: cdedb/frontend/templates/web/core/show_history.tmpl:198
msgid "Not Searchable"
msgstr ""

#: cdedb/frontend/templates/web/core/show_history.tmpl:201
msgid "(Undecided)"
msgstr ""

#: cdedb/frontend/templates/web/core/show_history.tmpl:207
msgid "Searchable for BuB"
msgstr ""

#: cdedb/frontend/templates/web/core/show_history.tmpl:268
msgid "Changes"
msgstr ""

#: cdedb/frontend/templates/web/core/show_history.tmpl:276
#: cdedb/frontend/templates/web/core/view_changelog_meta.tmpl:24
#: cdedb/frontend/templates/web/logging.tmpl:112
msgid "Reviewed By"
msgstr ""

#: cdedb/frontend/templates/web/core/show_privilege_change.tmpl:5
#, python-format
msgid "Privilege Change for %(given_names)s %(family_name)s"
msgstr ""

#: cdedb/frontend/templates/web/core/show_privilege_change.tmpl:17
#, python-format
msgid "%(link)s will gain/lose the following admin privileges:"
msgstr ""

#: cdedb/frontend/templates/web/core/show_privilege_change.tmpl:39
msgid "to grant"
msgstr ""

#: cdedb/frontend/templates/web/core/show_privilege_change.tmpl:39
msgid "to revoke"
msgstr ""

#: cdedb/frontend/templates/web/core/show_privilege_change.tmpl:55
msgid "Confirm Privilege Change"
msgstr ""

#: cdedb/frontend/templates/web/core/show_privilege_change.tmpl:61
msgid "Reject Privilege Change"
msgstr ""

#: cdedb/frontend/templates/web/core/show_user.tmpl:8
#, python-format
msgid "%(given_names)s %(family_name)s"
msgstr ""

#: cdedb/frontend/templates/web/core/show_user.tmpl:30
#: cdedb/frontend/templates/web/ml/base.tmpl:99
msgid "Moderator Controls"
msgstr ""

#: cdedb/frontend/templates/web/core/show_user.tmpl:33
#: cdedb/frontend/templates/web/event/base.tmpl:150
msgid "Orga Controls"
msgstr ""

#: cdedb/frontend/templates/web/core/show_user.tmpl:43
msgid "This user has been purged."
msgstr ""

#: cdedb/frontend/templates/web/core/show_user.tmpl:47
msgid "The user is archived."
msgstr ""

#: cdedb/frontend/templates/web/core/show_user.tmpl:59
msgid "Show complete Profile"
msgstr ""

#: cdedb/frontend/templates/web/core/show_user.tmpl:67
msgid "Edit (normal)"
msgstr ""

#: cdedb/frontend/templates/web/core/show_user.tmpl:69
msgid "Edit (as Admin)"
msgstr ""

#: cdedb/frontend/templates/web/core/show_user.tmpl:85
msgid "Logout Everywhere"
msgstr ""

#: cdedb/frontend/templates/web/core/show_user.tmpl:105
msgid "Profile Picture"
msgstr ""

#: cdedb/frontend/templates/web/core/show_user.tmpl:107
msgid "Default Profile Picture"
msgstr ""

#: cdedb/frontend/templates/web/core/show_user.tmpl:112
msgid "Change Profile Picture"
msgstr ""

#: cdedb/frontend/templates/web/core/show_user.tmpl:123
msgid "QR"
msgstr ""

#: cdedb/frontend/templates/web/core/show_user.tmpl:128
msgid "VCard"
msgstr ""

#: cdedb/frontend/templates/web/core/show_user.tmpl:166
msgid "Account active"
msgstr ""

#: cdedb/frontend/templates/web/core/show_user.tmpl:169
#: cdedb/frontend/templates/web/core/show_user.tmpl:302
#: cdedb/frontend/templates/web/event/show_event.tmpl:107
#: cdedb/frontend/templates/web/generic.tmpl:324
msgid "No"
msgstr ""

#: cdedb/frontend/templates/web/core/show_user.tmpl:169
#: cdedb/frontend/templates/web/core/show_user.tmpl:302
#: cdedb/frontend/templates/web/event/show_event.tmpl:107
#: cdedb/frontend/templates/web/generic.tmpl:324
msgid "Yes"
msgstr ""

#: cdedb/frontend/templates/web/core/show_user.tmpl:243
msgid "(Trialmembership)"
msgstr ""

#: cdedb/frontend/templates/web/core/show_user.tmpl:246
msgid "Change Status"
msgstr ""

#: cdedb/frontend/templates/web/core/show_user.tmpl:270
msgid "New Direct Debit Authorization …"
msgstr ""

#: cdedb/frontend/templates/web/core/show_user.tmpl:280
msgid "Data is visible for other Members."
msgstr ""

#: cdedb/frontend/templates/web/core/show_user.tmpl:283
msgid "Not yet decided. (Data is not visible)"
msgstr ""

#: cdedb/frontend/templates/web/core/show_user.tmpl:285
msgid "Give Consent"
msgstr ""

#: cdedb/frontend/templates/web/core/show_user.tmpl:289
msgid "Data is not visible."
msgstr ""

#: cdedb/frontend/templates/web/core/show_user.tmpl:356
msgid "Address Information"
msgstr ""

#: cdedb/frontend/templates/web/core/show_user.tmpl:431
msgid "(Instructor)"
msgstr ""

#: cdedb/frontend/templates/web/core/show_user.tmpl:444
#: cdedb/frontend/templates/web/event/show_registration.tmpl:265
msgid "Copy-Paste Template"
msgstr ""

#: cdedb/frontend/templates/web/core/show_user.tmpl:474
msgid "Send Password Reset Link"
msgstr ""

#: cdedb/frontend/templates/web/core/show_user.tmpl:483
msgid ""
"Sends an email to this user, which contains a password reset link. This is "
"basically the same as any non-admin user can achieve using the “Reset "
"Password” form on the login page."
msgstr ""

#: cdedb/frontend/templates/web/core/show_user.tmpl:499
msgid "Deactivate Account"
msgstr ""

#: cdedb/frontend/templates/web/core/show_user.tmpl:506
msgid "Reactivate Account"
msgstr ""

#: cdedb/frontend/templates/web/core/show_user.tmpl:515
msgid ""
"Deactivates the account, so the user can no longer log in. This is intended "
"for exceptional circumstances, e.g. if the account was compromised. This can "
"be reversed at any time."
msgstr ""

#: cdedb/frontend/templates/web/core/show_user.tmpl:522
msgid ""
"Reactivates the account, so the user can log in again. Make sure that the "
"cause of the deactivation was removed."
msgstr ""

#: cdedb/frontend/templates/web/core/show_user.tmpl:540
msgid "Archive Account"
msgstr ""

#: cdedb/frontend/templates/web/core/show_user.tmpl:542
msgid "Cannot archive meta admins."
msgstr ""

#: cdedb/frontend/templates/web/core/show_user.tmpl:545
msgid "Note"
msgstr ""

#: cdedb/frontend/templates/web/core/show_user.tmpl:549
msgid "The Account will be archived."
msgstr ""

#: cdedb/frontend/templates/web/core/show_user.tmpl:557
msgid ""
"Archives the Account. The User can no longer login and most Information is "
"deleted. Only Information necessary to restore Membership will be retained "
"(i. e. Name and Past Events attendance). Other Users can no longer see the "
"Account."
msgstr ""

#: cdedb/frontend/templates/web/core/show_user.tmpl:573
msgid "Invalidate Password"
msgstr ""

#: cdedb/frontend/templates/web/core/show_user.tmpl:577
msgid "Provide the user's email address for confirmation."
msgstr ""

#: cdedb/frontend/templates/web/core/show_user.tmpl:583
msgid ""
"Invalidates the users password and terminates their sessions. They will have "
"to set a new password."
msgstr ""

#: cdedb/frontend/templates/web/core/show_user.tmpl:587
msgid ""
"If the user is an admin, you will need to send them a reset link to do that."
msgstr ""

#: cdedb/frontend/templates/web/core/show_user.tmpl:590
msgid "Please enter the user's email address to confirm this action."
msgstr ""

#: cdedb/frontend/templates/web/core/show_user.tmpl:606
msgid "Restore Account"
msgstr ""

#: cdedb/frontend/templates/web/core/show_user.tmpl:613
msgid "Restores the archived Account. It will be usable again."
msgstr ""

#: cdedb/frontend/templates/web/core/show_user.tmpl:625
msgid "Delete Account"
msgstr ""

#: cdedb/frontend/templates/web/core/show_user.tmpl:631
msgid "The Account will be deleted."
msgstr ""

#: cdedb/frontend/templates/web/core/show_user.tmpl:639
msgid ""
"Deletes all remaining Information associated with the Account. The Name will "
"be lost as well. It will no longer be possible to restore the Account."
msgstr ""

#: cdedb/frontend/templates/web/core/user_search.tmpl:12
msgid "General User Management"
msgstr ""

#: cdedb/frontend/templates/web/core/view_admins.tmpl:15
msgid "On this page you can see all admins who have access to your data."
msgstr ""

#: cdedb/frontend/templates/web/core/view_admins.tmpl:21
msgid "Meta-Admins"
msgstr ""

#: cdedb/frontend/templates/web/core/view_admins.tmpl:23
msgid ""
"Meta-Admins may modify admin privileges of other users based on a four-eye "
"principle. One Meta-Admin may initiate a change, another has to approve that "
"change."
msgstr ""

#: cdedb/frontend/templates/web/core/view_admins.tmpl:36
msgid "Core-Admins"
msgstr ""

#: cdedb/frontend/templates/web/core/view_admins.tmpl:38
msgid ""
"Core-Admins may view and edit any other user account. They may also approve "
"account requests for all realms and they may approve pending changes of data "
"fields needing review (address, birthday and name)."
msgstr ""

#: cdedb/frontend/templates/web/core/view_admins.tmpl:51
msgid "CdE-Admins"
msgstr ""

#: cdedb/frontend/templates/web/core/view_admins.tmpl:53
msgid ""
"CdE-Admins may create, view and edit CdE-Users. They may also manage past "
"events that are displayed on profiles."
msgstr ""

#: cdedb/frontend/templates/web/core/view_admins.tmpl:66
msgid "Finance-Admins"
msgstr ""

#: cdedb/frontend/templates/web/core/view_admins.tmpl:68
msgid ""
"Finance-Admins may manage direct debit authorizations and membershipfee "
"transactions. They also handle semestermanagement, i.e. the sending of "
"payment notifications, as well as the removal of inactive members and the "
"updating of balances."
msgstr ""

#: cdedb/frontend/templates/web/core/view_admins.tmpl:82
msgid "Event-Admins"
msgstr ""

#: cdedb/frontend/templates/web/core/view_admins.tmpl:84
msgid ""
"Event-Admins may create DB-organized events and add and remove orgas to "
"these events. They can also access the configuration as well as all "
"registration data of these events. Event-Admins may create and manage Event-"
"Users, i.e. users with access to the event realm but not the CdE realm. This "
"includes the approval of account requests. They may manage and create event "
"related mailinglists."
msgstr ""

#: cdedb/frontend/templates/web/core/view_admins.tmpl:100
msgid "Mailinglist-Admins"
msgstr ""

#: cdedb/frontend/templates/web/core/view_admins.tmpl:102
msgid ""
"Mailinglist-Admins may manage and create all types of mailinglists. They may "
"create, manage and approve requests for Mailinglist-Users, i.e. users that "
"may only access mailinglists."
msgstr ""

#: cdedb/frontend/templates/web/core/view_admins.tmpl:113
msgid "CdElokal-Admins"
msgstr ""

#: cdedb/frontend/templates/web/core/view_admins.tmpl:115
msgid ""
"CdElokal-Admins may manage and create CdElokal mailinglists. They do not "
"automatically have access to any user management, like creating and managing "
"accounts."
msgstr ""

#: cdedb/frontend/templates/web/core/view_admins.tmpl:128
msgid "Assembly-Admins"
msgstr ""

#: cdedb/frontend/templates/web/core/view_admins.tmpl:130
msgid ""
"Assembly-Admins may create and manage assemblies and ballots. They may "
"create and manage Assembly-Users, i.e. users with access to assemblies, that "
"are not CdE members. They may also add these users as participants of "
"assemblies."
msgstr ""

#: cdedb/frontend/templates/web/core/view_changelog_meta.tmpl:26
msgid "Generation"
msgstr ""

#: cdedb/frontend/templates/web/error.tmpl:9
msgid "You do not have sufficient permissions to access this page:"
msgstr ""

#: cdedb/frontend/templates/web/error.tmpl:12
msgid "Couldn’t find the requested page."
msgstr ""

#: cdedb/frontend/templates/web/error.tmpl:15
msgid "This HTTP method is not allowed for this URL."
msgstr ""

#: cdedb/frontend/templates/web/error.tmpl:17
msgid "Quota exceeded."
msgstr ""

#: cdedb/frontend/templates/web/error.tmpl:19
msgid "An internal error occured:"
msgstr ""

#: cdedb/frontend/templates/web/error.tmpl:24
msgid "An unknown error occurred."
msgstr ""

#: cdedb/frontend/templates/web/error.tmpl:38
#, python-format
msgid ""
"If you think this is an error, please contact the %(team)s at %(mail)s with "
"the error message displayed above, the current time (%(time)s) and a "
"detailed description of your actions: What were you about to do? Which links "
"and buttons did you click to get here? Have you changed any settings before "
"the error occurred?"
msgstr ""

#: cdedb/frontend/templates/web/error.tmpl:47
#, python-format
msgid ""
"If you reached this page via an internal link of the CdE-Datenbank, please "
"contact the %(team)s at %(mail)s and describe how you got here."
msgstr ""

#: cdedb/frontend/templates/web/error.tmpl:53
#, python-format
msgid ""
"Use the navigation buttons of your browser to get back to the previous page "
"or go to the %(frontpage_link)s of the CdE-Datenbank."
msgstr ""

#: cdedb/frontend/templates/web/error.tmpl:53
msgid "frontpage"
msgstr ""

#: cdedb/frontend/templates/web/error.tmpl:62
msgid "First try reloading this page."
msgstr ""

#: cdedb/frontend/templates/web/error.tmpl:65
#, python-format
msgid ""
"If the error persists, you probably found a bug, hidden in our code. Please "
"contact the %(team)s at %(mail)s with the error message displayed above, the "
"current time (%(time)s) and a detailed description of your actions: What "
"were you about to do? Which links and buttons did you click to get here? "
"Have you changed any settings before the error occurred?"
msgstr ""

#: cdedb/frontend/templates/web/event/add_registration.tmpl:7
#, python-format
msgid "New Registration (%(title)s)"
msgstr ""

#: cdedb/frontend/templates/web/event/add_registration.tmpl:15
#: cdedb/frontend/templates/web/event/registration_query.tmpl:27
msgid "Add Participant"
msgstr ""

#: cdedb/frontend/templates/web/event/add_registration.tmpl:19
msgid "New Registration"
msgstr ""

#: cdedb/frontend/templates/web/event/add_registration.tmpl:39
#: cdedb/frontend/templates/web/event/change_registration.tmpl:45
#: cdedb/frontend/templates/web/event/show_registration.tmpl:41
msgid "Online CdEDB-ID"
msgstr ""

#: cdedb/frontend/templates/web/event/add_registration.tmpl:43
#: cdedb/frontend/templates/web/event/change_event.tmpl:26
#: cdedb/frontend/templates/web/event/change_registration.tmpl:49
#: cdedb/frontend/templates/web/event/change_registrations.tmpl:96
#: cdedb/frontend/templates/web/event/create_course.tmpl:45
#: cdedb/frontend/templates/web/event/create_event.tmpl:48
#: cdedb/frontend/templates/web/event/partial_import_check.tmpl:64
#: cdedb/frontend/templates/web/event/registration_query.tmpl:43
#: cdedb/frontend/templates/web/event/show_course.tmpl:85
#: cdedb/frontend/templates/web/event/show_event.tmpl:115
#: cdedb/frontend/templates/web/event/show_lodgement.tmpl:82
#: cdedb/frontend/templates/web/event/show_registration.tmpl:79
msgid "Orga-Notes"
msgstr ""

#: cdedb/frontend/templates/web/event/add_registration.tmpl:44
#: cdedb/frontend/templates/web/event/change_registration.tmpl:59
#: cdedb/frontend/templates/web/event/change_registrations.tmpl:110
msgid "Fee paid"
msgstr ""

#: cdedb/frontend/templates/web/event/add_registration.tmpl:46
#: cdedb/frontend/templates/web/event/change_registration.tmpl:61
#: cdedb/frontend/templates/web/event/change_registrations.tmpl:113
#: cdedb/frontend/templates/web/event/registration_query.tmpl:45
#: cdedb/frontend/templates/web/event/show_registration.tmpl:96
msgid "Amount Paid"
msgstr ""

#: cdedb/frontend/templates/web/event/add_registration.tmpl:48
#: cdedb/frontend/templates/web/event/change_registration.tmpl:62
#: cdedb/frontend/templates/web/event/change_registrations.tmpl:119
#: cdedb/frontend/templates/web/event/partial_import_check.tmpl:66
#: cdedb/frontend/templates/web/event/registration_query.tmpl:47
#: cdedb/frontend/templates/web/event/registration_status.tmpl:104
#: cdedb/frontend/templates/web/event/show_registration.tmpl:101
msgid "Parental Consent"
msgstr ""

#: cdedb/frontend/templates/web/event/add_registration.tmpl:49
#: cdedb/frontend/templates/web/event/change_registration.tmpl:63
#: cdedb/frontend/templates/web/event/change_registrations.tmpl:124
#: cdedb/frontend/templates/web/event/show_registration.tmpl:110
#: cdedb/frontend/templates/web/event/stats.tmpl:30
msgid "Checked-In"
msgstr ""

#: cdedb/frontend/templates/web/event/add_registration.tmpl:64
#: cdedb/frontend/templates/web/event/change_registration.tmpl:80
#: cdedb/frontend/templates/web/event/change_registrations.tmpl:158
#, python-format
msgid "Course %s"
msgstr ""

#: cdedb/frontend/templates/web/event/add_registration.tmpl:72
#: cdedb/frontend/templates/web/event/amend_registration.tmpl:54
#: cdedb/frontend/templates/web/event/amend_registration.tmpl:65
#: cdedb/frontend/templates/web/event/change_registration.tmpl:88
#: cdedb/frontend/templates/web/event/change_registrations.tmpl:170
#: cdedb/frontend/templates/web/event/partial_import_check.tmpl:67
#: cdedb/frontend/templates/web/event/register.tmpl:160
#: cdedb/frontend/templates/web/event/register.tmpl:170
#: cdedb/frontend/templates/web/event/registration_query.tmpl:48
#: cdedb/frontend/templates/web/event/registration_status.tmpl:184
#: cdedb/frontend/templates/web/event/show_registration.tmpl:182
msgid "Mixed Lodging"
msgstr ""

#: cdedb/frontend/templates/web/event/add_registration.tmpl:73
#: cdedb/frontend/templates/web/event/change_registration.tmpl:89
#: cdedb/frontend/templates/web/event/change_registrations.tmpl:177
#: cdedb/frontend/templates/web/event/partial_import_check.tmpl:69
#: cdedb/frontend/templates/web/event/registration_query.tmpl:50
#: cdedb/frontend/templates/web/event/registration_status.tmpl:196
#: cdedb/frontend/templates/web/event/show_registration.tmpl:186
msgid "Participant List Consent"
msgstr ""

#: cdedb/frontend/templates/web/event/add_registration.tmpl:86
#: cdedb/frontend/templates/web/event/change_registration.tmpl:102
#: cdedb/frontend/templates/web/event/change_registrations.tmpl:188
#: cdedb/frontend/templates/web/event/registration_status.tmpl:144
#: cdedb/frontend/templates/web/event/show_registration.tmpl:201
msgid "Instructor of"
msgstr ""

#: cdedb/frontend/templates/web/event/additional_questionnaire.tmpl:8
#, python-format
msgid "Questionnaire Preview (%(title)s)"
msgstr ""

#: cdedb/frontend/templates/web/event/additional_questionnaire.tmpl:12
#, python-format
msgid "Questionnaire (%(title)s)"
msgstr ""

#: cdedb/frontend/templates/web/event/additional_questionnaire.tmpl:28
#: cdedb/frontend/templates/web/event/base.tmpl:71
#: cdedb/frontend/templates/web/event/configure_additional_questionnaire.tmpl:18
#: cdedb/frontend/templates/web/event/configure_additional_questionnaire.tmpl:22
#: cdedb/frontend/templates/web/event/reorder_questionnaire.tmpl:30
msgid "Configure Questionnaire"
msgstr ""

#: cdedb/frontend/templates/web/event/additional_questionnaire.tmpl:30
#: cdedb/frontend/templates/web/event/configure_additional_questionnaire.tmpl:29
msgid "Preview Questionnaire"
msgstr ""

#: cdedb/frontend/templates/web/event/additional_questionnaire.tmpl:36
msgid "Questionnaire Preview"
msgstr ""

#: cdedb/frontend/templates/web/event/additional_questionnaire.tmpl:38
msgid "Participant Questionnaire"
msgstr ""

#: cdedb/frontend/templates/web/event/amend_registration.tmpl:7
#, python-format
msgid "Edit Registration for %(title)s"
msgstr ""

#: cdedb/frontend/templates/web/event/amend_registration.tmpl:17
#: cdedb/frontend/templates/web/event/base.tmpl:16
#: cdedb/frontend/templates/web/event/change_registration.tmpl:54
#: cdedb/frontend/templates/web/event/change_registrations.tmpl:104
#: cdedb/frontend/templates/web/event/registration_status.tmpl:12
msgid "My Registration"
msgstr ""

#: cdedb/frontend/templates/web/event/amend_registration.tmpl:18
#: cdedb/frontend/templates/web/event/registration_status.tmpl:166
msgid "Change"
msgstr ""

#: cdedb/frontend/templates/web/event/amend_registration.tmpl:21
msgid "Edit Registration"
msgstr ""

#: cdedb/frontend/templates/web/event/amend_registration.tmpl:36
#, python-format
msgid "for %(title)s"
msgstr ""

#: cdedb/frontend/templates/web/event/amend_registration.tmpl:45
msgid "Optional choice"
msgstr ""

#: cdedb/frontend/templates/web/event/amend_registration.tmpl:48
#: cdedb/frontend/templates/web/event/register.tmpl:150
msgid "– I am not an Instructor –"
msgstr ""

#: cdedb/frontend/templates/web/event/amend_registration.tmpl:50
#: cdedb/frontend/templates/web/event/register.tmpl:151
msgid "If you are instructing a course, please specify which one."
msgstr ""

#: cdedb/frontend/templates/web/event/amend_registration.tmpl:54
#: cdedb/frontend/templates/web/event/register.tmpl:160
#: cdedb/frontend/templates/web/event/registration_status.tmpl:187
msgid "Mixed Lodging not possible."
msgstr ""

#: cdedb/frontend/templates/web/event/amend_registration.tmpl:58
#: cdedb/frontend/templates/web/event/register.tmpl:163
msgid "The selection must be compatible with the parental consent form."
msgstr ""

#: cdedb/frontend/templates/web/event/amend_registration.tmpl:63
#: cdedb/frontend/templates/web/event/register.tmpl:168
#: cdedb/frontend/templates/web/event/registration_status.tmpl:190
msgid "I agree to mixed lodging."
msgstr ""

#: cdedb/frontend/templates/web/event/amend_registration.tmpl:64
#: cdedb/frontend/templates/web/event/register.tmpl:169
#: cdedb/frontend/templates/web/event/registration_status.tmpl:192
msgid "I want to be lodged separated by gender."
msgstr ""

#: cdedb/frontend/templates/web/event/amend_registration.tmpl:67
#: cdedb/frontend/templates/web/event/register.tmpl:181
msgid ""
"I agree that my data, including my name, address and my email, may be sent "
"to other participants of this event beforehand."
msgstr ""

#: cdedb/frontend/templates/web/event/base.tmpl:12
#: cdedb/frontend/templates/web/event/course_list.tmpl:15
#: cdedb/frontend/templates/web/event/course_list.tmpl:19
#: cdedb/frontend/templates/web/event/downloads.tmpl:141
msgid "Courselist"
msgstr ""

#: cdedb/frontend/templates/web/event/base.tmpl:29
#: cdedb/frontend/templates/web/event/change_event.tmpl:108
#: cdedb/frontend/templates/web/event/participant_notes.tmpl:5
#: cdedb/frontend/templates/web/event/participant_notes.tmpl:10
msgid "Participant info"
msgstr ""

#: cdedb/frontend/templates/web/event/base.tmpl:33
msgid "Participant list"
msgstr ""

#: cdedb/frontend/templates/web/event/base.tmpl:48
#: cdedb/frontend/templates/web/event/course_assignment_checks.tmpl:12
#: cdedb/frontend/templates/web/event/course_choices.tmpl:14
#: cdedb/frontend/templates/web/event/registration_query.tmpl:99
msgid "Course Assignment"
msgstr ""

#: cdedb/frontend/templates/web/event/base.tmpl:51
#: cdedb/frontend/templates/web/event/change_lodgement.tmpl:14
#: cdedb/frontend/templates/web/event/create_lodgement.tmpl:14
#: cdedb/frontend/templates/web/event/field_set.tmpl:39
#: cdedb/frontend/templates/web/event/field_set_select.tmpl:36
#: cdedb/frontend/templates/web/event/lodgement_group_summary.tmpl:14
#: cdedb/frontend/templates/web/event/lodgement_query.tmpl:14
#: cdedb/frontend/templates/web/event/lodgement_query.tmpl:21
#: cdedb/frontend/templates/web/event/lodgements.tmpl:12
#: cdedb/frontend/templates/web/event/lodgements.tmpl:16
#: cdedb/frontend/templates/web/event/manage_inhabitants.tmpl:14
#: cdedb/frontend/templates/web/event/partial_import_check.tmpl:268
#: cdedb/frontend/templates/web/event/show_lodgement.tmpl:14
msgid "Lodgements"
msgstr ""

#: cdedb/frontend/templates/web/event/base.tmpl:53
#: cdedb/frontend/templates/web/event/downloads.tmpl:12
#: cdedb/frontend/templates/web/event/downloads.tmpl:16
#: cdedb/frontend/templates/web/ml/advanced_management.tmpl:261
msgid "Downloads"
msgstr ""

#: cdedb/frontend/templates/web/event/base.tmpl:55
#: cdedb/frontend/templates/web/event/partial_import.tmpl:12
#: cdedb/frontend/templates/web/event/partial_import.tmpl:17
#: cdedb/frontend/templates/web/event/partial_import_check.tmpl:12
#: cdedb/frontend/templates/web/event/partial_import_check.tmpl:16
msgid "Partial Import"
msgstr ""

#: cdedb/frontend/templates/web/event/base.tmpl:64
#: cdedb/frontend/templates/web/event/part_summary.tmpl:25
#: cdedb/frontend/templates/web/event/register.tmpl:103
msgid "Event-Parts"
msgstr ""

#: cdedb/frontend/templates/web/event/base.tmpl:66
#: cdedb/frontend/templates/web/event/field_summary.tmpl:14
#: cdedb/frontend/templates/web/event/field_summary.tmpl:19
msgid "Configure Custom Fields"
msgstr ""

#: cdedb/frontend/templates/web/event/base.tmpl:68
#: cdedb/frontend/templates/web/event/configure_registration.tmpl:18
#: cdedb/frontend/templates/web/event/configure_registration.tmpl:22
#: cdedb/frontend/templates/web/event/reorder_questionnaire.tmpl:27
msgid "Configure Registration"
msgstr ""

#: cdedb/frontend/templates/web/event/base.tmpl:78
#: cdedb/frontend/templates/web/event/checkin.tmpl:13
#: cdedb/frontend/templates/web/event/checkin.tmpl:20
#: cdedb/frontend/templates/web/event/checkin.tmpl:84
#: cdedb/frontend/templates/web/event/partial_import_check.tmpl:68
#: cdedb/frontend/templates/web/event/registration_query.tmpl:49
msgid "Checkin"
msgstr ""

#: cdedb/frontend/templates/web/event/base.tmpl:92
msgid "This event was cancelled and has been archived."
msgstr ""

#: cdedb/frontend/templates/web/event/base.tmpl:96
msgid "This event has been archived."
msgstr ""

#: cdedb/frontend/templates/web/event/base.tmpl:100
msgid "This event has been cancelled."
msgstr ""

#: cdedb/frontend/templates/web/event/base.tmpl:109
msgid "Event-Overview"
msgstr ""

#: cdedb/frontend/templates/web/event/base.tmpl:121
#: cdedb/frontend/templates/web/event/create_event.tmpl:13
#: cdedb/frontend/templates/web/event/list_events.tmpl:5
#: cdedb/frontend/templates/web/event/list_events.tmpl:11
msgid "All Events"
msgstr ""

#: cdedb/frontend/templates/web/event/base.tmpl:147
#: cdedb/frontend/templates/web/event/base.tmpl:149
#: cdedb/frontend/templates/web/event/base.tmpl:154
msgid "Event Administration"
msgstr ""

#: cdedb/frontend/templates/web/event/batch_fees.tmpl:6
#, python-format
msgid "Enter Money Transfers (%(title)s)"
msgstr ""

#: cdedb/frontend/templates/web/event/batch_fees.tmpl:26
msgid "Send Notifications"
msgstr ""

#: cdedb/frontend/templates/web/event/batch_fees.tmpl:28
msgid "Set payment date for full payments only."
msgstr ""

#: cdedb/frontend/templates/web/event/batch_fees.tmpl:42
msgid "e.g."
msgstr ""

#: cdedb/frontend/templates/web/event/batch_fees.tmpl:45
#, python-format
msgid "The template for the notification can be found on the %(infolink)s."
msgstr ""

#: cdedb/frontend/templates/web/event/batch_fees.tmpl:45
msgid "email template list"
msgstr ""

#: cdedb/frontend/templates/web/event/batch_fees.tmpl:51
msgid "Validation Results"
msgstr ""

#: cdedb/frontend/templates/web/event/batch_fees.tmpl:95
msgid "Info"
msgstr ""

#: cdedb/frontend/templates/web/event/change_course.tmpl:7
#, python-format
msgid "Edit %(course)s (%(event)s)"
msgstr ""

#: cdedb/frontend/templates/web/event/change_course.tmpl:20
#, python-format
msgid "Edit course %(course)s"
msgstr ""

#: cdedb/frontend/templates/web/event/change_course.tmpl:30
#: cdedb/frontend/templates/web/event/create_course.tmpl:27
#: cdedb/frontend/templates/web/generic.tmpl:156
#: cdedb/frontend/templates/web/generic.tmpl:225
#: cdedb/frontend/templates/web/ml/change_mailinglist.tmpl:58
#: cdedb/frontend/templates/web/ml/create_mailinglist.tmpl:32
msgid "Meta"
msgstr ""

#: cdedb/frontend/templates/web/event/change_course.tmpl:31
#: cdedb/frontend/templates/web/event/partial_import_check.tmpl:72
msgid "Coursenumber"
msgstr ""

#: cdedb/frontend/templates/web/event/change_course.tmpl:32
#: cdedb/frontend/templates/web/event/create_course.tmpl:29
#: cdedb/frontend/templates/web/event/partial_import_check.tmpl:74
msgid "Long Title"
msgstr ""

#: cdedb/frontend/templates/web/event/change_course.tmpl:38
#: cdedb/frontend/templates/web/event/create_course.tmpl:34
#: cdedb/frontend/templates/web/event/show_course.tmpl:49
msgid "Minimum Size (excl. instr.)"
msgstr ""

#: cdedb/frontend/templates/web/event/change_course.tmpl:39
#: cdedb/frontend/templates/web/event/create_course.tmpl:35
#: cdedb/frontend/templates/web/event/show_course.tmpl:48
msgid "Maximum Size (excl. instr.)"
msgstr ""

#: cdedb/frontend/templates/web/event/change_course.tmpl:44
#: cdedb/frontend/templates/web/event/create_course.tmpl:40
msgid "Course Tracks"
msgstr ""

#: cdedb/frontend/templates/web/event/change_course.tmpl:47
msgid "Course tracks, in which the Course was originally offered."
msgstr ""

#: cdedb/frontend/templates/web/event/change_course.tmpl:54
msgid "Takes place"
msgstr ""

#: cdedb/frontend/templates/web/event/change_course.tmpl:56
#: cdedb/frontend/templates/web/event/change_course.tmpl:67
msgid ""
"Cancelled courses are no longer choosable by participants and are marked in "
"the courselist and the course assignment view."
msgstr ""

#: cdedb/frontend/templates/web/event/change_course.tmpl:59
#: cdedb/frontend/templates/web/event/change_course.tmpl:70
msgid ""
"This is an orga-internal marker to help with course assignment. To make "
"cancelled courses public, check Configuration → Visibility of cancelled "
"courses."
msgstr ""

#: cdedb/frontend/templates/web/event/change_course.tmpl:64
msgid "Takes place in"
msgstr ""

#: cdedb/frontend/templates/web/event/change_course.tmpl:78
#: cdedb/frontend/templates/web/event/change_lodgement.tmpl:35
#: cdedb/frontend/templates/web/event/create_course.tmpl:47
#: cdedb/frontend/templates/web/event/create_lodgement.tmpl:35
#: cdedb/frontend/templates/web/generic.tmpl:271
msgid "Fields"
msgstr ""

#: cdedb/frontend/templates/web/event/change_course.tmpl:83
#: cdedb/frontend/templates/web/event/create_course.tmpl:52
msgid "No custom fields for courses available."
msgstr ""

#: cdedb/frontend/templates/web/event/change_course.tmpl:87
#: cdedb/frontend/templates/web/event/create_course.tmpl:56
msgid ""
"Warning: The description will be publicly visible, once courselist "
"visibility is activated in the configuration. Course instructors will be "
"visible to event users."
msgstr ""

#: cdedb/frontend/templates/web/event/change_event.tmpl:7
#: cdedb/frontend/templates/web/ml/change_mailinglist.tmpl:10
#, python-format
msgid "%(title)s – Configuration"
msgstr ""

#: cdedb/frontend/templates/web/event/change_event.tmpl:28
#: cdedb/frontend/templates/web/event/create_event.tmpl:20
msgid "Event Meta Data"
msgstr ""

#: cdedb/frontend/templates/web/event/change_event.tmpl:32
msgid ""
"This description is visible to all event users, if “Visibility of the Event” "
"is set."
msgstr ""

#: cdedb/frontend/templates/web/event/change_event.tmpl:35
#: cdedb/frontend/templates/web/event/show_event.tmpl:80
msgid "Orga Address"
msgstr ""

#: cdedb/frontend/templates/web/event/change_event.tmpl:36
msgid ""
"This address is visible publicly (without login), if “Visibility of the "
"Event” is set."
msgstr ""

#: cdedb/frontend/templates/web/event/change_event.tmpl:40
msgid "Visibility and Registration Dates"
msgstr ""

#: cdedb/frontend/templates/web/event/change_event.tmpl:41
msgid "Visibility of the Event"
msgstr ""

#: cdedb/frontend/templates/web/event/change_event.tmpl:42
msgid ""
"If this is checked, all event users can see the event and anyone with the "
"link can access it. If this is unchecked, event users can still register "
"within the registration period by accessing the registration link directly."
msgstr ""

#: cdedb/frontend/templates/web/event/change_event.tmpl:45
msgid "Visibility of the Courselist"
msgstr ""

#: cdedb/frontend/templates/web/event/change_event.tmpl:46
msgid ""
"If this is unchecked, no one can see the courselist. If this is checked, but "
"the event is not visible, anyone with the link can access the courselist."
msgstr ""

#: cdedb/frontend/templates/web/event/change_event.tmpl:49
msgid "Visibility of the cancelled courses"
msgstr ""

#: cdedb/frontend/templates/web/event/change_event.tmpl:50
msgid ""
"If checked, cancelled courses are shown publicly in the course list. "
"Additionally, participants may not chose cancelled courses anymore."
msgstr ""

#: cdedb/frontend/templates/web/event/change_event.tmpl:52
msgid ""
" Attention: Activating this before Registration Soft Limit, will force "
"people to change their course choices for cancelled courses, when updating "
"their registration."
msgstr ""

#: cdedb/frontend/templates/web/event/change_event.tmpl:58
msgid "Visibility of the Participant List"
msgstr ""

#: cdedb/frontend/templates/web/event/change_event.tmpl:59
msgid ""
"If checked, a participant list containg name, email, postal code and city is "
"shown to all participants."
msgstr ""

#: cdedb/frontend/templates/web/event/change_event.tmpl:61
msgid "Show Courses in the Participant List"
msgstr ""

#: cdedb/frontend/templates/web/event/change_event.tmpl:62
msgid ""
"If checked, the above mentioned participants list also includes assigned "
"courses. This option is only usefull, if “Visibility of the Participant "
"List” is checked."
msgstr ""

#: cdedb/frontend/templates/web/event/change_event.tmpl:65
msgid "Cancellation of the event"
msgstr ""

#: cdedb/frontend/templates/web/event/change_event.tmpl:66
msgid ""
"If checked, the event is shown as cancelled. This can be undone and has no "
"further effects. Do not do this without consulting the chairmen of the CdE."
msgstr ""

#: cdedb/frontend/templates/web/event/change_event.tmpl:68
msgid "Registration Start"
msgstr ""

#: cdedb/frontend/templates/web/event/change_event.tmpl:70
msgid "Registration Soft Limit"
msgstr ""

#: cdedb/frontend/templates/web/event/change_event.tmpl:72
msgid ""
"Is displayed initially. Changes to registration are only possible until "
"then. If left empty, Changes will be possible indefinitely."
msgstr ""

#: cdedb/frontend/templates/web/event/change_event.tmpl:74
msgid "Registration Hard Limit"
msgstr ""

#: cdedb/frontend/templates/web/event/change_event.tmpl:76
msgid ""
"Final registration end. Until then late registrations are possible. If left "
"empty, late registrations will be possible indefinitely."
msgstr ""

#: cdedb/frontend/templates/web/event/change_event.tmpl:78
msgid "Show Questionnaire"
msgstr ""

#: cdedb/frontend/templates/web/event/change_event.tmpl:79
msgid ""
"If this is checked, all registrated users can fill out the Questionnaire. "
"You can configure every part of the questionnaire individually in the "
"questionnaire configuration."
msgstr ""

#: cdedb/frontend/templates/web/event/change_event.tmpl:82
msgid "Additional Information for Registration"
msgstr ""

#: cdedb/frontend/templates/web/event/change_event.tmpl:83
#: cdedb/frontend/templates/web/event/create_event.tmpl:40
#: cdedb/frontend/templates/web/event/show_event.tmpl:103
msgid "CdE-Account IBAN"
msgstr ""

#: cdedb/frontend/templates/web/event/change_event.tmpl:84
msgid ""
"Only leave this empty if payment is going to be handled directly by the "
"orgas."
msgstr ""

#: cdedb/frontend/templates/web/event/change_event.tmpl:86
#: cdedb/frontend/templates/web/event/create_event.tmpl:42
msgid "Additional Fee for External Participants."
msgstr ""

#: cdedb/frontend/templates/web/event/change_event.tmpl:87
msgid ""
"Participants who are not currently members will have to pay this additional "
"fee."
msgstr ""

#: cdedb/frontend/templates/web/event/change_event.tmpl:88
#: cdedb/frontend/templates/web/event/show_event.tmpl:122
msgid "Registration page free text"
msgstr ""

#: cdedb/frontend/templates/web/event/change_event.tmpl:90
#: cdedb/frontend/templates/web/event/show_event.tmpl:129
msgid "Registration mail free text"
msgstr ""

#: cdedb/frontend/templates/web/event/change_event.tmpl:92
msgid "Special Purpose Custom Fields"
msgstr ""

#: cdedb/frontend/templates/web/event/change_event.tmpl:93
msgid "Field for Rooming Preferences"
msgstr ""

#: cdedb/frontend/templates/web/event/change_event.tmpl:94
msgid ""
"The custom field in which the participants’ rooming preferences will be "
"saved. It is used for the PDF lodgement puzzle download. Fieldtype: Text"
msgstr ""

#: cdedb/frontend/templates/web/event/change_event.tmpl:97
msgid "Field for Camping Mat"
msgstr ""

#: cdedb/frontend/templates/web/event/change_event.tmpl:98
msgid ""
"The custom field in which the participants’ willingness to sleep on a "
"camping mat will be saved. It is used for the PDF lodgement puzzle download. "
"Fieldtype: Yes/No"
msgstr ""

#: cdedb/frontend/templates/web/event/change_event.tmpl:101
msgid "Field for Course Room"
msgstr ""

#: cdedb/frontend/templates/web/event/change_event.tmpl:102
msgid ""
"The custom field in which the course’s assigned course room will be saved. "
"It is used for PDF participant lists and nametags. Fieldtype: Text"
msgstr ""

#: cdedb/frontend/templates/web/event/change_event.tmpl:106
#: cdedb/frontend/templates/web/event/participant_notes.tmpl:14
msgid "Additional information for participants"
msgstr ""

#: cdedb/frontend/templates/web/event/change_event.tmpl:109
msgid ""
"This is only for event-internal information. Any public information should "
"be placed on the website."
msgstr ""

#: cdedb/frontend/templates/web/event/change_lodgement.tmpl:7
#, python-format
msgid "Edit Lodgement %(lodgement)s (%(event)s)"
msgstr ""

#: cdedb/frontend/templates/web/event/change_lodgement.tmpl:20
#, python-format
msgid "Edit Lodgement %(lodgement)s"
msgstr ""

#: cdedb/frontend/templates/web/event/change_lodgement.tmpl:40
#: cdedb/frontend/templates/web/event/create_lodgement.tmpl:40
msgid "No custom fields for lodgements available."
msgstr ""

#: cdedb/frontend/templates/web/event/change_registration.tmpl:7
#, python-format
msgid "Edit Registration by %(given_names)s %(family_name)s (%(title)s)"
msgstr ""

#: cdedb/frontend/templates/web/event/change_registration.tmpl:42
#: cdedb/frontend/templates/web/event/change_registrations.tmpl:85
#: cdedb/frontend/templates/web/event/course_choices.tmpl:177
#: cdedb/frontend/templates/web/event/register.tmpl:64
#: cdedb/frontend/templates/web/event/show_registration.tmpl:31
msgid "Full Name"
msgstr ""

#: cdedb/frontend/templates/web/event/change_registration.tmpl:54
#: cdedb/frontend/templates/web/event/change_registrations.tmpl:104
#, python-format
msgid ""
"The registered people are able to see their current registration status, the "
"payment status and – for minors – the status of the parental consent at "
"“%(my_registration)s”."
msgstr ""

#: cdedb/frontend/templates/web/event/change_registration.tmpl:74
#: cdedb/frontend/templates/web/event/change_registrations.tmpl:149
#: cdedb/frontend/templates/web/event/show_registration.tmpl:170
msgid "Uses Camping Mat"
msgstr ""

#: cdedb/frontend/templates/web/event/change_registration.tmpl:87
#: cdedb/frontend/templates/web/event/change_registrations.tmpl:167
#: cdedb/frontend/templates/web/event/registration_status.tmpl:162
#: cdedb/frontend/templates/web/event/show_registration.tmpl:180
msgid "Registration Data"
msgstr ""

#: cdedb/frontend/templates/web/event/change_registration.tmpl:112
#: cdedb/frontend/templates/web/event/change_registrations.tmpl:197
#: cdedb/frontend/templates/web/event/show_registration.tmpl:231
msgid "Custom Fields"
msgstr ""

#: cdedb/frontend/templates/web/event/change_registrations.tmpl:7
#, python-format
msgid "Edit Registrations (%(title)s)"
msgstr ""

#: cdedb/frontend/templates/web/event/change_registrations.tmpl:19
msgid "Edit Registrations"
msgstr ""

#: cdedb/frontend/templates/web/event/change_registrations.tmpl:40
#, python-format
msgid "Overwrite “%(label)s”"
msgstr ""

#: cdedb/frontend/templates/web/event/change_registrations.tmpl:44
#: cdedb/frontend/templates/web/event/change_registrations.tmpl:59
msgid "Overwrite this field"
msgstr ""

#: cdedb/frontend/templates/web/event/change_registrations.tmpl:55
#, python-format
msgid "Overwrite ”%(label)s”"
msgstr ""

#: cdedb/frontend/templates/web/event/change_registrations.tmpl:76
msgid ""
"All checked fields will be overwritten with the specified value in all "
"registrations. Fields that are equal in all registrations are already "
"selected."
msgstr ""

#: cdedb/frontend/templates/web/event/change_registrations.tmpl:187
#, python-format
msgid "%s: Instructor of"
msgstr ""

#: cdedb/frontend/templates/web/event/checkin.tmpl:7
#, python-format
msgid "Checkin (%(title)s)"
msgstr ""

#: cdedb/frontend/templates/web/event/checkin.tmpl:23
msgid "Search Name"
msgstr ""

#: cdedb/frontend/templates/web/event/checkin.tmpl:25
msgid "Name to Search"
msgstr ""

#: cdedb/frontend/templates/web/event/checkin.tmpl:105
msgid "The Participant will be checked in."
msgstr ""

#: cdedb/frontend/templates/web/event/configure_additional_questionnaire.tmpl:11
#, python-format
msgid "Configure Questionnaire (%(title)s)"
msgstr ""

#: cdedb/frontend/templates/web/event/configure_additional_questionnaire.tmpl:32
#: cdedb/frontend/templates/web/event/reorder_questionnaire.tmpl:31
#: cdedb/frontend/templates/web/event/reorder_questionnaire.tmpl:40
msgid "Reorder Questionnaire"
msgstr ""

#: cdedb/frontend/templates/web/event/configure_additional_questionnaire.tmpl:52
#: cdedb/frontend/templates/web/event/configure_registration.tmpl:52
msgid "Add Part"
msgstr ""

#: cdedb/frontend/templates/web/event/configure_additional_questionnaire.tmpl:62
#: cdedb/frontend/templates/web/event/configure_registration.tmpl:62
#: cdedb/frontend/templates/web/generic.tmpl:446
#: cdedb/frontend/templates/web/generic.tmpl:630
msgid "true"
msgstr ""

#: cdedb/frontend/templates/web/event/configure_additional_questionnaire.tmpl:63
#: cdedb/frontend/templates/web/event/configure_registration.tmpl:63
#: cdedb/frontend/templates/web/generic.tmpl:447
#: cdedb/frontend/templates/web/generic.tmpl:629
msgid "false"
msgstr ""

#: cdedb/frontend/templates/web/event/configure_additional_questionnaire.tmpl:70
#: cdedb/frontend/templates/web/event/configure_registration.tmpl:70
msgid "Delete Questionnaire Part"
msgstr ""

#: cdedb/frontend/templates/web/event/configure_registration.tmpl:11
#, python-format
msgid "Configure Registration (%(title)s)"
msgstr ""

#: cdedb/frontend/templates/web/event/configure_registration.tmpl:29
#: cdedb/frontend/templates/web/event/register.tmpl:27
msgid "Registration Preview"
msgstr ""

#: cdedb/frontend/templates/web/event/configure_registration.tmpl:32
#: cdedb/frontend/templates/web/event/reorder_questionnaire.tmpl:28
#: cdedb/frontend/templates/web/event/reorder_questionnaire.tmpl:38
msgid "Reorder Registration"
msgstr ""

#: cdedb/frontend/templates/web/event/course_assignment_checks.tmpl:5
#, python-format
msgid "Course Assignment Checks (%(title)s)"
msgstr ""

#: cdedb/frontend/templates/web/event/course_assignment_checks.tmpl:13
#: cdedb/frontend/templates/web/event/course_choices.tmpl:60
msgid "Checks"
msgstr ""

#: cdedb/frontend/templates/web/event/course_assignment_checks.tmpl:17
msgid "Course Assignment Checks"
msgstr ""

#: cdedb/frontend/templates/web/event/course_assignment_checks.tmpl:29
msgid "instead of"
msgstr ""

#: cdedb/frontend/templates/web/event/course_assignment_checks.tmpl:31
msgid "not assigned to"
msgstr ""

#: cdedb/frontend/templates/web/event/course_assignment_checks.tmpl:41
msgid "Cancelled courses with participants"
msgstr ""

#: cdedb/frontend/templates/web/event/course_assignment_checks.tmpl:42
msgid "Courses with too many attendees"
msgstr ""

#: cdedb/frontend/templates/web/event/course_assignment_checks.tmpl:43
msgid "Courses with too few attendees"
msgstr ""

#: cdedb/frontend/templates/web/event/course_assignment_checks.tmpl:44
msgid "Courses without instructor"
msgstr ""

#: cdedb/frontend/templates/web/event/course_assignment_checks.tmpl:68
msgid "Participants without course"
msgstr ""

#: cdedb/frontend/templates/web/event/course_assignment_checks.tmpl:69
msgid "Instructors not in their own course"
msgstr ""

#: cdedb/frontend/templates/web/event/course_assignment_checks.tmpl:70
msgid "Assigned to unchosen course"
msgstr ""

#: cdedb/frontend/templates/web/event/course_choices.tmpl:7
#, python-format
msgid "Course Choices (%(title)s)"
msgstr ""

#: cdedb/frontend/templates/web/event/course_choices.tmpl:34
#, python-format
msgid "%(count)s of %(max)s Att."
msgstr ""

#: cdedb/frontend/templates/web/event/course_choices.tmpl:38
#, python-format
msgid "%(count)s Att."
msgstr ""

#: cdedb/frontend/templates/web/event/course_choices.tmpl:64
#: cdedb/frontend/templates/web/event/course_choices.tmpl:66
#: cdedb/frontend/templates/web/generic.tmpl:272
#: cdedb/frontend/templates/web/generic.tmpl:377
#: cdedb/frontend/templates/web/logging.tmpl:80
msgid "Filter"
msgstr ""

#: cdedb/frontend/templates/web/event/course_choices.tmpl:69
#, python-format
msgid "in Track %s"
msgstr ""

#: cdedb/frontend/templates/web/event/course_choices.tmpl:70
msgid "— any —"
msgstr ""

#: cdedb/frontend/templates/web/event/course_choices.tmpl:72
msgid "Filter: Coursetrack"
msgstr ""

#: cdedb/frontend/templates/web/event/course_choices.tmpl:78
#, python-format
msgid ""
"Show only participants who %(select3)s the course %(select2)s %(select1)s"
msgstr ""

#: cdedb/frontend/templates/web/event/course_choices.tmpl:80
msgid "Filter: Course"
msgstr ""

#: cdedb/frontend/templates/web/event/course_choices.tmpl:82
msgid "— no Filter —"
msgstr ""

#: cdedb/frontend/templates/web/event/course_choices.tmpl:83
msgid "Filter: Course Operator"
msgstr ""

#: cdedb/frontend/templates/web/event/course_choices.tmpl:89
#, python-format
msgid "Only include these IDs: %(select4)s, but %(checkbox)s."
msgstr ""

#: cdedb/frontend/templates/web/event/course_choices.tmpl:90
msgid "Filter: Registration IDs"
msgstr ""

#: cdedb/frontend/templates/web/event/course_choices.tmpl:91
msgid "Show pending registrations"
msgstr ""

#: cdedb/frontend/templates/web/event/course_choices.tmpl:96
#: cdedb/frontend/templates/web/event/course_choices.tmpl:130
msgid "Go!"
msgstr ""

#: cdedb/frontend/templates/web/event/course_choices.tmpl:97
msgid "Show all participants"
msgstr ""

#: cdedb/frontend/templates/web/event/course_choices.tmpl:104
#: cdedb/frontend/templates/web/event/course_choices.tmpl:111
msgid "Assignment"
msgstr ""

#: cdedb/frontend/templates/web/event/course_choices.tmpl:117
msgid "Coursetracks"
msgstr ""

#: cdedb/frontend/templates/web/event/course_choices.tmpl:117
msgid "in Tracks"
msgstr ""

#: cdedb/frontend/templates/web/event/course_choices.tmpl:122
#, python-format
msgid "%(assign)s %(participants)s %(course)s %(tracks)s %(submit)s"
msgstr ""

#: cdedb/frontend/templates/web/event/course_choices.tmpl:122
msgid "Assign"
msgstr ""

#: cdedb/frontend/templates/web/event/course_choices.tmpl:123
msgid "selected participants"
msgstr ""

#: cdedb/frontend/templates/web/event/course_choices.tmpl:126
msgid "Assignment Method"
msgstr ""

#: cdedb/frontend/templates/web/event/course_choices.tmpl:128
msgid "Assign to Course"
msgstr ""

#: cdedb/frontend/templates/web/event/course_choices.tmpl:152
msgid "View Registrations"
msgstr ""

#: cdedb/frontend/templates/web/event/course_choices.tmpl:203
msgid "assigned to"
msgstr ""

#: cdedb/frontend/templates/web/event/course_choices.tmpl:206
#: cdedb/frontend/templates/web/event/show_course.tmpl:151
msgid "Instr."
msgstr ""

#: cdedb/frontend/templates/web/event/course_choices.tmpl:222
#, python-format
msgid "Select %s %s"
msgstr ""

#: cdedb/frontend/templates/web/event/course_choices.tmpl:283
#: cdedb/frontend/templates/web/event/course_stats.tmpl:172
#: cdedb/frontend/templates/web/event/lodgements.tmpl:162
msgid "Color Guide"
msgstr ""

#: cdedb/frontend/templates/web/event/course_choices.tmpl:284
msgid "Course is too empty"
msgstr ""

#: cdedb/frontend/templates/web/event/course_choices.tmpl:285
msgid "Course is overfull"
msgstr ""

#: cdedb/frontend/templates/web/event/course_choices.tmpl:287
msgid "not assigned or course is cancelled"
msgstr ""

#: cdedb/frontend/templates/web/event/course_choices.tmpl:290
msgid "Double-Click the course number to view the course."
msgstr ""

#: cdedb/frontend/templates/web/event/course_list.tmpl:5
#, python-format
msgid "Courselist %(title)s"
msgstr ""

#: cdedb/frontend/templates/web/event/course_list.tmpl:27
msgid "The Courselist is currently only visible to Orgas and Admins."
msgstr ""

#: cdedb/frontend/templates/web/event/course_list.tmpl:32
msgid ""
"Cancelled courses are only marked for orgas. Other users can currently only "
"see in which course tracks the course was originally offered."
msgstr ""

#: cdedb/frontend/templates/web/event/course_list.tmpl:37
msgid ""
"Cancelled courses are only marked for orgas. Other users cannot see courses' "
"state currently."
msgstr ""

#: cdedb/frontend/templates/web/event/course_list.tmpl:45
msgid ""
"The instructors for each course are only visible to logged in event users."
msgstr ""

#: cdedb/frontend/templates/web/event/course_list.tmpl:68
#, python-format
msgid "by %(instructors)s"
msgstr ""

#: cdedb/frontend/templates/web/event/course_list.tmpl:103
msgid "This event does not yet have any courses."
msgstr ""

#: cdedb/frontend/templates/web/event/course_list.tmpl:105
msgid "This event does not have Courses."
msgstr ""

#: cdedb/frontend/templates/web/event/course_query.tmpl:8
#, python-format
msgid "Course Query (%(title)s)"
msgstr ""

#: cdedb/frontend/templates/web/event/course_query.tmpl:22
#: cdedb/frontend/templates/web/event/course_stats.tmpl:28
#: cdedb/frontend/templates/web/event/field_set.tmpl:37
#: cdedb/frontend/templates/web/event/field_set_select.tmpl:34
msgid "Course Query"
msgstr ""

#: cdedb/frontend/templates/web/event/course_query.tmpl:31
#: cdedb/frontend/templates/web/event/field_set.tmpl:42
#: cdedb/frontend/templates/web/event/field_set_select.tmpl:39
#: cdedb/frontend/templates/web/event/lodgement_query.tmpl:31
#: cdedb/frontend/templates/web/event/registration_query.tmpl:30
#: cdedb/frontend/templates/web/generic.tmpl:648
msgid "Set Field"
msgstr ""

#: cdedb/frontend/templates/web/event/course_stats.tmpl:5
#, python-format
msgid "Manage Courses (%(title)s)"
msgstr ""

#: cdedb/frontend/templates/web/event/course_stats.tmpl:14
#: cdedb/frontend/templates/web/event/course_stats.tmpl:34
msgid "Include all active registrations"
msgstr ""

#: cdedb/frontend/templates/web/event/course_stats.tmpl:19
msgid "Manage Courses"
msgstr ""

#: cdedb/frontend/templates/web/event/course_stats.tmpl:39
msgid "The course statistics, shown below, include only approved participants."
msgstr ""

#: cdedb/frontend/templates/web/event/course_stats.tmpl:49
msgid ""
"The course attendee and choice statistics include all active registrations "
"(registration status “Participant”, “Guest”, “Waitlist” and “Applied”)."
msgstr ""

#: cdedb/frontend/templates/web/event/course_stats.tmpl:56
msgid "Only show participants"
msgstr ""

#: cdedb/frontend/templates/web/event/course_stats.tmpl:63
msgid ""
"Numbers of course choices include course instructors of other courses. "
"Limits do not include course instructors."
msgstr ""

#: cdedb/frontend/templates/web/event/course_stats.tmpl:75
msgid "Course Size & Choices"
msgstr ""

#: cdedb/frontend/templates/web/event/course_stats.tmpl:81
msgid "Limit"
msgstr ""

#: cdedb/frontend/templates/web/event/course_stats.tmpl:89
msgid "Assigned"
msgstr ""

#: cdedb/frontend/templates/web/event/course_stats.tmpl:94
msgid "Min"
msgstr ""

#: cdedb/frontend/templates/web/event/course_stats.tmpl:95
msgid "Max"
msgstr ""

#: cdedb/frontend/templates/web/event/course_stats.tmpl:114
#: cdedb/frontend/templates/web/event/course_stats.tmpl:175
msgid "Course cancelled"
msgstr ""

#: cdedb/frontend/templates/web/event/course_stats.tmpl:149
#: cdedb/frontend/templates/web/event/manage_attendees.tmpl:16
#: cdedb/frontend/templates/web/event/show_course.tmpl:35
msgid "Manage Attendees"
msgstr ""

#: cdedb/frontend/templates/web/event/course_stats.tmpl:173
msgid "Not enough Attendees"
msgstr ""

#: cdedb/frontend/templates/web/event/course_stats.tmpl:174
msgid "Too many Attendees"
msgstr ""

#: cdedb/frontend/templates/web/event/course_stats.tmpl:176
msgid "Course cancelled, has Attendees"
msgstr ""

#: cdedb/frontend/templates/web/event/create_course.tmpl:7
#, python-format
msgid "Add Course (%(title)s)"
msgstr ""

#: cdedb/frontend/templates/web/event/create_event.tmpl:7
#: cdedb/frontend/templates/web/event/create_event.tmpl:14
#: cdedb/frontend/templates/web/event/list_events.tmpl:56
msgid "Create Event"
msgstr ""

#: cdedb/frontend/templates/web/event/create_event.tmpl:28
msgid "Event Begin"
msgstr ""

#: cdedb/frontend/templates/web/event/create_event.tmpl:30
msgid "Event End"
msgstr ""

#: cdedb/frontend/templates/web/event/create_event.tmpl:32
msgid "Event with courses"
msgstr ""

#: cdedb/frontend/templates/web/event/create_event.tmpl:35
msgid ""
"If the event comprises multiple parts or multiple course tracks, they have "
"to be added later, using the “Event-Parts” configuration page."
msgstr ""

#: cdedb/frontend/templates/web/event/create_event.tmpl:39
msgid "Financial"
msgstr ""

#: cdedb/frontend/templates/web/event/create_event.tmpl:59
msgid "Create Orga Mailinglist"
msgstr ""

#: cdedb/frontend/templates/web/event/create_event.tmpl:60
msgid "Create Participant Mailinglist"
msgstr ""

#: cdedb/frontend/templates/web/event/create_lodgement.tmpl:7
#, python-format
msgid "Create Lodgement (%(title)s)"
msgstr ""

#: cdedb/frontend/templates/web/event/create_lodgement.tmpl:15
#: cdedb/frontend/templates/web/event/create_lodgement.tmpl:19
#: cdedb/frontend/templates/web/event/lodgement_query.tmpl:28
msgid "Create Lodgement"
msgstr ""

#: cdedb/frontend/templates/web/event/create_user.tmpl:8
msgid "Create New Event-User"
msgstr ""

#: cdedb/frontend/templates/web/event/downloads.tmpl:5
#, python-format
msgid "Downloads for Event %(title)s"
msgstr ""

#: cdedb/frontend/templates/web/event/downloads.tmpl:20
msgid "Printables"
msgstr ""

#: cdedb/frontend/templates/web/event/downloads.tmpl:24
msgid "Nametags"
msgstr ""

#: cdedb/frontend/templates/web/event/downloads.tmpl:25
#: cdedb/frontend/templates/web/event/downloads.tmpl:30
#: cdedb/frontend/templates/web/event/downloads.tmpl:35
#: cdedb/frontend/templates/web/event/downloads.tmpl:43
#: cdedb/frontend/templates/web/event/downloads.tmpl:51
#: cdedb/frontend/templates/web/event/downloads.tmpl:69
#: cdedb/frontend/templates/web/event/downloads.tmpl:74
#: cdedb/frontend/templates/web/event/downloads.tmpl:79
#: cdedb/frontend/templates/web/event/downloads.tmpl:84
msgid "LaTeX"
msgstr ""

#: cdedb/frontend/templates/web/event/downloads.tmpl:26
#: cdedb/frontend/templates/web/event/downloads.tmpl:31
#: cdedb/frontend/templates/web/event/downloads.tmpl:36
#: cdedb/frontend/templates/web/event/downloads.tmpl:44
#: cdedb/frontend/templates/web/event/downloads.tmpl:52
#: cdedb/frontend/templates/web/event/downloads.tmpl:70
#: cdedb/frontend/templates/web/event/downloads.tmpl:75
#: cdedb/frontend/templates/web/event/downloads.tmpl:80
#: cdedb/frontend/templates/web/event/downloads.tmpl:85
msgid "PDF"
msgstr ""

#: cdedb/frontend/templates/web/event/downloads.tmpl:29
msgid "Course Attendee Lists"
msgstr ""

#: cdedb/frontend/templates/web/event/downloads.tmpl:34
msgid "Lodgement Inhabitant Lists"
msgstr ""

#: cdedb/frontend/templates/web/event/downloads.tmpl:40
msgid "Course Puzzle"
msgstr ""

#: cdedb/frontend/templates/web/event/downloads.tmpl:41
msgid "cut out and sort into a course assignment"
msgstr ""

#: cdedb/frontend/templates/web/event/downloads.tmpl:48
msgid "Lodgement Puzzle"
msgstr ""

#: cdedb/frontend/templates/web/event/downloads.tmpl:49
msgid "cut out and sort into a lodgement assignment"
msgstr ""

#: cdedb/frontend/templates/web/event/downloads.tmpl:57
msgid "Participant Lists"
msgstr ""

#: cdedb/frontend/templates/web/event/downloads.tmpl:58
msgid ""
"The public lists only contain those who gave their consent to be on the "
"list. Only these may be sent to the participants beforehand."
msgstr ""

#: cdedb/frontend/templates/web/event/downloads.tmpl:61
msgid ""
"The orga lists contain all participants and are for orgas only. They may "
"however be displayed publicly at the event iteself."
msgstr ""

#: cdedb/frontend/templates/web/event/downloads.tmpl:68
msgid "Public List"
msgstr ""

#: cdedb/frontend/templates/web/event/downloads.tmpl:73
msgid "Public List (Landscape)"
msgstr ""

#: cdedb/frontend/templates/web/event/downloads.tmpl:78
msgid "Orga List"
msgstr ""

#: cdedb/frontend/templates/web/event/downloads.tmpl:83
msgid "Orga List (Landscape)"
msgstr ""

#: cdedb/frontend/templates/web/event/downloads.tmpl:89
msgid "Public Lists by part"
msgstr ""

#: cdedb/frontend/templates/web/event/downloads.tmpl:102
msgid "Orga Lists by part"
msgstr ""

#: cdedb/frontend/templates/web/event/downloads.tmpl:118
msgid "Export"
msgstr ""

#: cdedb/frontend/templates/web/event/downloads.tmpl:123
msgid "The full export is now on event overview."
msgstr ""

#: cdedb/frontend/templates/web/event/downloads.tmpl:131
msgid "Partial Event Export"
msgstr ""

#: cdedb/frontend/templates/web/event/downloads.tmpl:132
msgid "for consumption by external tools"
msgstr ""

#: cdedb/frontend/templates/web/event/downloads.tmpl:134
#: cdedb/frontend/templates/web/event/partial_import.tmpl:63
#: cdedb/frontend/templates/web/event/show_event.tmpl:260
#: cdedb/frontend/templates/web/event/show_event.tmpl:263
#: cdedb/frontend/templates/web/generic.tmpl:421
msgid "JSON file"
msgstr ""

#: cdedb/frontend/templates/web/event/downloads.tmpl:138
#: cdedb/frontend/templates/web/event/downloads.tmpl:142
#: cdedb/frontend/templates/web/event/downloads.tmpl:146
msgid "CSV-File"
msgstr ""

#: cdedb/frontend/templates/web/event/downloads.tmpl:145
msgid "Lodgementlist"
msgstr ""

#: cdedb/frontend/templates/web/event/downloads.tmpl:149
msgid "Courselist for exPuls"
msgstr ""

#: cdedb/frontend/templates/web/event/downloads.tmpl:150
msgid "TeX-Code"
msgstr ""

#: cdedb/frontend/templates/web/event/downloads.tmpl:153
msgid "Dokuteam courselist"
msgstr ""

#: cdedb/frontend/templates/web/event/downloads.tmpl:154
msgid "Shell-Snippet"
msgstr ""

#: cdedb/frontend/templates/web/event/downloads.tmpl:157
msgid "Dokuteam participant list"
msgstr ""

#: cdedb/frontend/templates/web/event/downloads.tmpl:158
msgid "ZIP-Archive"
msgstr ""

#: cdedb/frontend/templates/web/event/field_set.tmpl:15
#, python-format
msgid "Set Field %(field)s (%(title)s)"
msgstr ""

#: cdedb/frontend/templates/web/event/field_set.tmpl:23
#, python-format
msgid "Set %(field)s"
msgstr ""

#: cdedb/frontend/templates/web/event/field_set.tmpl:40
#: cdedb/frontend/templates/web/event/field_set_select.tmpl:37
#: cdedb/frontend/templates/web/event/lodgement_query.tmpl:22
#: cdedb/frontend/templates/web/event/lodgements.tmpl:43
msgid "Lodgement Query"
msgstr ""

#: cdedb/frontend/templates/web/event/field_set.tmpl:64
msgid "No registrations found."
msgstr ""

#: cdedb/frontend/templates/web/event/field_set_select.tmpl:13
#, python-format
msgid "Select Field (%(title)s)"
msgstr ""

#: cdedb/frontend/templates/web/event/field_set_select.tmpl:20
msgid "Select Field"
msgstr ""

#: cdedb/frontend/templates/web/event/field_set_select.tmpl:44
msgid "Field"
msgstr ""

#: cdedb/frontend/templates/web/event/field_set_select.tmpl:53
msgid "Participants/Registrations to be changed"
msgstr ""

#: cdedb/frontend/templates/web/event/field_set_select.tmpl:55
msgid "Courses to be changed"
msgstr ""

#: cdedb/frontend/templates/web/event/field_set_select.tmpl:57
msgid "Lodgements to be changed"
msgstr ""

#: cdedb/frontend/templates/web/event/field_summary.tmpl:7
#, python-format
msgid "Configure Custom Fields (%(title)s)"
msgstr ""

#: cdedb/frontend/templates/web/event/field_summary.tmpl:33
#: cdedb/frontend/templates/web/event/field_summary.tmpl:35
msgid "Name of the Custom Field"
msgstr ""

#: cdedb/frontend/templates/web/event/field_summary.tmpl:42
msgid "Datatype"
msgstr ""

#: cdedb/frontend/templates/web/event/field_summary.tmpl:66
msgid "Fields for"
msgstr ""

#: cdedb/frontend/templates/web/event/field_summary.tmpl:76
msgid "Options"
msgstr ""

#: cdedb/frontend/templates/web/event/field_summary.tmpl:120
msgid "New Field"
msgstr ""

#: cdedb/frontend/templates/web/event/field_summary.tmpl:129
msgid "Add Field"
msgstr ""

#: cdedb/frontend/templates/web/event/field_summary.tmpl:168
msgid "Remove Field"
msgstr ""

#: cdedb/frontend/templates/web/event/field_summary.tmpl:184
msgid ""
"Deleting a field includes deletion of all data, which is stored in this "
"field in any registration/course/lodgement. Changing the datatype of a field "
"deletes all data that cannot be casted to the new type, upon saving."
msgstr ""

#: cdedb/frontend/templates/web/event/field_summary.tmpl:192
#, python-format
msgid ""
"Enter Options in the following format: %(format)s Setting Options will "
"create a selection box when using this field. The description text will be "
"displayed in the selection box, the value will be saved to the database upon "
"selection. The value must be compatible to the selected datatype. Empty "
"Options will be displayed as a free text/number/date field."
msgstr ""

#: cdedb/frontend/templates/web/event/field_summary.tmpl:193
msgid "Description Text"
msgstr ""

#: cdedb/frontend/templates/web/event/field_summary.tmpl:193
msgid "Value"
msgstr ""

#: cdedb/frontend/templates/web/event/genesis.tmpl:5
msgid "Create Event-User"
msgstr ""

#: cdedb/frontend/templates/web/event/index.tmpl:22
msgid "Registration in future."
msgstr ""

#: cdedb/frontend/templates/web/event/index.tmpl:26
msgid "Registration is open."
msgstr ""

#: cdedb/frontend/templates/web/event/index.tmpl:30
msgid "Late-Registration is open."
msgstr ""

#: cdedb/frontend/templates/web/event/index.tmpl:34
msgid "Event is happening."
msgstr ""

#: cdedb/frontend/templates/web/event/index.tmpl:38
msgid "Event is past."
msgstr ""

#: cdedb/frontend/templates/web/event/index.tmpl:44
#, python-format
msgid "(already %(link)s)"
msgstr ""

#: cdedb/frontend/templates/web/event/index.tmpl:58
#: cdedb/frontend/templates/web/event/index.tmpl:71
#, python-format
msgid "(until %(date)s)"
msgstr ""

#: cdedb/frontend/templates/web/event/index.tmpl:62
#, python-format
msgid "(late registrations until %(date)s)"
msgstr ""

#: cdedb/frontend/templates/web/event/index.tmpl:66
msgid "(only late registrations possible)"
msgstr ""

#: cdedb/frontend/templates/web/event/index.tmpl:81
msgid "There are currently no event registrations open."
msgstr ""

#: cdedb/frontend/templates/web/event/index.tmpl:86
msgid "Organized Events"
msgstr ""

#: cdedb/frontend/templates/web/event/index.tmpl:112
msgid "Other Events"
msgstr ""

#: cdedb/frontend/templates/web/event/index.tmpl:120
#: cdedb/frontend/templates/web/event/list_events.tmpl:31
msgid "is cancelled"
msgstr ""

#: cdedb/frontend/templates/web/event/index.tmpl:129
#, python-format
msgid ""
"Previous CdE events, including their courses and participants, can be found "
"at %(link)s – together with Junior- and SchülerAkademien. Furthermore, there "
"is a %(list)s of all events which have not been cleansed yet."
msgstr ""

#: cdedb/frontend/templates/web/event/index.tmpl:130
#: cdedb/frontend/templates/web/event/index.tmpl:135
msgid "list"
msgstr ""

#: cdedb/frontend/templates/web/event/index.tmpl:135
#, python-format
msgid ""
"Previous CdE events are accessible to members only – together with Junior- "
"and SchülerAkademien. However, there is a %(list)s of all events which have "
"not been cleansed yet."
msgstr ""

#: cdedb/frontend/templates/web/event/list_events.tmpl:23
#, python-format
msgid "%(count)s Parts"
msgstr ""

#: cdedb/frontend/templates/web/event/list_events.tmpl:44
#, python-format
msgid "%(count)s Orga"
msgid_plural "%(count)s Orgas"
msgstr[0] ""
msgstr[1] ""

#: cdedb/frontend/templates/web/event/list_events.tmpl:71
msgid "Archived Events"
msgstr ""

#: cdedb/frontend/templates/web/event/lodgement_group_summary.tmpl:7
#, python-format
msgid "Lodgement Groups (%(title)s)"
msgstr ""

#: cdedb/frontend/templates/web/event/lodgement_group_summary.tmpl:15
#: cdedb/frontend/templates/web/event/lodgements.tmpl:45
msgid "Manage Lodgement Groups"
msgstr ""

#: cdedb/frontend/templates/web/event/lodgement_group_summary.tmpl:19
#: cdedb/frontend/templates/web/event/partial_import_check.tmpl:354
msgid "Lodgement Groups"
msgstr ""

#: cdedb/frontend/templates/web/event/lodgement_query.tmpl:8
#, python-format
msgid "Lodgement Query (%(title)s)"
msgstr ""

#: cdedb/frontend/templates/web/event/lodgements.tmpl:5
#, python-format
msgid "Lodgements (%(title)s)"
msgstr ""

#: cdedb/frontend/templates/web/event/lodgements.tmpl:27
#: cdedb/frontend/templates/web/event/lodgements.tmpl:33
#: cdedb/frontend/templates/web/event/participant_list.tmpl:48
#: cdedb/frontend/templates/web/event/participant_list.tmpl:54
msgid "Sort ascending."
msgstr ""

#: cdedb/frontend/templates/web/event/lodgements.tmpl:27
#: cdedb/frontend/templates/web/event/participant_list.tmpl:48
msgid "Sort descending."
msgstr ""

#: cdedb/frontend/templates/web/event/lodgements.tmpl:41
msgid "Add Lodgement"
msgstr ""

#: cdedb/frontend/templates/web/event/lodgements.tmpl:56
#: cdedb/frontend/templates/web/event/show_lodgement.tmpl:90
#: cdedb/frontend/templates/web/event/show_lodgement.tmpl:101
msgid "Inhabitants"
msgstr ""

#: cdedb/frontend/templates/web/event/lodgements.tmpl:64
#: cdedb/frontend/templates/web/event/lodgements.tmpl:74
msgid "Regular"
msgstr ""

#: cdedb/frontend/templates/web/event/lodgements.tmpl:88
msgid "Ungrouped Lodgements"
msgstr ""

#: cdedb/frontend/templates/web/event/lodgements.tmpl:135
#: cdedb/frontend/templates/web/event/manage_inhabitants.tmpl:16
#: cdedb/frontend/templates/web/event/show_lodgement.tmpl:28
msgid "Manage Inhabitants"
msgstr ""

#: cdedb/frontend/templates/web/event/lodgements.tmpl:164
msgid "Overfull"
msgstr ""

#: cdedb/frontend/templates/web/event/lodgements.tmpl:165
msgid "Illegal Gendermix"
msgstr ""

#: cdedb/frontend/templates/web/event/lodgements.tmpl:168
msgid "Sorting:"
msgstr ""

#: cdedb/frontend/templates/web/event/lodgements.tmpl:169
msgid ""
"The lodgements may be sorted according to the following criteria inside "
"their lodgement groups."
msgstr ""

#: cdedb/frontend/templates/web/event/lodgements.tmpl:174
msgid ""
"The names of the <strong>event parts</strong> sort by the number of regular "
"spaces used in this part."
msgstr ""

#: cdedb/frontend/templates/web/event/lodgements.tmpl:179
msgid ""
"The <strong>+x</strong> sort by the number of camping mat spaces used in the "
"associated part."
msgstr ""

#: cdedb/frontend/templates/web/event/lodgements.tmpl:184
msgid ""
"The columns <strong>regular</strong> and <strong>camping mat</strong> sort "
"numerically."
msgstr ""

#: cdedb/frontend/templates/web/event/manage_attendees.tmpl:7
#, python-format
msgid "Manage Attendees of Course %(course)s (%(title)s)"
msgstr ""

#: cdedb/frontend/templates/web/event/manage_attendees.tmpl:20
#, python-format
msgid "Attendees of %(course)s"
msgstr ""

#: cdedb/frontend/templates/web/event/manage_attendees.tmpl:34
msgid "Assigned Attendees"
msgstr ""

#: cdedb/frontend/templates/web/event/manage_attendees.tmpl:46
msgid "There are currently no attendees assigned."
msgstr ""

#: cdedb/frontend/templates/web/event/manage_attendees.tmpl:52
msgid "Add Attendee"
msgstr ""

#: cdedb/frontend/templates/web/event/manage_attendees.tmpl:56
#: cdedb/frontend/templates/web/event/manage_inhabitants.tmpl:62
msgid "– none –"
msgstr ""

#: cdedb/frontend/templates/web/event/manage_attendees.tmpl:71
#: cdedb/frontend/templates/web/event/manage_inhabitants.tmpl:77
msgid "currently"
msgstr ""

#: cdedb/frontend/templates/web/event/manage_attendees.tmpl:73
msgid "Remove Attendee"
msgstr ""

#: cdedb/frontend/templates/web/event/manage_inhabitants.tmpl:7
#, python-format
msgid "Manage Inhabitants of Lodgement %(lodgement)s (%(title)s)"
msgstr ""

#: cdedb/frontend/templates/web/event/manage_inhabitants.tmpl:20
#, python-format
msgid "Inhabitants of %(lodgement)s"
msgstr ""

#: cdedb/frontend/templates/web/event/manage_inhabitants.tmpl:33
msgid "Assigned Inhabitants"
msgstr ""

#: cdedb/frontend/templates/web/event/manage_inhabitants.tmpl:52
msgid "The are currently no inhabitants assigned."
msgstr ""

#: cdedb/frontend/templates/web/event/manage_inhabitants.tmpl:58
msgid "Add Inhabitant"
msgstr ""

#: cdedb/frontend/templates/web/event/manage_inhabitants.tmpl:79
msgid "Remove Inhabitant"
msgstr ""

#: cdedb/frontend/templates/web/event/part_summary.tmpl:10
#, python-format
msgid "Configure Event-Parts (%(title)s)"
msgstr ""

#: cdedb/frontend/templates/web/event/part_summary.tmpl:16
msgid "Configure Event-Parts"
msgstr ""

#: cdedb/frontend/templates/web/event/part_summary.tmpl:35
msgid "Modifier Name"
msgstr ""

#: cdedb/frontend/templates/web/event/part_summary.tmpl:37
msgid "Name of Fee Modifier"
msgstr ""

#: cdedb/frontend/templates/web/event/part_summary.tmpl:44
msgid "Fee Modifier Amount"
msgstr ""

#: cdedb/frontend/templates/web/event/part_summary.tmpl:54
msgid "Linked Field for Fee Modifier"
msgstr ""

#: cdedb/frontend/templates/web/event/part_summary.tmpl:83
msgid "Name of Coursetrack"
msgstr ""

#: cdedb/frontend/templates/web/event/part_summary.tmpl:92
msgid "Shortname of Coursetrack"
msgstr ""

#: cdedb/frontend/templates/web/event/part_summary.tmpl:103
#: cdedb/frontend/templates/web/event/part_summary.tmpl:113
msgid "Number of Course Choices"
msgstr ""

#: cdedb/frontend/templates/web/event/part_summary.tmpl:120
msgid "Sortkey of Coursetrack"
msgstr ""

#: cdedb/frontend/templates/web/event/part_summary.tmpl:147
#: cdedb/frontend/templates/web/event/part_summary.tmpl:148
msgid "Name of Event-Part"
msgstr ""

#: cdedb/frontend/templates/web/event/part_summary.tmpl:158
msgid "Begin"
msgstr ""

#: cdedb/frontend/templates/web/event/part_summary.tmpl:161
msgid "End"
msgstr ""

#: cdedb/frontend/templates/web/event/part_summary.tmpl:180
msgid "Event-Part Fee"
msgstr ""

#: cdedb/frontend/templates/web/event/part_summary.tmpl:185
msgid "Field for Waitlist"
msgstr ""

#: cdedb/frontend/templates/web/event/part_summary.tmpl:186
#, python-format
msgid "Field to store the %(link)s ranking of this part. Fieldtype: Integer"
msgstr ""

#: cdedb/frontend/templates/web/event/part_summary.tmpl:189
msgid "Waitlist"
msgstr ""

#: cdedb/frontend/templates/web/event/part_summary.tmpl:199
msgid "Fee Modifier"
msgstr ""

#: cdedb/frontend/templates/web/event/part_summary.tmpl:201
msgid "Linked Field"
msgstr ""

#: cdedb/frontend/templates/web/event/part_summary.tmpl:223
msgid "Add Fee Modifier"
msgstr ""

#: cdedb/frontend/templates/web/event/part_summary.tmpl:231
msgid "Coursetrack"
msgstr ""

#: cdedb/frontend/templates/web/event/part_summary.tmpl:234
msgid "Req. Choices"
msgstr ""

#: cdedb/frontend/templates/web/event/part_summary.tmpl:235
msgid "Sortkey"
msgstr ""

#: cdedb/frontend/templates/web/event/part_summary.tmpl:257
msgid "Add Coursetrack"
msgstr ""

#: cdedb/frontend/templates/web/event/part_summary.tmpl:266
msgid ""
"Event parts and course tracks can only be created or deleted if no "
"registrations are present yet. Course tracks can only be deleted, if there "
"are no courses associated with them."
msgstr ""

#: cdedb/frontend/templates/web/event/part_summary.tmpl:293
msgid "Add Event-Part"
msgstr ""

#: cdedb/frontend/templates/web/event/part_summary.tmpl:303
msgid "Remove Coursetrack"
msgstr ""

#: cdedb/frontend/templates/web/event/part_summary.tmpl:310
msgid "Remove Fee Modifier"
msgstr ""

#: cdedb/frontend/templates/web/event/part_summary.tmpl:317
msgid "Remove Event-Part"
msgstr ""

#: cdedb/frontend/templates/web/event/partial_import.tmpl:5
#, python-format
msgid "Partial Import for Event %(title)s"
msgstr ""

#: cdedb/frontend/templates/web/event/partial_import.tmpl:22
msgid "Validation errors"
msgstr ""

#: cdedb/frontend/templates/web/event/partial_import.tmpl:25
msgid ""
"Your upload contained errors and was not processed. The following is a list "
"of the observed violations."
msgstr ""

#: cdedb/frontend/templates/web/event/partial_import.tmpl:38
msgid "unspecific error"
msgstr ""

#: cdedb/frontend/templates/web/event/partial_import.tmpl:47
msgid ""
"Update of event data with prefabricated changesets (e.g. known list of "
"lodgements) or external programms. In the latter case, please read the "
"documentation first."
msgstr ""

#: cdedb/frontend/templates/web/event/partial_import.tmpl:54
msgid ""
"After the upload a summary of the changes will be displayed and the import "
"must be approved."
msgstr ""

#: cdedb/frontend/templates/web/event/partial_import_check.tmpl:5
#, python-format
msgid "Partial Import Validation (%(title)s)"
msgstr ""

#: cdedb/frontend/templates/web/event/partial_import_check.tmpl:27
msgid "Attribute"
msgstr ""

#: cdedb/frontend/templates/web/event/partial_import_check.tmpl:28
msgid "Old Value"
msgstr ""

#: cdedb/frontend/templates/web/event/partial_import_check.tmpl:29
msgid "New Value"
msgstr ""

#: cdedb/frontend/templates/web/event/partial_import_check.tmpl:65
#: cdedb/frontend/templates/web/event/registration_query.tmpl:44
#: cdedb/frontend/templates/web/event/registration_status.tmpl:94
msgid "Payment"
msgstr ""

#: cdedb/frontend/templates/web/event/partial_import_check.tmpl:77
msgid "Max. Size"
msgstr ""

#: cdedb/frontend/templates/web/event/partial_import_check.tmpl:78
msgid "Min. Size"
msgstr ""

#: cdedb/frontend/templates/web/event/partial_import_check.tmpl:91
#, python-format
msgid ""
"Carefully check the summary below, as this tool has the potential to do "
"irreversible damage to your event. (You read the %(manual)s, right?)"
msgstr ""

#: cdedb/frontend/templates/web/event/partial_import_check.tmpl:91
msgid "manual"
msgstr ""

#: cdedb/frontend/templates/web/event/partial_import_check.tmpl:97
msgid "Summary of Changes"
msgstr ""

#: cdedb/frontend/templates/web/event/partial_import_check.tmpl:104
msgid "Changed registrations"
msgstr ""

#: cdedb/frontend/templates/web/event/partial_import_check.tmpl:110
#: cdedb/frontend/templates/web/event/partial_import_check.tmpl:193
#: cdedb/frontend/templates/web/event/partial_import_check.tmpl:279
msgid "Expand all"
msgstr ""

#: cdedb/frontend/templates/web/event/partial_import_check.tmpl:113
#: cdedb/frontend/templates/web/event/partial_import_check.tmpl:196
#: cdedb/frontend/templates/web/event/partial_import_check.tmpl:282
msgid "Collapse all"
msgstr ""

#: cdedb/frontend/templates/web/event/partial_import_check.tmpl:133
msgid "Changed registration attributes"
msgstr ""

#: cdedb/frontend/templates/web/event/partial_import_check.tmpl:149
msgid "New registrations"
msgstr ""

#: cdedb/frontend/templates/web/event/partial_import_check.tmpl:166
msgid "Deleted registrations"
msgstr ""

#: cdedb/frontend/templates/web/event/partial_import_check.tmpl:187
msgid "Changed courses"
msgstr ""

#: cdedb/frontend/templates/web/event/partial_import_check.tmpl:220
msgid "Changed course attributes"
msgstr ""

#: cdedb/frontend/templates/web/event/partial_import_check.tmpl:236
msgid "New courses"
msgstr ""

#: cdedb/frontend/templates/web/event/partial_import_check.tmpl:252
msgid "Deleted courses"
msgstr ""

#: cdedb/frontend/templates/web/event/partial_import_check.tmpl:273
msgid "Changed lodgements"
msgstr ""

#: cdedb/frontend/templates/web/event/partial_import_check.tmpl:304
msgid "Changed lodgement attributes"
msgstr ""

#: cdedb/frontend/templates/web/event/partial_import_check.tmpl:320
msgid "New lodgements"
msgstr ""

#: cdedb/frontend/templates/web/event/partial_import_check.tmpl:336
msgid "Deleted lodgements"
msgstr ""

#: cdedb/frontend/templates/web/event/partial_import_check.tmpl:359
msgid "Added"
msgstr ""

#: cdedb/frontend/templates/web/event/partial_import_check.tmpl:371
msgid "Changed"
msgstr ""

#: cdedb/frontend/templates/web/event/partial_import_check.tmpl:387
msgid "Deleted"
msgstr ""

#: cdedb/frontend/templates/web/event/partial_import_check.tmpl:407
msgid "The input produced an empty diff. No changes are to be imported."
msgstr ""

#: cdedb/frontend/templates/web/event/partial_import_check.tmpl:414
msgid "Apply changes"
msgstr ""

#: cdedb/frontend/templates/web/event/participant_list.tmpl:5
#, python-format
msgid "Participant List %(title)s"
msgstr ""

#: cdedb/frontend/templates/web/event/participant_list.tmpl:15
#: cdedb/frontend/templates/web/event/participant_list.tmpl:19
msgid "Participant List"
msgstr ""

#: cdedb/frontend/templates/web/event/participant_list.tmpl:68
msgid "The Participant List is currently only visible to Orgas and Admins."
msgstr ""

#: cdedb/frontend/templates/web/event/participant_list.tmpl:148
msgid "Event Parts"
msgstr ""

#: cdedb/frontend/templates/web/event/participant_list.tmpl:191
#, python-format
msgid "There are %(count)s participants in total."
msgstr ""

#: cdedb/frontend/templates/web/event/participant_list.tmpl:197
msgid ""
"You can not access the Participant List as you have not agreed to have your "
"own data sent to other participants before the event."
msgstr ""

#: cdedb/frontend/templates/web/event/participant_list.tmpl:204
msgid "There are no participants yet."
msgstr ""

#: cdedb/frontend/templates/web/event/participant_notes.tmpl:23
msgid "_Orgas can create something here via the Configuration page._"
msgstr ""

#: cdedb/frontend/templates/web/event/register.tmpl:7
#, python-format
msgid "Registration Preview for %(title)s"
msgstr ""

#: cdedb/frontend/templates/web/event/register.tmpl:11
#, python-format
msgid "Registration for %(title)s"
msgstr ""

#: cdedb/frontend/templates/web/event/register.tmpl:29
#: cdedb/frontend/templates/web/event/register.tmpl:99
#: cdedb/frontend/templates/web/event/show_event.tmpl:53
msgid "Registration"
msgstr ""

#: cdedb/frontend/templates/web/event/register.tmpl:37
msgid "All data except Event-Parts can be changed until the registration ends."
msgstr ""

#: cdedb/frontend/templates/web/event/register.tmpl:41
#, python-format
msgid ""
"All data except Event-Parts can be changed until the registration ends "
"(%(date)s)."
msgstr ""

#: cdedb/frontend/templates/web/event/register.tmpl:45
msgid ""
"The official registration has ended. Your registration will be considered if "
"possible."
msgstr ""

#: cdedb/frontend/templates/web/event/register.tmpl:57
#: cdedb/frontend/templates/web/event/registration_status.tmpl:32
msgid "Note of the Orga Team"
msgstr ""

#: cdedb/frontend/templates/web/event/register.tmpl:92
#, python-format
msgid ""
"This data is taken from your personal profile. To change it, use this "
"%(link)s."
msgstr ""

#: cdedb/frontend/templates/web/event/register.tmpl:92
msgid "form to edit your profile"
msgstr ""

#: cdedb/frontend/templates/web/event/register.tmpl:113
#: cdedb/frontend/templates/web/event/registration_status.tmpl:79
#, python-format
msgid ""
"Because you are not a CdE-Member, you will have to pay an additional fee of "
"%(additional_fee)s (already included in the above figure)."
msgstr ""

#: cdedb/frontend/templates/web/event/register.tmpl:119
#: cdedb/frontend/templates/web/event/registration_status.tmpl:85
#, python-format
msgid ""
"You can instead just pay your regular membership fee of %(semester_fee)s per "
"semester and you won't have to pay the additional fee. If you choose to do "
"so, please do so with two separate payments."
msgstr ""

#: cdedb/frontend/templates/web/event/register.tmpl:136
#, python-format
msgid "for %(track)s"
msgstr ""

#: cdedb/frontend/templates/web/event/register.tmpl:156
msgid "Additional Information"
msgstr ""

#: cdedb/frontend/templates/web/event/register.tmpl:174
msgid ""
"In the context of this event, photos and recordings will be made to be used "
"for the event-documentation and a CdE-internal, password protected media "
"collection. Individual photos and recordings can be excluded from this by "
"request."
msgstr ""

#: cdedb/frontend/templates/web/event/register.tmpl:194
msgid "Notes for Orgas and Instructors"
msgstr ""

#: cdedb/frontend/templates/web/event/register.tmpl:196
msgid "Notes for Orgas"
msgstr ""

#: cdedb/frontend/templates/web/event/register.tmpl:204
msgid ""
"After registration, you will find the ‘Questionnaire’ with further questions "
"of the orga team in the navigation. There you can give more detailed "
"information."
msgstr ""

#: cdedb/frontend/templates/web/event/register.tmpl:212
msgid ""
"The orga team of this event may ask you for further data later, using the "
"‘Questionaire’."
msgstr ""

#: cdedb/frontend/templates/web/event/registration_query.tmpl:8
#, python-format
msgid "Registrations (%(title)s)"
msgstr ""

#: cdedb/frontend/templates/web/event/registration_query.tmpl:46
msgid "Amount Owed"
msgstr ""

#: cdedb/frontend/templates/web/event/registration_query.tmpl:68
msgid "Registration Time"
msgstr ""

#: cdedb/frontend/templates/web/event/registration_query.tmpl:69
msgid "Last Modification Time"
msgstr ""

#: cdedb/frontend/templates/web/event/registration_query.tmpl:87
#: cdedb/frontend/templates/web/event/registration_query.tmpl:91
msgid "bcc email to all"
msgstr ""

#: cdedb/frontend/templates/web/event/registration_query.tmpl:89
msgid "Send Mail to all registrations listed below as BCC."
msgstr ""

#: cdedb/frontend/templates/web/event/registration_query.tmpl:93
msgid "Email button is only available, if the email field is shown."
msgstr ""

#: cdedb/frontend/templates/web/event/registration_status.tmpl:5
#, python-format
msgid "Your Registration (%(title)s)"
msgstr ""

#: cdedb/frontend/templates/web/event/registration_status.tmpl:16
msgid "Your Registration"
msgstr ""

#: cdedb/frontend/templates/web/event/registration_status.tmpl:24
#, python-format
msgid "Please fill in the %(link)s now."
msgstr ""

#: cdedb/frontend/templates/web/event/registration_status.tmpl:24
msgid "questionnaire"
msgstr ""

#: cdedb/frontend/templates/web/event/registration_status.tmpl:38
msgid "Bank Transfer"
msgstr ""

#: cdedb/frontend/templates/web/event/registration_status.tmpl:40
#, python-format
msgid ""
"Please keep in mind that your Registration will only be complete, once you "
"pay your participation fee. Please transfer %(fee)s to the following "
"Account. Please make sure, the recipient does not have to pay any fees, "
"especially when paying internationally."
msgstr ""

#: cdedb/frontend/templates/web/event/registration_status.tmpl:70
msgid "Reference"
msgstr ""

#: cdedb/frontend/templates/web/event/registration_status.tmpl:96
#, python-format
msgid "The orgas will tell you separately how to pay your fee of %(fee)s€."
msgstr ""

#: cdedb/frontend/templates/web/event/registration_status.tmpl:106
#, python-format
msgid ""
"You need to send the parental consent form to the Orgas. You can find the "
"form %(link)s."
msgstr ""

#: cdedb/frontend/templates/web/event/registration_status.tmpl:106
msgid "here"
msgstr ""

#: cdedb/frontend/templates/web/event/registration_status.tmpl:119
msgid "Registration Status"
msgstr ""

#: cdedb/frontend/templates/web/event/registration_status.tmpl:125
#: cdedb/frontend/templates/web/event/show_registration.tmpl:134
msgid "Placement"
msgstr ""

#: cdedb/frontend/templates/web/event/registration_status.tmpl:136
msgid "Course Choices for"
msgstr ""

#: cdedb/frontend/templates/web/event/registration_status.tmpl:148
msgid "{}. choice"
msgstr ""

#: cdedb/frontend/templates/web/event/registration_status.tmpl:169
#, python-format
msgid "Changes can be made until the registration end(%(date)s)."
msgstr ""

#: cdedb/frontend/templates/web/event/registration_status.tmpl:176
msgid ""
"Registration has ended, therefore no more changes are possible. Please "
"contact the Orgas per E-Mail, if you need to change something about your "
"registration."
msgstr ""

#: cdedb/frontend/templates/web/event/registration_status.tmpl:198
#, python-format
msgid ""
"I %(consent)s agree that my data, including my name, address and my email, "
"may be sent to other participants of this event beforehand."
msgstr ""

#: cdedb/frontend/templates/web/event/registration_status.tmpl:198
msgid "do not"
msgstr ""

#: cdedb/frontend/templates/web/event/reorder_questionnaire.tmpl:17
#, python-format
msgid "Reorder Registration (%(title)s)"
msgstr ""

#: cdedb/frontend/templates/web/event/reorder_questionnaire.tmpl:19
#, python-format
msgid "Reorder Questionnaire (%(title)s)"
msgstr ""

#: cdedb/frontend/templates/web/event/reorder_questionnaire.tmpl:108
msgid "Nr,Nr,Nr,…"
msgstr ""

#: cdedb/frontend/templates/web/event/reorder_questionnaire.tmpl:108
msgid "Order"
msgstr ""

#: cdedb/frontend/templates/web/event/reorder_questionnaire.tmpl:110
msgid "Reorder"
msgstr ""

#: cdedb/frontend/templates/web/event/show_course.tmpl:9
#, python-format
msgid "Course %(course)s (%(title)s)"
msgstr ""

#: cdedb/frontend/templates/web/event/show_course.tmpl:22
#, python-format
msgid "Course %(nr)s: %(course)s"
msgstr ""

#: cdedb/frontend/templates/web/event/show_course.tmpl:37
msgid "Email to course instructors"
msgstr ""

#: cdedb/frontend/templates/web/event/show_course.tmpl:39
msgid "Send Mail to all course instructors."
msgstr ""

#: cdedb/frontend/templates/web/event/show_course.tmpl:41
msgid "No course instructors / email addresses available."
msgstr ""

#: cdedb/frontend/templates/web/event/show_course.tmpl:93
#: cdedb/frontend/templates/web/event/show_course.tmpl:114
#: cdedb/frontend/templates/web/event/stats.tmpl:90
msgid "Attendees"
msgstr ""

#: cdedb/frontend/templates/web/event/show_course.tmpl:108
msgid "Participants’ Course Choices"
msgstr ""

#: cdedb/frontend/templates/web/event/show_course.tmpl:121
msgid "Course is cancelled"
msgstr ""

#: cdedb/frontend/templates/web/event/show_course.tmpl:127
#, python-format
msgid "Course has %(count)s attendees too few."
msgstr ""

#: cdedb/frontend/templates/web/event/show_course.tmpl:135
#, python-format
msgid "Course has %(count)s attendees too many."
msgstr ""

#: cdedb/frontend/templates/web/event/show_course.tmpl:172
msgid "Course still has attendees."
msgstr ""

#: cdedb/frontend/templates/web/event/show_course.tmpl:179
msgid "Delete the Course."
msgstr ""

#: cdedb/frontend/templates/web/event/show_course.tmpl:185
msgid "The course will be permanently deleted."
msgstr ""

#: cdedb/frontend/templates/web/event/show_event.tmpl:25
msgid ""
"More detailed information about the event is visible to logged in event "
"users."
msgstr ""

#: cdedb/frontend/templates/web/event/show_event.tmpl:36
msgid "Timeframe"
msgstr ""

#: cdedb/frontend/templates/web/event/show_event.tmpl:58
#, python-format
msgid "starts %(date)s"
msgstr ""

#: cdedb/frontend/templates/web/event/show_event.tmpl:67
#, python-format
msgid "(Late registrations until %(date)s)"
msgstr ""

#: cdedb/frontend/templates/web/event/show_event.tmpl:71
msgid "(Late registration open)"
msgstr ""

#: cdedb/frontend/templates/web/event/show_event.tmpl:105
msgid "Questionnaire active"
msgstr ""

#: cdedb/frontend/templates/web/event/show_event.tmpl:139
msgid "Registration Quick-Access"
msgstr ""

#: cdedb/frontend/templates/web/event/show_event.tmpl:141
msgid "Search for registration by ID or name"
msgstr ""

#: cdedb/frontend/templates/web/event/show_event.tmpl:144
#: cdedb/frontend/templates/web/event/show_event.tmpl:156
msgid "ID, name or email"
msgstr ""

#: cdedb/frontend/templates/web/event/show_event.tmpl:178
msgid "Remove Orga"
msgstr ""

#: cdedb/frontend/templates/web/event/show_event.tmpl:188
msgid "Add Orga"
msgstr ""

#: cdedb/frontend/templates/web/event/show_event.tmpl:190
msgid "ID of the new Orga"
msgstr ""

#: cdedb/frontend/templates/web/event/show_event.tmpl:211
msgid "Minor Form"
msgstr ""

#: cdedb/frontend/templates/web/event/show_event.tmpl:214
#, python-format
msgid "Form present: %(link)s"
msgstr ""

#: cdedb/frontend/templates/web/event/show_event.tmpl:214
msgid "current Form"
msgstr ""

#: cdedb/frontend/templates/web/event/show_event.tmpl:222
msgid "Remove Minor Form"
msgstr ""

#: cdedb/frontend/templates/web/event/show_event.tmpl:227
msgid "The minor form will be permanently deleted."
msgstr ""

#: cdedb/frontend/templates/web/event/show_event.tmpl:232
msgid "No Form present – Minors cannot register"
msgstr ""

#: cdedb/frontend/templates/web/event/show_event.tmpl:242
msgid "PDF of the new Minor Form"
msgstr ""

#: cdedb/frontend/templates/web/event/show_event.tmpl:253
msgid "Offline Use"
msgstr ""

#: cdedb/frontend/templates/web/event/show_event.tmpl:255
msgid "Full Event Export"
msgstr ""

#: cdedb/frontend/templates/web/event/show_event.tmpl:256
msgid "for initilization of the offline-VM"
msgstr ""

#: cdedb/frontend/templates/web/event/show_event.tmpl:264
#: cdedb/frontend/templates/web/event/show_event.tmpl:443
msgid "Are you sure to download a full export before locking?"
msgstr ""

#: cdedb/frontend/templates/web/event/show_event.tmpl:271
msgid ""
"The event is in offline mode, but locked to be used in another instance."
msgstr ""

#: cdedb/frontend/templates/web/event/show_event.tmpl:272
msgid ""
"To unlock it, run the offline initialization script inside the VM with the "
"event data you would like to use."
msgstr ""

#: cdedb/frontend/templates/web/event/show_event.tmpl:279
msgid "The event is locked for offline use."
msgstr ""

#: cdedb/frontend/templates/web/event/show_event.tmpl:280
msgid "To unlock it, upload the export of the Offline-DB here."
msgstr ""

#: cdedb/frontend/templates/web/event/show_event.tmpl:288
msgid "Export of the Offline-DB"
msgstr ""

#: cdedb/frontend/templates/web/event/show_event.tmpl:290
msgid "Unlock"
msgstr ""

#: cdedb/frontend/templates/web/event/show_event.tmpl:300
msgid "The event is in offline mode."
msgstr ""

#: cdedb/frontend/templates/web/event/show_event.tmpl:302
msgid "The event is not locked."
msgstr ""

#: cdedb/frontend/templates/web/event/show_event.tmpl:307
msgid "Lock"
msgstr ""

#: cdedb/frontend/templates/web/event/show_event.tmpl:312
msgid "By locking the event, all changes are prevented."
msgstr ""

#: cdedb/frontend/templates/web/event/show_event.tmpl:314
msgid ""
"This way the event can be imported from here into another offline instance "
"without causing conflicts. Be aware that unlocking can not be done here, but "
"must be done by running the offline initialization script."
msgstr ""

#: cdedb/frontend/templates/web/event/show_event.tmpl:321
msgid ""
"This way the event can be managed in offline mode without causing conflicts."
msgstr ""

#: cdedb/frontend/templates/web/event/show_event.tmpl:345
msgid "Create orga mailinglist"
msgstr ""

#: cdedb/frontend/templates/web/event/show_event.tmpl:354
msgid "Create an orga mailinglist for this event with a default configuration."
msgstr ""

#: cdedb/frontend/templates/web/event/show_event.tmpl:370
msgid "Create participant mailinglist"
msgstr ""

#: cdedb/frontend/templates/web/event/show_event.tmpl:379
msgid ""
"Create a participant mailinglist for this event with a default configuration."
msgstr ""

#: cdedb/frontend/templates/web/event/show_event.tmpl:397
msgid "Create past event after archiving."
msgstr ""

#: cdedb/frontend/templates/web/event/show_event.tmpl:404
msgid ""
"Archives the event. This creates a new “Past Event” in the CdE-Realm and "
"transfers course and participant information there."
msgstr ""

#: cdedb/frontend/templates/web/event/show_event.tmpl:412
msgid "The event will be permanently archived."
msgstr ""

#: cdedb/frontend/templates/web/event/show_event.tmpl:431
msgid ""
"Deletes the event, including all course and participant information. This "
"should usually not be done before the event has been archived and fully "
"concluded."
msgstr ""

#: cdedb/frontend/templates/web/event/show_lodgement.tmpl:7
#, python-format
msgid "Lodgement %(lodgement)s (%(title)s)"
msgstr ""

#: cdedb/frontend/templates/web/event/show_lodgement.tmpl:155
msgid "The Lodgement will be permanently deleted."
msgstr ""

#: cdedb/frontend/templates/web/event/show_lodgement.tmpl:162
msgid ""
"Deletes the Lodgement with all assosiated information and leaves the "
"inhabitants without lodgement."
msgstr ""

#: cdedb/frontend/templates/web/event/show_registration.tmpl:6
#, python-format
msgid "Registration by %(given_names)s %(family_name)s (%(title)s)"
msgstr ""

#: cdedb/frontend/templates/web/event/show_registration.tmpl:73
#, python-format
msgid "%(given_names)s is Orga of this event."
msgstr ""

#: cdedb/frontend/templates/web/event/show_registration.tmpl:86
msgid "Participation Fee"
msgstr ""

#: cdedb/frontend/templates/web/event/show_registration.tmpl:89
#, python-format
msgid "Paid on the %(date)s"
msgstr ""

#: cdedb/frontend/templates/web/event/show_registration.tmpl:93
msgid "Pending"
msgstr ""

#: cdedb/frontend/templates/web/event/show_registration.tmpl:104
msgid "Of Age"
msgstr ""

#: cdedb/frontend/templates/web/event/show_registration.tmpl:113
#, python-format
msgid "Checked-In: %(datetime)s"
msgstr ""

#: cdedb/frontend/templates/web/event/show_registration.tmpl:142
#, python-format
msgid "Course %(track)s"
msgstr ""

#: cdedb/frontend/templates/web/event/show_registration.tmpl:292
msgid "The registration will be permanently deleted."
msgstr ""

#: cdedb/frontend/templates/web/event/show_registration.tmpl:299
msgid "Deletes the registration including all information shown here."
msgstr ""

#: cdedb/frontend/templates/web/event/stats.tmpl:5
#, python-format
msgid "Statistics (%(title)s)"
msgstr ""

#: cdedb/frontend/templates/web/event/stats.tmpl:21
msgid "Participant Statistics"
msgstr ""

#: cdedb/frontend/templates/web/event/stats.tmpl:23
msgid "Total Registrations"
msgstr ""

#: cdedb/frontend/templates/web/event/stats.tmpl:24
msgid "Open Registrations"
msgstr ""

#: cdedb/frontend/templates/web/event/stats.tmpl:26
msgid "All minors"
msgstr ""

#: cdedb/frontend/templates/web/event/stats.tmpl:27
msgid "U18"
msgstr ""

#: cdedb/frontend/templates/web/event/stats.tmpl:28
msgid "U16"
msgstr ""

#: cdedb/frontend/templates/web/event/stats.tmpl:29
msgid "U14"
msgstr ""

#: cdedb/frontend/templates/web/event/stats.tmpl:31
msgid "Not Checked-In"
msgstr ""

#: cdedb/frontend/templates/web/event/stats.tmpl:33
msgid "Waitinglist"
msgstr ""

#: cdedb/frontend/templates/web/event/stats.tmpl:34
msgid "Guests"
msgstr ""

#: cdedb/frontend/templates/web/event/stats.tmpl:35
msgid "Total Active Registrations"
msgstr ""

#: cdedb/frontend/templates/web/event/stats.tmpl:36
msgid "Not Paid"
msgstr ""

#: cdedb/frontend/templates/web/event/stats.tmpl:37
msgid "Paid"
msgstr ""

#: cdedb/frontend/templates/web/event/stats.tmpl:38
msgid "Parental Consent Pending"
msgstr ""

#: cdedb/frontend/templates/web/event/stats.tmpl:39
msgid "No Lodgement"
msgstr ""

#: cdedb/frontend/templates/web/event/stats.tmpl:40
msgid "Registration Cancelled"
msgstr ""

#: cdedb/frontend/templates/web/event/stats.tmpl:41
msgid "Rejected"
msgstr ""

#: cdedb/frontend/templates/web/event/stats.tmpl:84
msgid "Course Statistics"
msgstr ""

#: cdedb/frontend/templates/web/event/stats.tmpl:86
msgid "Course Offers"
msgstr ""

#: cdedb/frontend/templates/web/event/stats.tmpl:87
msgid "Cancelled Courses"
msgstr ""

#: cdedb/frontend/templates/web/event/stats.tmpl:88
msgid "(Potential) Instructor"
msgstr ""

#: cdedb/frontend/templates/web/event/stats.tmpl:91
msgid "No Course"
msgstr ""

#: cdedb/frontend/templates/web/event/user_search.tmpl:8
msgid "Event-User Management"
msgstr ""

#: cdedb/frontend/templates/web/event/user_search.tmpl:23
msgid "This User Search will only find Event-Users."
msgstr ""

#: cdedb/frontend/templates/web/event/view_event_log.tmpl:9
#: cdedb/frontend/templates/web/ml/view_ml_log.tmpl:9
#, python-format
msgid "%(title)s Log"
msgstr ""

#: cdedb/frontend/templates/web/event/view_log.tmpl:9
msgid "Event Log"
msgstr ""

#: cdedb/frontend/templates/web/generic.tmpl:62
#: cdedb/frontend/templates/web/generic.tmpl:140
#: cdedb/frontend/templates/web/generic.tmpl:211
msgid "Trial Member"
msgstr ""

#: cdedb/frontend/templates/web/generic.tmpl:109
#: cdedb/frontend/templates/web/generic.tmpl:180
msgid "Active Account"
msgstr ""

#: cdedb/frontend/templates/web/generic.tmpl:125
#: cdedb/frontend/templates/web/generic.tmpl:196
msgid "Address (2)"
msgstr ""

#: cdedb/frontend/templates/web/generic.tmpl:126
#: cdedb/frontend/templates/web/generic.tmpl:197
msgid "Address Supplement (2)"
msgstr ""

#: cdedb/frontend/templates/web/generic.tmpl:127
#: cdedb/frontend/templates/web/generic.tmpl:198
msgid "ZIP (2)"
msgstr ""

#: cdedb/frontend/templates/web/generic.tmpl:128
#: cdedb/frontend/templates/web/generic.tmpl:199
msgid "City (2)"
msgstr ""

#: cdedb/frontend/templates/web/generic.tmpl:129
#: cdedb/frontend/templates/web/generic.tmpl:200
msgid "Country (2)"
msgstr ""

#: cdedb/frontend/templates/web/generic.tmpl:136
#: cdedb/frontend/templates/web/generic.tmpl:207
msgid "Past Event"
msgstr ""

#: cdedb/frontend/templates/web/generic.tmpl:137
#: cdedb/frontend/templates/web/generic.tmpl:208
msgid "Past Course"
msgstr ""

#: cdedb/frontend/templates/web/generic.tmpl:138
#: cdedb/frontend/templates/web/generic.tmpl:209
msgid "Membership-Fee Balance"
msgstr ""

#: cdedb/frontend/templates/web/generic.tmpl:139
#: cdedb/frontend/templates/web/generic.tmpl:210
msgid "Searchability Decided"
msgstr ""

#: cdedb/frontend/templates/web/generic.tmpl:149
#: cdedb/frontend/templates/web/generic.tmpl:150
#: cdedb/frontend/templates/web/generic.tmpl:151
#: cdedb/frontend/templates/web/generic.tmpl:152
#: cdedb/frontend/templates/web/generic.tmpl:153
#: cdedb/frontend/templates/web/generic.tmpl:155
#: cdedb/frontend/templates/web/generic.tmpl:156
#: cdedb/frontend/templates/web/generic.tmpl:220
#: cdedb/frontend/templates/web/generic.tmpl:221
#: cdedb/frontend/templates/web/generic.tmpl:222
#: cdedb/frontend/templates/web/generic.tmpl:223
#: cdedb/frontend/templates/web/generic.tmpl:224
#: cdedb/frontend/templates/web/generic.tmpl:225
msgid "Admin"
msgstr ""

#: cdedb/frontend/templates/web/generic.tmpl:153
#: cdedb/frontend/templates/web/generic.tmpl:224
msgid "Core"
msgstr ""

#: cdedb/frontend/templates/web/generic.tmpl:155
msgid "Any"
msgstr ""

#: cdedb/frontend/templates/web/generic.tmpl:157
#: cdedb/frontend/templates/web/generic.tmpl:226
msgid "Lastschrift Granted"
msgstr ""

#: cdedb/frontend/templates/web/generic.tmpl:158
#: cdedb/frontend/templates/web/generic.tmpl:227
msgid "Lastschrift Revoked"
msgstr ""

#: cdedb/frontend/templates/web/generic.tmpl:159
#: cdedb/frontend/templates/web/generic.tmpl:228
msgid "Active Lastschrift"
msgstr ""

#: cdedb/frontend/templates/web/generic.tmpl:160
#: cdedb/frontend/templates/web/generic.tmpl:229
msgid "Lastschrift Amount"
msgstr ""

#: cdedb/frontend/templates/web/generic.tmpl:251
msgid "Tabular"
msgstr ""

#: cdedb/frontend/templates/web/generic.tmpl:256
msgid "Magic"
msgstr ""

#: cdedb/frontend/templates/web/generic.tmpl:270
msgid "show field"
msgstr ""

#: cdedb/frontend/templates/web/generic.tmpl:289
#, python-format
msgid "show %s"
msgstr ""

#: cdedb/frontend/templates/web/generic.tmpl:311
#, python-format
msgid "filter operator for %s"
msgstr ""

#: cdedb/frontend/templates/web/generic.tmpl:325
#: cdedb/frontend/templates/web/generic.tmpl:330
#, python-format
msgid "compare value for %s"
msgstr ""

#: cdedb/frontend/templates/web/generic.tmpl:359
#, python-format
msgid "%s sort key"
msgstr ""

#: cdedb/frontend/templates/web/generic.tmpl:365
#, python-format
msgid "%s sort order"
msgstr ""

#: cdedb/frontend/templates/web/generic.tmpl:380
msgid "add filter"
msgstr ""

#: cdedb/frontend/templates/web/generic.tmpl:382
msgid "field to filter on"
msgstr ""

#: cdedb/frontend/templates/web/generic.tmpl:387
msgid "Displayed Fields"
msgstr ""

#: cdedb/frontend/templates/web/generic.tmpl:391
msgid "add displayed field"
msgstr ""

#: cdedb/frontend/templates/web/generic.tmpl:394
msgid "field to add"
msgstr ""

#: cdedb/frontend/templates/web/generic.tmpl:399
msgid "Sorting"
msgstr ""

#: cdedb/frontend/templates/web/generic.tmpl:403
msgid "add sort key"
msgstr ""

#: cdedb/frontend/templates/web/generic.tmpl:406
msgid "sort key to add"
msgstr ""

#: cdedb/frontend/templates/web/generic.tmpl:418
msgid "CSV file"
msgstr ""

#: cdedb/frontend/templates/web/generic.tmpl:431
msgid "– add displayed field –"
msgstr ""

#: cdedb/frontend/templates/web/generic.tmpl:432
msgid "– add filter –"
msgstr ""

#: cdedb/frontend/templates/web/generic.tmpl:433
msgid "– add sort key –"
msgstr ""

#: cdedb/frontend/templates/web/generic.tmpl:434
msgid "remove filter"
msgstr ""

#: cdedb/frontend/templates/web/generic.tmpl:435
msgid "remove field"
msgstr ""

#: cdedb/frontend/templates/web/generic.tmpl:436
msgid "remove sort key"
msgstr ""

#: cdedb/frontend/templates/web/generic.tmpl:437
msgid "filter operation"
msgstr ""

#: cdedb/frontend/templates/web/generic.tmpl:438
msgid "compare value"
msgstr ""

#: cdedb/frontend/templates/web/generic.tmpl:439
msgid "range start"
msgstr ""

#: cdedb/frontend/templates/web/generic.tmpl:440
msgid "range end"
msgstr ""

#: cdedb/frontend/templates/web/generic.tmpl:441
msgid "&ensp;and&ensp;"
msgstr ""

#: cdedb/frontend/templates/web/generic.tmpl:442
msgid "compare values"
msgstr ""

#: cdedb/frontend/templates/web/generic.tmpl:443
msgid "sort order"
msgstr ""

#: cdedb/frontend/templates/web/generic.tmpl:444
msgid "<value>,<value>,…"
msgstr ""

#: cdedb/frontend/templates/web/generic.tmpl:445
msgid "<id>,<id>,…"
msgstr ""

#: cdedb/frontend/templates/web/generic.tmpl:472
msgid "Default Queries"
msgstr ""

#: cdedb/frontend/templates/web/generic.tmpl:492
#: cdedb/frontend/templates/web/generic.tmpl:493
msgid "show in search mask"
msgstr ""

#: cdedb/frontend/templates/web/generic.tmpl:508
msgid "No search results!"
msgstr ""

#: cdedb/frontend/templates/web/generic.tmpl:543
msgid "select all"
msgstr ""

#: cdedb/frontend/templates/web/generic.tmpl:544
msgid "all"
msgstr ""

#: cdedb/frontend/templates/web/generic.tmpl:546
msgid "select none"
msgstr ""

#: cdedb/frontend/templates/web/generic.tmpl:547
msgid "none"
msgstr ""

#: cdedb/frontend/templates/web/generic.tmpl:549
msgid "invert selection"
msgstr ""

#: cdedb/frontend/templates/web/generic.tmpl:550
msgid "invert"
msgstr ""

#: cdedb/frontend/templates/web/generic.tmpl:553
msgid "filter for selected rows"
msgstr ""

#: cdedb/frontend/templates/web/generic.tmpl:555
msgid "selected only"
msgstr ""

#: cdedb/frontend/templates/web/generic.tmpl:557
#: cdedb/frontend/templates/web/generic.tmpl:558
msgid "widen results table"
msgstr ""

#: cdedb/frontend/templates/web/generic.tmpl:572
msgid "filtered column"
msgstr ""

#: cdedb/frontend/templates/web/generic.tmpl:579
msgid "sorted column"
msgstr ""

#: cdedb/frontend/templates/web/generic.tmpl:595
#, python-format
msgid "row %s"
msgstr ""

#: cdedb/frontend/templates/web/logging.tmpl:5
#: cdedb/frontend/templates/web/logging.tmpl:7
#: cdedb/frontend/templates/web/logging.tmpl:13
msgid "of"
msgstr ""

#: cdedb/frontend/templates/web/logging.tmpl:19
msgid "Go to Filter."
msgstr ""

#: cdedb/frontend/templates/web/logging.tmpl:82
msgid "Categories"
msgstr ""

#: cdedb/frontend/templates/web/logging.tmpl:82
msgid "No selection means everything."
msgstr ""

#: cdedb/frontend/templates/web/logging.tmpl:109
#: cdedb/frontend/templates/web/ml/base.tmpl:46
#: cdedb/frontend/templates/web/ml/change_mailinglist.tmpl:26
#: cdedb/frontend/templates/web/ml/change_ml_type.tmpl:24
#: cdedb/frontend/templates/web/ml/message_moderation.tmpl:22
msgid "Mailinglist"
msgstr ""

#: cdedb/frontend/templates/web/logging.tmpl:122
msgid "Length"
msgstr ""

#: cdedb/frontend/templates/web/logging.tmpl:123
msgid "Offset"
msgstr ""

#: cdedb/frontend/templates/web/logging.tmpl:126
msgid "Apply"
msgstr ""

#: cdedb/frontend/templates/web/logging.tmpl:132
msgid "Log page navigation"
msgstr ""

#: cdedb/frontend/templates/web/logging.tmpl:143
msgid "First"
msgstr ""

#: cdedb/frontend/templates/web/logging.tmpl:186
msgid "Last"
msgstr ""

#: cdedb/frontend/templates/web/ml/advanced_management.tmpl:14
#, python-format
msgid "%(title)s – Advanced Management"
msgstr ""

#: cdedb/frontend/templates/web/ml/advanced_management.tmpl:20
#: cdedb/frontend/templates/web/ml/base.tmpl:61
#: cdedb/frontend/templates/web/ml/change_mailinglist.tmpl:17
#: cdedb/frontend/templates/web/ml/change_ml_type.tmpl:14
#: cdedb/frontend/templates/web/ml/list_mailinglists.tmpl:7
#: cdedb/frontend/templates/web/ml/list_mailinglists.tmpl:14
#: cdedb/frontend/templates/web/ml/management.tmpl:16
#: cdedb/frontend/templates/web/ml/message_moderation.tmpl:12
#: cdedb/frontend/templates/web/ml/show_mailinglist.tmpl:11
#: cdedb/frontend/templates/web/ml/view_ml_log.tmpl:15
msgid "All Mailinglists"
msgstr ""

#: cdedb/frontend/templates/web/ml/advanced_management.tmpl:23
#: cdedb/frontend/templates/web/ml/advanced_management.tmpl:27
#: cdedb/frontend/templates/web/ml/base.tmpl:14
msgid "Advanced Management"
msgstr ""

#: cdedb/frontend/templates/web/ml/advanced_management.tmpl:34
#: cdedb/frontend/templates/web/ml/change_mailinglist.tmpl:33
#: cdedb/frontend/templates/web/ml/management.tmpl:30
#, python-format
msgid "You do not have %(link)s and may not change subscriptions."
msgstr ""

#: cdedb/frontend/templates/web/ml/advanced_management.tmpl:35
#: cdedb/frontend/templates/web/ml/change_mailinglist.tmpl:34
#: cdedb/frontend/templates/web/ml/management.tmpl:31
msgid "privileged moderator access"
msgstr ""

#: cdedb/frontend/templates/web/ml/advanced_management.tmpl:44
msgid "Forced Subscribers"
msgstr ""

#: cdedb/frontend/templates/web/ml/advanced_management.tmpl:47
msgid ""
"Subscribed users who are protected from automatic unsubscription when "
"loosing their means to acces the list."
msgstr ""

#: cdedb/frontend/templates/web/ml/advanced_management.tmpl:58
msgid "ID of the new forced subscriber"
msgstr ""

#: cdedb/frontend/templates/web/ml/advanced_management.tmpl:85
#, python-format
msgid "Remove %(given_names)s %(family_name)s as forced subscriber"
msgstr ""

#: cdedb/frontend/templates/web/ml/advanced_management.tmpl:96
msgid "Blocked Users"
msgstr ""

#: cdedb/frontend/templates/web/ml/advanced_management.tmpl:99
msgid ""
"Users who are blocked from subscribing and requesting subscription. They can "
"see that they are blocked."
msgstr ""

#: cdedb/frontend/templates/web/ml/advanced_management.tmpl:110
msgid "ID of the new blocked subscriber"
msgstr ""

#: cdedb/frontend/templates/web/ml/advanced_management.tmpl:137
#, python-format
msgid "Remove %(given_names)s %(family_name)s as blocked subscriber"
msgstr ""

#: cdedb/frontend/templates/web/ml/advanced_management.tmpl:148
msgid "Whitelist"
msgstr ""

#: cdedb/frontend/templates/web/ml/advanced_management.tmpl:151
msgid "Sender addresses that are not moderated."
msgstr ""

#: cdedb/frontend/templates/web/ml/advanced_management.tmpl:161
msgid "Email Address to whitelist"
msgstr ""

#: cdedb/frontend/templates/web/ml/advanced_management.tmpl:184
#, python-format
msgid "Remove %s from Whitelist"
msgstr ""

#: cdedb/frontend/templates/web/ml/advanced_management.tmpl:193
msgid "Unsubscribers"
msgstr ""

#: cdedb/frontend/templates/web/ml/advanced_management.tmpl:196
msgid "Explicity Unsubscribed State"
msgstr ""

#: cdedb/frontend/templates/web/ml/advanced_management.tmpl:196
#, python-format
msgid ""
"Users who unsubscribed from this list. They will not be re-added "
"automatically, but may be able to subscribe manually. Consult the %(link)s "
"for more details."
msgstr ""

#: cdedb/frontend/templates/web/ml/advanced_management.tmpl:196
#: cdedb/frontend/templates/web/ml/list_mailinglists.tmpl:24
#: cdedb/frontend/templates/web/ml/moderated_mailinglists.tmpl:16
msgid "documentation"
msgstr ""

#: cdedb/frontend/templates/web/ml/advanced_management.tmpl:203
msgid ""
"This should only be used as a cleanup for specific tools like the account "
"merger."
msgstr ""

#: cdedb/frontend/templates/web/ml/advanced_management.tmpl:230
#, python-format
msgid "Reset %(given_names)s %(family_name)s explicit unsubscription"
msgstr ""

#: cdedb/frontend/templates/web/ml/advanced_management.tmpl:242
#, python-format
msgid "Subscribe %(given_names)s %(family_name)s"
msgstr ""

#: cdedb/frontend/templates/web/ml/advanced_management.tmpl:249
msgid "Explicit unsubscribition has currently no effect."
msgstr ""

#: cdedb/frontend/templates/web/ml/advanced_management.tmpl:251
msgid "User would be implicit subscribed otherwise."
msgstr ""

#: cdedb/frontend/templates/web/ml/advanced_management.tmpl:270
#, python-format
msgid ""
"A download csv file of all users associated with this mailinglist (including "
"name, email address and %(link)s)."
msgstr ""

#: cdedb/frontend/templates/web/ml/advanced_management.tmpl:270
msgid "Summary of subscription states"
msgstr ""

#: cdedb/frontend/templates/web/ml/advanced_management.tmpl:270
msgid "subscription state"
msgstr ""

#: cdedb/frontend/templates/web/ml/base.tmpl:12
#: cdedb/frontend/templates/web/ml/management.tmpl:19
msgid "Management"
msgstr ""

#: cdedb/frontend/templates/web/ml/base.tmpl:16
#: cdedb/frontend/templates/web/ml/message_moderation.tmpl:15
#: cdedb/frontend/templates/web/ml/message_moderation.tmpl:20
msgid "Message Moderation"
msgstr ""

#: cdedb/frontend/templates/web/ml/base.tmpl:39
#: cdedb/frontend/templates/web/ml/base.tmpl:42
msgid "Mailinglist-Overview"
msgstr ""

#: cdedb/frontend/templates/web/ml/base.tmpl:53
msgid "Active Mailinglists"
msgstr ""

#: cdedb/frontend/templates/web/ml/base.tmpl:63
#: cdedb/frontend/templates/web/ml/list_mailinglists.tmpl:9
msgid "Administered Mailinglists"
msgstr ""

#: cdedb/frontend/templates/web/ml/base.tmpl:94
#: cdedb/frontend/templates/web/ml/base.tmpl:97
#: cdedb/frontend/templates/web/ml/base.tmpl:104
msgid "Mailinglist Administration"
msgstr ""

#: cdedb/frontend/templates/web/ml/change_mailinglist.tmpl:37
#: cdedb/frontend/templates/web/ml/change_mailinglist.tmpl:43
msgid "Some fields may only be changed by admins."
msgstr ""

#: cdedb/frontend/templates/web/ml/change_mailinglist.tmpl:63
#: cdedb/frontend/templates/web/ml/create_mailinglist.tmpl:37
msgid "Domain"
msgstr ""

#: cdedb/frontend/templates/web/ml/change_mailinglist.tmpl:78
#: cdedb/frontend/templates/web/ml/create_mailinglist.tmpl:53
msgid "Moderation & Subscribers"
msgstr ""

#: cdedb/frontend/templates/web/ml/change_mailinglist.tmpl:79
#: cdedb/frontend/templates/web/ml/create_mailinglist.tmpl:54
msgid "Moderation"
msgstr ""

#: cdedb/frontend/templates/web/ml/change_mailinglist.tmpl:83
#: cdedb/frontend/templates/web/ml/change_mailinglist.tmpl:86
#: cdedb/frontend/templates/web/ml/change_ml_type.tmpl:37
#: cdedb/frontend/templates/web/ml/create_mailinglist.tmpl:21
#: cdedb/frontend/templates/web/ml/create_mailinglist.tmpl:57
msgid "Mailinglist Type"
msgstr ""

#: cdedb/frontend/templates/web/ml/change_mailinglist.tmpl:88
#: cdedb/frontend/templates/web/ml/change_ml_type.tmpl:18
#: cdedb/frontend/templates/web/ml/change_ml_type.tmpl:22
msgid "Change Type"
msgstr ""

#: cdedb/frontend/templates/web/ml/change_mailinglist.tmpl:93
#: cdedb/frontend/templates/web/ml/change_ml_type.tmpl:50
#: cdedb/frontend/templates/web/ml/create_mailinglist.tmpl:61
msgid ""
"The participants of this event will be subscribers of this mailinglist. (Opt-"
"Out)"
msgstr ""

#: cdedb/frontend/templates/web/ml/change_mailinglist.tmpl:97
#: cdedb/frontend/templates/web/ml/change_ml_type.tmpl:52
#: cdedb/frontend/templates/web/ml/create_mailinglist.tmpl:65
msgid "Event Audience"
msgstr ""

#: cdedb/frontend/templates/web/ml/change_mailinglist.tmpl:102
#: cdedb/frontend/templates/web/ml/change_ml_type.tmpl:56
#: cdedb/frontend/templates/web/ml/create_mailinglist.tmpl:71
msgid ""
"The participants of this assembly will be subscribers of this mailinglist. "
"(Opt-Out)"
msgstr ""

#: cdedb/frontend/templates/web/ml/change_mailinglist.tmpl:106
#: cdedb/frontend/templates/web/ml/create_mailinglist.tmpl:88
msgid "Mails"
msgstr ""

#: cdedb/frontend/templates/web/ml/change_mailinglist.tmpl:107
#: cdedb/frontend/templates/web/ml/create_mailinglist.tmpl:89
msgid "Subject Prefix"
msgstr ""

#: cdedb/frontend/templates/web/ml/change_mailinglist.tmpl:108
#: cdedb/frontend/templates/web/ml/create_mailinglist.tmpl:90
msgid ""
"Example: If the subject prefix is set to \"info\" and a user sends a Mail "
"with subject \"Invitation to PfingstAka\", the mail will be sent to the "
"recipients as \"[info] Invitation to PfingstAka\"."
msgstr ""

#: cdedb/frontend/templates/web/ml/change_mailinglist.tmpl:118
#: cdedb/frontend/templates/web/ml/create_mailinglist.tmpl:100
#, python-format
msgid "Preview: %(prefix)sMail'sSubjectHere"
msgstr ""

#: cdedb/frontend/templates/web/ml/change_mailinglist.tmpl:124
#: cdedb/frontend/templates/web/ml/create_mailinglist.tmpl:106
msgid "MIME filter / Attachments"
msgstr ""

#: cdedb/frontend/templates/web/ml/change_mailinglist.tmpl:125
msgid ""
"This setting currently has no effect. By default, mailinglists accept PDF "
"attachments only. Other attachment policy can be changed by the Admin-Team."
msgstr ""

#: cdedb/frontend/templates/web/ml/change_mailinglist.tmpl:128
#: cdedb/frontend/templates/web/ml/create_mailinglist.tmpl:111
msgid "max. message size (in kB)"
msgstr ""

#: cdedb/frontend/templates/web/ml/change_ml_type.tmpl:7
#, python-format
msgid "%(title)s – Change Type"
msgstr ""

#: cdedb/frontend/templates/web/ml/change_ml_type.tmpl:34
msgid "New Mailinglist Type"
msgstr ""

#: cdedb/frontend/templates/web/ml/change_ml_type.tmpl:39
msgid "Additional Fields"
msgstr ""

#: cdedb/frontend/templates/web/ml/change_ml_type.tmpl:41
msgid ""
"The following fields are only relevant for some of the mailinglist types."
msgstr ""

#: cdedb/frontend/templates/web/ml/create_mailinglist.tmpl:11
#: cdedb/frontend/templates/web/ml/create_mailinglist.tmpl:15
#: cdedb/frontend/templates/web/ml/index.tmpl:26
#: cdedb/frontend/templates/web/ml/list_mailinglists.tmpl:19
msgid "Create Mailinglist"
msgstr ""

#: cdedb/frontend/templates/web/ml/create_mailinglist.tmpl:74
#: cdedb/frontend/templates/web/ml/create_mailinglist.tmpl:76
#: cdedb/frontend/templates/web/ml/management.tmpl:47
#: cdedb/frontend/templates/web/ml/show_mailinglist.tmpl:47
msgid "Moderators"
msgstr ""

#: cdedb/frontend/templates/web/ml/create_mailinglist.tmpl:107
msgid ""
"For Mailman mailinglists, this setting currently has no effect. By default, "
"these mailinglists accept PDF attachments only. Other attachment policy can "
"be changed by the Admin-Team."
msgstr ""

#: cdedb/frontend/templates/web/ml/create_user.tmpl:8
msgid "Create New Mailinglist-Account"
msgstr ""

#: cdedb/frontend/templates/web/ml/generic.tmpl:20
#: cdedb/frontend/templates/web/ml/index.tmpl:14
msgid "subscribed"
msgstr ""

#: cdedb/frontend/templates/web/ml/generic.tmpl:23
msgid "inactive"
msgstr ""

#: cdedb/frontend/templates/web/ml/generic.tmpl:35
#: cdedb/frontend/templates/web/ml/generic.tmpl:45
#, python-format
msgid "; linked with %(link)s"
msgstr ""

#: cdedb/frontend/templates/web/ml/generic.tmpl:55
msgid "Mails awaiting moderation"
msgstr ""

#: cdedb/frontend/templates/web/ml/generic.tmpl:62
#, python-format
msgid "%(count)s subscriber."
msgid_plural "%(count)s subscribers."
msgstr[0] ""
msgstr[1] ""

#: cdedb/frontend/templates/web/ml/generic.tmpl:67
#, python-format
msgid "%(count)s moderator."
msgid_plural "%(count)s moderators."
msgstr[0] ""
msgstr[1] ""

#: cdedb/frontend/templates/web/ml/genesis.tmpl:5
msgid "Create Mailinglist-Account"
msgstr ""

#: cdedb/frontend/templates/web/ml/index.tmpl:14
msgid "not subscribed"
msgstr ""

#: cdedb/frontend/templates/web/ml/index.tmpl:17
msgid "Manage"
msgstr ""

#: cdedb/frontend/templates/web/ml/index.tmpl:32
msgid "Write Subscription States"
msgstr ""

#: cdedb/frontend/templates/web/ml/index.tmpl:39
msgid ""
"Here you can find the CdE’s Mailinglists; notably also those linked to "
"events and assemblies."
msgstr ""

#: cdedb/frontend/templates/web/ml/list_mailinglists.tmpl:24
#: cdedb/frontend/templates/web/ml/moderated_mailinglists.tmpl:16
#, python-format
msgid ""
"Mailinglist types effect who can view, administer, or join a mailinglist. "
"Furthermore, some add implicit subscribers. For more information, see the "
"%(documentation)s."
msgstr ""

#: cdedb/frontend/templates/web/ml/management.tmpl:10
#, python-format
msgid "%(title)s – Management"
msgstr ""

#: cdedb/frontend/templates/web/ml/management.tmpl:23
msgid "Manage Mailinglist"
msgstr ""

#: cdedb/frontend/templates/web/ml/management.tmpl:40
msgid "Note that every change can take up to 15 minutes to take effect."
msgstr ""

#: cdedb/frontend/templates/web/ml/management.tmpl:50
msgid "Only users can be moderators."
msgstr ""

#: cdedb/frontend/templates/web/ml/management.tmpl:61
msgid "IDs of the new moderators"
msgstr ""

#: cdedb/frontend/templates/web/ml/management.tmpl:87
#, python-format
msgid "Remove %(given_names)s %(family_name)s as moderator"
msgstr ""

#: cdedb/frontend/templates/web/ml/management.tmpl:100
msgid "Subscription Requests"
msgstr ""

#: cdedb/frontend/templates/web/ml/management.tmpl:103
msgid "Subscription Requests of other users to this mailinglist."
msgstr ""

#: cdedb/frontend/templates/web/ml/management.tmpl:122
#: cdedb/i18n_additional.py:352
msgid "Accept"
msgstr ""

#: cdedb/frontend/templates/web/ml/management.tmpl:140
msgid "Block"
msgstr ""

#: cdedb/frontend/templates/web/ml/management.tmpl:149
msgid "There are currently no Subscription Requests pending."
msgstr ""

#: cdedb/frontend/templates/web/ml/management.tmpl:156
msgid "Subscribers"
msgstr ""

#: cdedb/frontend/templates/web/ml/management.tmpl:159
#, python-format
msgid ""
"Forced subscribers cannot be unsubscribed; blocked subscribers cannot be "
"subscribed here. Use the %(link)s site instead. People who are already "
"subscribed are not proposed for adding."
msgstr ""

#: cdedb/frontend/templates/web/ml/management.tmpl:159
msgid "advanced management"
msgstr ""

#: cdedb/frontend/templates/web/ml/management.tmpl:171
msgid "ID of the new Subscriber"
msgstr ""

#: cdedb/frontend/templates/web/ml/management.tmpl:204
#, python-format
msgid "Remove %(given_names)s %(family_name)s as subscriber"
msgstr ""

#: cdedb/frontend/templates/web/ml/message_moderation.tmpl:6
#, python-format
msgid "%(title)s – Message Moderation"
msgstr ""

#: cdedb/frontend/templates/web/ml/message_moderation.tmpl:30
msgid "This mailing list is not moderated via CdEDB."
msgstr ""

#: cdedb/frontend/templates/web/ml/message_moderation.tmpl:37
msgid ""
"If you reject a message, its author will recieve a notification message. If "
"you discard a message, no notification message will be sent. The latter is "
"preferred for spam messages."
msgstr ""

#: cdedb/frontend/templates/web/ml/message_moderation.tmpl:67
msgid "Message details"
msgstr ""

#: cdedb/frontend/templates/web/ml/message_moderation.tmpl:74
msgid "No held messages."
msgstr ""

#: cdedb/frontend/templates/web/ml/show_mailinglist.tmpl:25
#, python-format
msgid "Mailinglist of Event %(link)s"
msgstr ""

#: cdedb/frontend/templates/web/ml/show_mailinglist.tmpl:38
#, python-format
msgid "Mailinglist of Assembly %(link)s"
msgstr ""

#: cdedb/frontend/templates/web/ml/show_mailinglist.tmpl:45
msgid "Mailinglist Address"
msgstr ""

#: cdedb/frontend/templates/web/ml/show_mailinglist.tmpl:67
msgid "This mailinglist is inactive."
msgstr ""

#: cdedb/frontend/templates/web/ml/show_mailinglist.tmpl:69
msgid "Your Subscription"
msgstr ""

#: cdedb/frontend/templates/web/ml/show_mailinglist.tmpl:73
msgid "You are subscribed to this mailinglist."
msgstr ""

#: cdedb/frontend/templates/web/ml/show_mailinglist.tmpl:76
msgid "Your email address"
msgstr ""

#: cdedb/frontend/templates/web/ml/show_mailinglist.tmpl:92
msgid "Reset email address"
msgstr ""

#: cdedb/frontend/templates/web/ml/show_mailinglist.tmpl:99
msgid "Unsubscribe"
msgstr ""

#: cdedb/frontend/templates/web/ml/show_mailinglist.tmpl:104
msgid "Change email address"
msgstr ""

#: cdedb/frontend/templates/web/ml/show_mailinglist.tmpl:107
msgid ""
"To recieve mails from this mailinglist with a different email address, enter "
"the new address in this form. You will recieve a confirmation mail."
msgstr ""

#: cdedb/frontend/templates/web/ml/show_mailinglist.tmpl:116
msgid "New Subsciption Address"
msgstr ""

#: cdedb/frontend/templates/web/ml/show_mailinglist.tmpl:122
msgid "Change E-Mail"
msgstr ""

#: cdedb/frontend/templates/web/ml/show_mailinglist.tmpl:130
#, python-format
msgid ""
"This mailinglist is mandatory. Therefor you are always subscribed to this "
"list with your primary email address. To change this address go to the "
"%(link)s in your Account-Settings."
msgstr ""

#: cdedb/frontend/templates/web/ml/show_mailinglist.tmpl:131
msgid "corresponding site"
msgstr ""

#: cdedb/frontend/templates/web/ml/show_mailinglist.tmpl:141
msgid "Your subscription request is currently pending review by a moderator."
msgstr ""

#: cdedb/frontend/templates/web/ml/show_mailinglist.tmpl:148
msgid "Cancel request"
msgstr ""

#: cdedb/frontend/templates/web/ml/show_mailinglist.tmpl:153
msgid "You are not currently subscribed to this mailinglist."
msgstr ""

#: cdedb/frontend/templates/web/ml/show_mailinglist.tmpl:159
msgid "Request subscription"
msgstr ""

#: cdedb/frontend/templates/web/ml/show_mailinglist.tmpl:166
msgid "Subscribe"
msgstr ""

#: cdedb/frontend/templates/web/ml/show_mailinglist.tmpl:172
msgid ""
"You cannot subscribe to this mailinglist, because you have been blocked by "
"the moderators."
msgstr ""

#: cdedb/frontend/templates/web/ml/show_mailinglist.tmpl:197
msgid ""
"Deletes the mailinglist including description and all subscriber information."
msgstr ""

#: cdedb/frontend/templates/web/ml/show_mailinglist.tmpl:203
msgid "The mailinglist will be permanently deleted."
msgstr ""

#: cdedb/frontend/templates/web/ml/user_search.tmpl:8
msgid "Mailinglist-User Management"
msgstr ""

#: cdedb/frontend/templates/web/ml/user_search.tmpl:15
msgid "This search will only show pure Mailinglist-Users."
msgstr ""

#: cdedb/frontend/templates/web/ml/view_log.tmpl:9
msgid "Mailinglists Log"
msgstr ""

#: cdedb/frontend/templates/web/util.tmpl:195
msgid "Help"
msgstr ""

#: cdedb/frontend/templates/web/util.tmpl:196
msgid "for this site"
msgstr ""

#: cdedb/frontend/templates/web/util.tmpl:213
msgid "Malformed error."
msgstr ""

#: cdedb/frontend/templates/web/util.tmpl:570
msgid "from"
msgstr ""

#: cdedb/frontend/templates/web/util.tmpl:571
#, python-format
msgid "%s from"
msgstr ""

#: cdedb/frontend/templates/web/util.tmpl:572
msgid "to"
msgstr ""

#: cdedb/frontend/templates/web/util.tmpl:573
#, python-format
msgid "%s to"
msgstr ""

#: cdedb/frontend/templates/web/util.tmpl:673
#, python-format
msgid "%(title)s"
msgstr ""

#: cdedb/frontend/templates/web/util.tmpl:693
#, python-format
msgid "Add %(name)s"
msgstr ""

#: cdedb/frontend/templates/web/util.tmpl:804
msgid "Text"
msgstr ""

#: cdedb/frontend/templates/web/util.tmpl:807
#, python-format
msgid "Supports %(infolink)s for “Text-Only” fields."
msgstr ""

#: cdedb/frontend/templates/web/util.tmpl:809
#: cdedb/frontend/templates/web/util.tmpl:942
msgid "Markdown"
msgstr ""

#: cdedb/frontend/templates/web/util.tmpl:810
#: cdedb/frontend/templates/web/util.tmpl:943
msgid "Short Markdown summary"
msgstr ""

#: cdedb/frontend/templates/web/util.tmpl:813
msgid "Query"
msgstr ""

#: cdedb/frontend/templates/web/util.tmpl:815
msgid "— Only Text —"
msgstr ""

#: cdedb/frontend/templates/web/util.tmpl:819
msgid "Input Size"
msgstr ""

#: cdedb/frontend/templates/web/util.tmpl:820
#: cdedb/frontend/templates/web/util.tmpl:821
msgid "multiline"
msgstr ""

#: cdedb/frontend/templates/web/util.tmpl:820
msgid "singleline"
msgstr ""

#: cdedb/frontend/templates/web/util.tmpl:825
msgid "Default Value"
msgstr ""

#: cdedb/frontend/templates/web/util.tmpl:831
msgid "read-only"
msgstr ""

#: cdedb/frontend/templates/web/util.tmpl:898
#, python-format
msgid "Hide %(label)s"
msgstr ""

#: cdedb/frontend/templates/web/util.tmpl:898
#, python-format
msgid "Show %(label)s"
msgstr ""

#: cdedb/frontend/templates/web/util.tmpl:901
msgid "(enabled)"
msgstr ""

#: cdedb/frontend/templates/web/util.tmpl:939
#, python-format
msgid "Supports %(infolink)s."
msgstr ""

#: cdedb/frontend/templates/web/util.tmpl:951
msgid "Info!"
msgstr ""

#: cdedb/frontend/templates/web/util.tmpl:951
msgid "Success!"
msgstr ""

#: cdedb/frontend/templates/web/util.tmpl:952
msgid "Error!"
msgstr ""

#: cdedb/frontend/templates/web/util.tmpl:952
msgid "Warning!"
msgstr ""

#: cdedb/frontend/uncommon.py:74
msgid "User created."
msgstr ""

#: cdedb/i18n_additional.py:11
msgid "AgeClasses.full"
msgstr "of age"

#: cdedb/i18n_additional.py:12
msgid "AgeClasses.u18"
msgstr "U18"

#: cdedb/i18n_additional.py:13
msgid "AgeClasses.u16"
msgstr "U16"

#: cdedb/i18n_additional.py:14
msgid "AgeClasses.u14"
msgstr "U14"

#: cdedb/i18n_additional.py:16
msgid "AssemblyLogCodes.assembly_created"
msgstr "Assembly created"

#: cdedb/i18n_additional.py:17
msgid "AssemblyLogCodes.assembly_changed"
msgstr "Assembly modified"

#: cdedb/i18n_additional.py:18
msgid "AssemblyLogCodes.assembly_concluded"
msgstr "Assembly concluded"

#: cdedb/i18n_additional.py:19
msgid "AssemblyLogCodes.assembly_deleted"
msgstr "Assembly deleted"

#: cdedb/i18n_additional.py:20
msgid "AssemblyLogCodes.ballot_created"
msgstr "Ballot created"

#: cdedb/i18n_additional.py:21
msgid "AssemblyLogCodes.ballot_changed"
msgstr "Ballot modified"

#: cdedb/i18n_additional.py:22
msgid "AssemblyLogCodes.ballot_deleted"
msgstr "Ballot deleted"

#: cdedb/i18n_additional.py:23
msgid "AssemblyLogCodes.ballot_extended"
msgstr "Ballot extended"

#: cdedb/i18n_additional.py:24
msgid "AssemblyLogCodes.ballot_tallied"
msgstr "Ballot tallied"

#: cdedb/i18n_additional.py:25
msgid "AssemblyLogCodes.candidate_added"
msgstr "Candidate added"

#: cdedb/i18n_additional.py:26
msgid "AssemblyLogCodes.candidate_updated"
msgstr "Candidate modified"

#: cdedb/i18n_additional.py:27
msgid "AssemblyLogCodes.candidate_removed"
msgstr "Candidate removed"

#: cdedb/i18n_additional.py:28
msgid "AssemblyLogCodes.new_attendee"
msgstr "New Participant"

#: cdedb/i18n_additional.py:29
msgid "AssemblyLogCodes.assembly_presider_added"
msgstr "Presider added"

#: cdedb/i18n_additional.py:30
msgid "AssemblyLogCodes.assembly_presider_removed"
msgstr "Presider removed"

#: cdedb/i18n_additional.py:31
msgid "AssemblyLogCodes.attachment_added"
msgstr "Attachment added"

#: cdedb/i18n_additional.py:32
msgid "AssemblyLogCodes.attachment_changed"
msgstr "Attachment changed"

#: cdedb/i18n_additional.py:33
msgid "AssemblyLogCodes.attachment_removed"
msgstr "Attachment removed"

#: cdedb/i18n_additional.py:34
msgid "AssemblyLogCodes.attachment_version_added"
msgstr "Attachment version added"

#: cdedb/i18n_additional.py:35
msgid "AssemblyLogCodes.attachment_version_removed"
msgstr "Attachment version removed"

#: cdedb/i18n_additional.py:36
msgid "AssemblyLogCodes.attachment_version_changed"
msgstr "Attachment version changed"

#: cdedb/i18n_additional.py:38
msgid "AttachmentPolicy.allow"
msgstr "HTML emails and all attachments allowed"

#: cdedb/i18n_additional.py:39
msgid "AttachmentPolicy.pdf_only"
msgstr "Only plain text emails with PDF files allowed"

#: cdedb/i18n_additional.py:40
msgid "AttachmentPolicy.forbid"
msgstr "Only plain text emails without attachments allowed"

#: cdedb/i18n_additional.py:42
msgid "CdeLogCodes.semester_bill"
msgstr "Payment request sent"

#: cdedb/i18n_additional.py:43
msgid "CdeLogCodes.semester_bill_with_addresscheck"
msgstr "Payment request sent with addresscheck"

#: cdedb/i18n_additional.py:44
msgid "CdeLogCodes.semester_ejection"
msgstr "Inactive members removed"

#: cdedb/i18n_additional.py:45
msgid "CdeLogCodes.semester_balance_update"
msgstr "Balance updated"

#: cdedb/i18n_additional.py:46
msgid "CdeLogCodes.semester_advance"
msgstr "Semester advanced"

#: cdedb/i18n_additional.py:47
msgid "CdeLogCodes.expuls_addresscheck"
msgstr "exPuls addresscheck sent"

#: cdedb/i18n_additional.py:48
msgid "CdeLogCodes.expuls_addresscheck_skipped"
msgstr "exPuls addresscheck skipped"

#: cdedb/i18n_additional.py:49
msgid "CdeLogCodes.expuls_advance"
msgstr "exPuls-Semester advanced"

#: cdedb/i18n_additional.py:50
msgid "CdeLogCodes.automated_archival_notification_done"
msgstr "Archival notifications sent"

#: cdedb/i18n_additional.py:51
msgid "CdeLogCodes.automated_archival_done"
msgstr "Automated archival done"

#: cdedb/i18n_additional.py:53
msgid "CoreLogCodes.persona_creation"
msgstr "Account created"

#: cdedb/i18n_additional.py:54
msgid "CoreLogCodes.persona_change"
msgstr "Account modified"

#: cdedb/i18n_additional.py:55
msgid "CoreLogCodes.persona_archived"
msgstr "Account archived"

#: cdedb/i18n_additional.py:56
msgid "CoreLogCodes.persona_dearchived"
msgstr "Account dearchived"

#: cdedb/i18n_additional.py:57
msgid "CoreLogCodes.persona_purged"
msgstr "Account purged"

#: cdedb/i18n_additional.py:58
msgid "CoreLogCodes.password_change"
msgstr "Password changed"

#: cdedb/i18n_additional.py:59
msgid "CoreLogCodes.password_reset_cookie"
msgstr "Password reset cookie created"

#: cdedb/i18n_additional.py:60
msgid "CoreLogCodes.password_reset"
msgstr "Password reset"

#: cdedb/i18n_additional.py:61
msgid "CoreLogCodes.password_invalidated"
msgstr "Password deleted"

#: cdedb/i18n_additional.py:62
msgid "CoreLogCodes.genesis_request"
msgstr "Account Request created"

#: cdedb/i18n_additional.py:63
msgid "CoreLogCodes.genesis_approved"
msgstr "Account Request approved"

#: cdedb/i18n_additional.py:64
msgid "CoreLogCodes.genesis_rejected"
msgstr "Account Request rejected"

#: cdedb/i18n_additional.py:65
msgid "CoreLogCodes.genesis_deleted"
msgstr "Account Request deleted"

#: cdedb/i18n_additional.py:66
msgid "CoreLogCodes.genesis_verified"
msgstr "Account Request verified"

#: cdedb/i18n_additional.py:67
msgid "CoreLogCodes.privilege_change_pending"
msgstr "Privilege Change pending"

#: cdedb/i18n_additional.py:68
msgid "CoreLogCodes.privilege_change_approved"
msgstr "Privilege Change approved"

#: cdedb/i18n_additional.py:69
msgid "CoreLogCodes.privilege_change_rejected"
msgstr "Privilege change rejected"

#: cdedb/i18n_additional.py:70
msgid "CoreLogCodes.realm_change"
msgstr "Realms changed"

#: cdedb/i18n_additional.py:71
msgid "CoreLogCodes.username_change"
msgstr "Email changed"

#: cdedb/i18n_additional.py:72
msgid "CoreLogCodes.quota_violation"
msgstr "Quota exceeded"

#: cdedb/i18n_additional.py:74
msgid "EventLogCodes.event_created"
msgstr "Event created"

#: cdedb/i18n_additional.py:75
msgid "EventLogCodes.event_changed"
msgstr "Event changed"

#: cdedb/i18n_additional.py:76
msgid "EventLogCodes.event_deleted"
msgstr "Event deleted"

#: cdedb/i18n_additional.py:77
msgid "EventLogCodes.event_archived"
msgstr "Event archived"

#: cdedb/i18n_additional.py:78
msgid "EventLogCodes.orga_added"
msgstr "Orga added"

#: cdedb/i18n_additional.py:79
msgid "EventLogCodes.orga_removed"
msgstr "Orga removed"

#: cdedb/i18n_additional.py:80
msgid "EventLogCodes.part_created"
msgstr "Event-Part created"

#: cdedb/i18n_additional.py:81
msgid "EventLogCodes.part_changed"
msgstr "Event-Part changed"

#: cdedb/i18n_additional.py:82
msgid "EventLogCodes.part_deleted"
msgstr "Event-Part deleted"

#: cdedb/i18n_additional.py:83
msgid "EventLogCodes.field_added"
msgstr "Field added"

#: cdedb/i18n_additional.py:84
msgid "EventLogCodes.field_updated"
msgstr "Field updated"

#: cdedb/i18n_additional.py:85
msgid "EventLogCodes.field_removed"
msgstr "Field removed"

#: cdedb/i18n_additional.py:86
msgid "EventLogCodes.lodgement_created"
msgstr "Lodgement created"

#: cdedb/i18n_additional.py:87
msgid "EventLogCodes.lodgement_changed"
msgstr "Lodgement changed"

#: cdedb/i18n_additional.py:88
msgid "EventLogCodes.lodgement_deleted"
msgstr "Lodgement deleted"

#: cdedb/i18n_additional.py:89
msgid "EventLogCodes.questionnaire_changed"
msgstr "Questionanire changed"

#: cdedb/i18n_additional.py:90
msgid "EventLogCodes.track_added"
msgstr "Track added"

#: cdedb/i18n_additional.py:91
msgid "EventLogCodes.track_updated"
msgstr "Track updated"

#: cdedb/i18n_additional.py:92
msgid "EventLogCodes.track_removed"
msgstr "Track removed"

#: cdedb/i18n_additional.py:93
msgid "EventLogCodes.course_created"
msgstr "Course created"

#: cdedb/i18n_additional.py:94
msgid "EventLogCodes.course_changed"
msgstr "Course changed"

#: cdedb/i18n_additional.py:95
msgid "EventLogCodes.course_deleted"
msgstr "Course deleted"

#: cdedb/i18n_additional.py:96
msgid "EventLogCodes.course_segments_changed"
msgstr "Course segments changed"

#: cdedb/i18n_additional.py:97
msgid "EventLogCodes.course_segment_activity_changed"
msgstr "Active Course segments changed"

#: cdedb/i18n_additional.py:98
msgid "EventLogCodes.registration_created"
msgstr "Registration created"

#: cdedb/i18n_additional.py:99
msgid "EventLogCodes.registration_changed"
msgstr "Registration changed"

#: cdedb/i18n_additional.py:100
msgid "EventLogCodes.registration_deleted"
msgstr "Registration deleted"

#: cdedb/i18n_additional.py:101
msgid "EventLogCodes.event_locked"
msgstr "Event locked"

#: cdedb/i18n_additional.py:102
msgid "EventLogCodes.event_unlocked"
msgstr "Event unlocked"

#: cdedb/i18n_additional.py:103
msgid "EventLogCodes.event_partial_import"
msgstr "Partial Import"

#: cdedb/i18n_additional.py:104
msgid "EventLogCodes.lodgement_group_created"
msgstr "Lodgement group created"

#: cdedb/i18n_additional.py:105
msgid "EventLogCodes.lodgement_group_changed"
msgstr "Lodgement group changed"

#: cdedb/i18n_additional.py:106
msgid "EventLogCodes.lodgement_group_deleted"
msgstr "Lodgement group deleted"

#: cdedb/i18n_additional.py:107
msgid "EventLogCodes.fee_modifier_created"
msgstr "Fee Modifier created"

#: cdedb/i18n_additional.py:108
msgid "EventLogCodes.fee_modifier_changed"
msgstr "Fee modifier changed"

#: cdedb/i18n_additional.py:109
msgid "EventLogCodes.fee_modifier_deleted"
msgstr "Fee Modifier deleted"

#: cdedb/i18n_additional.py:110
msgid "EventLogCodes.minor_form_updated"
msgstr "Minor Form updated"

#: cdedb/i18n_additional.py:111
msgid "EventLogCodes.minor_form_removed"
msgstr "Minor Form removed"

#: cdedb/i18n_additional.py:113
msgid "FinanceLogCodes.new_member"
msgstr "New Member"

#: cdedb/i18n_additional.py:114
msgid "FinanceLogCodes.gain_membership"
msgstr "Membership gained"

#: cdedb/i18n_additional.py:115
msgid "FinanceLogCodes.lose_membership"
msgstr "Membership lost"

#: cdedb/i18n_additional.py:116
msgid "FinanceLogCodes.increase_balance"
msgstr "Balance increased"

#: cdedb/i18n_additional.py:117
msgid "FinanceLogCodes.deduct_membership_fee"
msgstr "Membership fee deducted"

#: cdedb/i18n_additional.py:118
msgid "FinanceLogCodes.end_trial_membership"
msgstr "End of Trialmembership"

#: cdedb/i18n_additional.py:119
msgid "FinanceLogCodes.manual_balance_correction"
msgstr "Manual Balance Correction"

#: cdedb/i18n_additional.py:120
msgid "FinanceLogCodes.grant_lastschrift"
msgstr "Direct Debit Authorization granted"

#: cdedb/i18n_additional.py:121
msgid "FinanceLogCodes.revoke_lastschrift"
msgstr "Direct Debit Authorization revoked"

#: cdedb/i18n_additional.py:122
msgid "FinanceLogCodes.modify_lastschrift"
msgstr "Direct Debit Authorization modified"

#: cdedb/i18n_additional.py:123
msgid "FinanceLogCodes.lastschrift_deleted"
msgstr "Direct Debit Authorization deleted"

#: cdedb/i18n_additional.py:124
msgid "FinanceLogCodes.lastschrift_transaction_issue"
msgstr "Direct Debit issued"

#: cdedb/i18n_additional.py:125
msgid "FinanceLogCodes.lastschrift_transaction_success"
msgstr "Direct Debit successful"

#: cdedb/i18n_additional.py:126
msgid "FinanceLogCodes.lastschrift_transaction_failure"
msgstr "Direct Debit failed"

#: cdedb/i18n_additional.py:127
msgid "FinanceLogCodes.lastschrift_transaction_skip"
msgstr "Direct Debit skipped"

#: cdedb/i18n_additional.py:128
msgid "FinanceLogCodes.lastschrift_transaction_cancelled"
msgstr "Direct Debit cancelled"

#: cdedb/i18n_additional.py:129
msgid "FinanceLogCodes.lastschrift_transaction_revoked"
msgstr "Direct Debit revoked"

#: cdedb/i18n_additional.py:130
msgid "FinanceLogCodes.other"
msgstr "Other"

#: cdedb/i18n_additional.py:132
msgid "FieldAssociations.registration"
msgstr "Registration Fields"

#: cdedb/i18n_additional.py:133
msgid "FieldAssociations.course"
msgstr "Course Fields"

#: cdedb/i18n_additional.py:134
msgid "FieldAssociations.lodgement"
msgstr "Lodgement Fields"

#: cdedb/i18n_additional.py:136
msgid "FieldDatatypes.str"
msgstr "Text"

#: cdedb/i18n_additional.py:137
msgid "FieldDatatypes.bool"
msgstr "Yes/No"

#: cdedb/i18n_additional.py:138
msgid "FieldDatatypes.int"
msgstr "Integer"

#: cdedb/i18n_additional.py:139
msgid "FieldDatatypes.float"
msgstr "Decimal"

#: cdedb/i18n_additional.py:140
msgid "FieldDatatypes.date"
msgstr "Date"

#: cdedb/i18n_additional.py:141
msgid "FieldDatatypes.datetime"
msgstr "Date and Time"

#: cdedb/i18n_additional.py:143
msgid "Genders.female"
msgstr "female"

#: cdedb/i18n_additional.py:144
msgid "Genders.male"
msgstr "male"

#: cdedb/i18n_additional.py:145
msgid "Genders.other"
msgstr "other"

#: cdedb/i18n_additional.py:146
msgid "Genders.not_specified"
msgstr "not specified"

#: cdedb/i18n_additional.py:148
msgid "GenesisStati.unconfirmed"
msgstr "unconfirmed"

#: cdedb/i18n_additional.py:149
msgid "GenesisStati.to_review"
msgstr "open for review"

#: cdedb/i18n_additional.py:150
msgid "GenesisStati.approved"
msgstr "approved"

#: cdedb/i18n_additional.py:151
msgid "GenesisStati.successful"
msgstr "successful"

#: cdedb/i18n_additional.py:152
msgid "GenesisStati.rejected"
msgstr "rejected"

#: cdedb/i18n_additional.py:154
msgid "LineResolutions.create"
msgstr "Create Account"

#: cdedb/i18n_additional.py:155
msgid "LineResolutions.skip"
msgstr "Skip Entry"

#: cdedb/i18n_additional.py:156
msgid "LineResolutions.renew_trial"
msgstr "Renew Trialmembership"

#: cdedb/i18n_additional.py:157
msgid "LineResolutions.update"
msgstr "Update Data"

#: cdedb/i18n_additional.py:158
msgid "LineResolutions.renew_and_update"
msgstr "Renew Trialmembership and Update Data"

#: cdedb/i18n_additional.py:160
msgid "MemberChangeStati.pending"
msgstr "Change awaits confirmation"

#: cdedb/i18n_additional.py:161
msgid "MemberChangeStati.committed"
msgstr "Change confirmed"

#: cdedb/i18n_additional.py:162
msgid "MemberChangeStati.superseded"
msgstr "Change outdated"

#: cdedb/i18n_additional.py:163
msgid "MemberChangeStati.nacked"
msgstr "Change rejected"

#: cdedb/i18n_additional.py:164
msgid "MemberChangeStati.displaced"
msgstr "Change displaced"

#: cdedb/i18n_additional.py:166
msgid "MlLogCodes.email_trouble"
msgstr "Email trouble"

#: cdedb/i18n_additional.py:167
msgid "MlLogCodes.list_created"
msgstr "List created"

#: cdedb/i18n_additional.py:168
msgid "MlLogCodes.list_changed"
msgstr "List changed"

#: cdedb/i18n_additional.py:169
msgid "MlLogCodes.list_deleted"
msgstr "List deleted"

#: cdedb/i18n_additional.py:170
msgid "MlLogCodes.moderator_added"
msgstr "Moderator added"

#: cdedb/i18n_additional.py:171
msgid "MlLogCodes.moderator_removed"
msgstr "Moderator removed"

#: cdedb/i18n_additional.py:172
msgid "MlLogCodes.whitelist_added"
msgstr "Whitelist added"

#: cdedb/i18n_additional.py:173
msgid "MlLogCodes.whitelist_removed"
msgstr "Whitelist removed"

#: cdedb/i18n_additional.py:174
msgid "MlLogCodes.subscription_requested"
msgstr "Subscription requested"

#: cdedb/i18n_additional.py:175
msgid "MlLogCodes.subscribed"
msgstr "Subscribed"

#: cdedb/i18n_additional.py:176
msgid "MlLogCodes.subscription_changed"
msgstr "Subcription changed"

#: cdedb/i18n_additional.py:177
msgid "MlLogCodes.unsubscribed"
msgstr "Unsubscribed"

#: cdedb/i18n_additional.py:178
msgid "MlLogCodes.marked_override"
msgstr "Marked as exception"

#: cdedb/i18n_additional.py:179
msgid "MlLogCodes.marked_blocked"
msgstr "Marked as blocked"

#: cdedb/i18n_additional.py:180
msgid "MlLogCodes.request_approved"
msgstr "Request approved"

#: cdedb/i18n_additional.py:181
msgid "MlLogCodes.request_denied"
msgstr "Request denied"

#: cdedb/i18n_additional.py:182
msgid "MlLogCodes.request_cancelled"
msgstr "Request cancelled"

#: cdedb/i18n_additional.py:183
msgid "MlLogCodes.request_blocked"
msgstr "Request blocked"

#: cdedb/i18n_additional.py:184
msgid "MlLogCodes.cron_removed"
msgstr "Automatically unsubscribed"

#: cdedb/i18n_additional.py:185
msgid "MlLogCodes.unsubscription_reset"
msgstr "Unsubscription reset"

#: cdedb/i18n_additional.py:186
msgid "MlLogCodes.moderate_accept"
msgstr "Message accepted"

#: cdedb/i18n_additional.py:187
msgid "MlLogCodes.moderate_reject"
msgstr "Message rejected"

#: cdedb/i18n_additional.py:188
msgid "MlLogCodes.moderate_discard"
msgstr "Message discarded"

#: cdedb/i18n_additional.py:190
msgid "ModerationPolicy.unmoderated"
msgstr "Everyone may write"

#: cdedb/i18n_additional.py:191
msgid "ModerationPolicy.non_subscribers"
msgstr "Subscribers may write"

#: cdedb/i18n_additional.py:192
msgid "ModerationPolicy.fully_moderated"
msgstr "Fully moderated"

#: cdedb/i18n_additional.py:194
msgid "PastEventLogCodes.event_created"
msgstr "Past Event created"

#: cdedb/i18n_additional.py:195
msgid "PastEventLogCodes.event_changed"
msgstr "Past Event modified"

#: cdedb/i18n_additional.py:196
msgid "PastEventLogCodes.event_deleted"
msgstr "Past Event deleted"

#: cdedb/i18n_additional.py:197
msgid "PastEventLogCodes.course_created"
msgstr "Past Course created"

#: cdedb/i18n_additional.py:198
msgid "PastEventLogCodes.course_changed"
msgstr "Past Course modified"

#: cdedb/i18n_additional.py:199
msgid "PastEventLogCodes.course_deleted"
msgstr "Past Course deleted"

#: cdedb/i18n_additional.py:200
msgid "PastEventLogCodes.participant_added"
msgstr "Participant added"

#: cdedb/i18n_additional.py:201
msgid "PastEventLogCodes.participant_removed"
msgstr "Participant removed"

#: cdedb/i18n_additional.py:202
msgid "PastEventLogCodes.institution_created"
msgstr "Institution created"

#: cdedb/i18n_additional.py:203
msgid "PastEventLogCodes.institution_changed"
msgstr "Institution modified"

#: cdedb/i18n_additional.py:204
msgid "PastEventLogCodes.institution_deleted"
msgstr "Institution deleted"

#: cdedb/i18n_additional.py:206
msgid "PrivilegeChangeStati.pending"
msgstr "Pending"

#: cdedb/i18n_additional.py:207
msgid "PrivilegeChangeStati.approved"
msgstr "Approved"

#: cdedb/i18n_additional.py:208
msgid "PrivilegeChangeStati.successful"
msgstr "Successful"

#: cdedb/i18n_additional.py:209
msgid "PrivilegeChangeStati.rejected"
msgstr "Rejected"

#: cdedb/i18n_additional.py:211
msgid "QuestionnaireUsages.registration"
msgstr "Registration Questionnaire"

#: cdedb/i18n_additional.py:212
msgid "QuestionnaireUsages.additional"
msgstr "Additional Questionnaire"

#: cdedb/i18n_additional.py:214
msgid "RegistrationPartStati.not_applied"
msgstr "Not applied"

#: cdedb/i18n_additional.py:215
msgid "RegistrationPartStati.applied"
msgstr "Applied"

#: cdedb/i18n_additional.py:216
msgid "RegistrationPartStati.participant"
msgstr "Participant"

#: cdedb/i18n_additional.py:217
msgid "RegistrationPartStati.waitlist"
msgstr "Waitlist"

#: cdedb/i18n_additional.py:218
msgid "RegistrationPartStati.guest"
msgstr "Guest"

#: cdedb/i18n_additional.py:219
msgid "RegistrationPartStati.cancelled"
msgstr "Cancelled"

#: cdedb/i18n_additional.py:220
msgid "RegistrationPartStati.rejected"
msgstr "Rejected"

#: cdedb/i18n_additional.py:222
msgid "LastschriftTransactionStati.issued"
msgstr "Pending"

#: cdedb/i18n_additional.py:223
msgid "LastschriftTransactionStati.skipped"
msgstr "Skipped"

#: cdedb/i18n_additional.py:224
msgid "LastschriftTransactionStati.success"
msgstr "Successful"

#: cdedb/i18n_additional.py:225
msgid "LastschriftTransactionStati.failure"
msgstr "Failed"

#: cdedb/i18n_additional.py:226
msgid "LastschriftTransactionStati.cancelled"
msgstr "Cancelled"

#: cdedb/i18n_additional.py:227
msgid "LastschriftTransactionStati.rollback"
msgstr "Rollback"

#: cdedb/i18n_additional.py:229
msgid "QueryOperators.empty"
msgstr "is empty"

#: cdedb/i18n_additional.py:230
msgid "QueryOperators.nonempty"
msgstr "is not empty"

#: cdedb/i18n_additional.py:231
msgid "QueryOperators.equal"
msgstr "equals"

#: cdedb/i18n_additional.py:232
msgid "QueryOperators.unequal"
msgstr "does not equal"

#: cdedb/i18n_additional.py:233
msgid "QueryOperators.oneof"
msgstr "is one of"

#: cdedb/i18n_additional.py:234
msgid "QueryOperators.otherthan"
msgstr "is not one of"

#: cdedb/i18n_additional.py:235
msgid "QueryOperators.equalornull"
msgstr "is empty or equals"

#: cdedb/i18n_additional.py:236
msgid "QueryOperators.unequalornull"
msgstr "is empty or does not equal"

#: cdedb/i18n_additional.py:237
msgid "QueryOperators.match"
msgstr "matches"

#: cdedb/i18n_additional.py:238
msgid "QueryOperators.unmatch"
msgstr "does not match"

#: cdedb/i18n_additional.py:239
msgid "QueryOperators.regex"
msgstr "matches POSIX-RegEx"

#: cdedb/i18n_additional.py:240
msgid "QueryOperators.notregex"
msgstr "does not match POSIX-RegEx"

#: cdedb/i18n_additional.py:241
msgid "QueryOperators.containsall"
msgstr "contains all of"

#: cdedb/i18n_additional.py:242
msgid "QueryOperators.containsnone"
msgstr "contains none of"

#: cdedb/i18n_additional.py:243
msgid "QueryOperators.containssome"
msgstr "contains at least one of"

#: cdedb/i18n_additional.py:244
msgid "QueryOperators.fuzzy"
msgstr "is similar to"

#: cdedb/i18n_additional.py:245
msgid "QueryOperators.less"
msgstr "is less than"

#: cdedb/i18n_additional.py:246
msgid "QueryOperators.lessequal"
msgstr "is less or equal"

#: cdedb/i18n_additional.py:247
msgid "QueryOperators.between"
msgstr "is between"

#: cdedb/i18n_additional.py:248
msgid "QueryOperators.outside"
msgstr "is not between"

#: cdedb/i18n_additional.py:249
msgid "QueryOperators.greaterequal"
msgstr "is greater or equal"

#: cdedb/i18n_additional.py:250
msgid "QueryOperators.greater"
msgstr "is greater than"

#: cdedb/i18n_additional.py:252
msgid "MailinglistGroup.public"
msgstr "Public mailinglists"

#: cdedb/i18n_additional.py:253
msgid "MailinglistGroup.cde"
msgstr "Member mailinglists"

#: cdedb/i18n_additional.py:254
msgid "MailinglistGroup.team"
msgstr "Team mailinglists"

#: cdedb/i18n_additional.py:255
msgid "MailinglistGroup.event"
msgstr "Event mailinglists"

#: cdedb/i18n_additional.py:256
msgid "MailinglistGroup.assembly"
msgstr "Assembly lists"

#: cdedb/i18n_additional.py:257
msgid "MailinglistGroup.cdelokal"
msgstr "CdElokal lists"

#: cdedb/i18n_additional.py:259
msgid "MailinglistTypes.member_mandatory"
msgstr "Members (Mandatory)"

#: cdedb/i18n_additional.py:260
msgid "MailinglistTypes.member_opt_out"
msgstr "Members (Opt-out)"

#: cdedb/i18n_additional.py:261
msgid "MailinglistTypes.member_opt_in"
msgstr "Members (Opt-in)"

#: cdedb/i18n_additional.py:262
msgid "MailinglistTypes.member_moderated_opt_in"
msgstr "Members (Moderated Opt-in)"

#: cdedb/i18n_additional.py:263
msgid "MailinglistTypes.member_invitation_only"
msgstr "Members (Invitation only)"

#: cdedb/i18n_additional.py:264
msgid "MailinglistTypes.team"
msgstr "Team (Moderated Opt-in)"

#: cdedb/i18n_additional.py:265
msgid "MailinglistTypes.restricted_team"
msgstr "Team (Invitation only)"

#: cdedb/i18n_additional.py:266
msgid "MailinglistTypes.event_associated"
msgstr "Participants/Registrations (Opt-out)"

#: cdedb/i18n_additional.py:267
msgid "MailinglistTypes.event_orga"
msgstr "Orga (Opt-in)"

#: cdedb/i18n_additional.py:268
msgid "MailinglistTypes.assembly_associated"
msgstr "Assembly (Opt-out)"

#: cdedb/i18n_additional.py:269
msgid "MailinglistTypes.assembly_opt_in"
msgstr "Assembly user (Opt-in)"

#: cdedb/i18n_additional.py:270
msgid "MailinglistTypes.assembly_presider"
msgstr "Assembly Presider (Opt-out)"

#: cdedb/i18n_additional.py:271
msgid "MailinglistTypes.general_mandatory"
msgstr "Public (Mandatory)"

#: cdedb/i18n_additional.py:272
msgid "MailinglistTypes.general_opt_in"
msgstr "Public (Opt-in)"

#: cdedb/i18n_additional.py:273
msgid "MailinglistTypes.general_moderators"
msgstr "All Moderators"

#: cdedb/i18n_additional.py:274
msgid "MailinglistTypes.cdelokal_moderators"
msgstr "All CdElokal Moderators"

#: cdedb/i18n_additional.py:275
msgid "MailinglistTypes.semi_public"
msgstr "Public ([Moderated] Opt-in)"

#: cdedb/i18n_additional.py:276
msgid "MailinglistTypes.cdelokal"
msgstr "CdElokal ([Moderated] Opt-in)"

#: cdedb/i18n_additional.py:281
msgid "day is out of range for month"
msgstr ""

#: cdedb/i18n_additional.py:282
msgid "[<class 'decimal.ConversionSyntax'>]"
msgstr "No decimal number found."

#: cdedb/i18n_additional.py:285
msgid "is_meta_admin"
msgstr "Meta-Admin"

#: cdedb/i18n_additional.py:286
msgid "is_core_admin"
msgstr "Core-Admin"

#: cdedb/i18n_additional.py:287
msgid "is_cde_admin"
msgstr "CdE-Admin"

#: cdedb/i18n_additional.py:288
msgid "is_finance_admin"
msgstr "Finance-Admin"

#: cdedb/i18n_additional.py:289
msgid "is_event_admin"
msgstr "Event-Admin"

#: cdedb/i18n_additional.py:290
msgid "is_ml_admin"
msgstr "Mailinglist-Admin"

#: cdedb/i18n_additional.py:291
msgid "is_assembly_admin"
msgstr "Assembly-Admin"

#: cdedb/i18n_additional.py:294
msgid "Use a few words, avoid common phrases."
msgstr ""

#: cdedb/i18n_additional.py:295
msgid "No need for symbols, digits, or uppercase letters."
msgstr ""

#: cdedb/i18n_additional.py:296
msgid "Add another word or two. Uncommon words are better."
msgstr ""

#: cdedb/i18n_additional.py:297
msgid "Straight rows of keys are easy to guess."
msgstr ""

#: cdedb/i18n_additional.py:298
msgid "Short keyboard patterns are easy to guess."
msgstr ""

#: cdedb/i18n_additional.py:299
msgid "Use a longer keyboard pattern with more turns."
msgstr ""

#: cdedb/i18n_additional.py:300
msgid "Repeats like \"aaa\" are easy to guess."
msgstr "Repeats like “aaa” are easy to guess."

#: cdedb/i18n_additional.py:301
msgid ""
"Repeats like \"abcabcabc\" are only slightly harder to guess than \"abc\"."
msgstr ""

#: cdedb/i18n_additional.py:303
msgid "Avoid repeated words and characters."
msgstr ""

#: cdedb/i18n_additional.py:304
msgid "Sequences like \"abc\" or \"6543\" are easy to guess."
msgstr "Sequences like “abc“ or “6543” are easy to guess."

#: cdedb/i18n_additional.py:305
msgid "Avoid sequences."
msgstr ""

#: cdedb/i18n_additional.py:306
msgid "Recent years are easy to guess."
msgstr ""

#: cdedb/i18n_additional.py:307
msgid "Avoid recent years."
msgstr ""

#: cdedb/i18n_additional.py:308
msgid "Avoid years that are associated with you."
msgstr ""

#: cdedb/i18n_additional.py:309
msgid "Avoid dates and years that are associated with you."
msgstr ""

#: cdedb/i18n_additional.py:310
msgid "This is a top-10 common password."
msgstr ""

#: cdedb/i18n_additional.py:311
msgid "This is a top-100 common password."
msgstr ""

#: cdedb/i18n_additional.py:312
msgid "This is a very common password."
msgstr ""

#: cdedb/i18n_additional.py:313
msgid "This is similar to a commonly used password."
msgstr ""

#: cdedb/i18n_additional.py:314
msgid "A word by itself is easy to guess."
msgstr ""

#: cdedb/i18n_additional.py:315
msgid "Names and surnames by themselves are easy to guess."
msgstr ""

#: cdedb/i18n_additional.py:316
msgid "Common names and surnames are easy to guess."
msgstr ""

#: cdedb/i18n_additional.py:317
msgid "Capitalization doesn't help very much."
msgstr "Capitalization doesn’t help very much."

#: cdedb/i18n_additional.py:318
msgid "All-uppercase is almost as easy to guess as all-lowercase."
msgstr ""

#: cdedb/i18n_additional.py:319
msgid "Reversed words aren't much harder to guess."
msgstr "Reversed words aren’t much harder to guess."

#: cdedb/i18n_additional.py:320
msgid ""
"Predictable substitutions like \"@\" instead of \"a\" don't help very much."
msgstr ""
"Predictable substitutions like “@” instead of “a” don’t help very much."

#: cdedb/i18n_additional.py:332
msgid "Finanzvorstand_Name"
msgstr "CFO Name"

#: cdedb/i18n_additional.py:333
msgid "Finanzvorstand_Vorname"
msgstr "CFO First Name"

#: cdedb/i18n_additional.py:334
msgid "Finanzvorstand_Ort"
msgstr "CFO City"

#: cdedb/i18n_additional.py:335
msgid "Finanzvorstand_Adresse_Einzeiler"
msgstr "CFO Address Single Line"

#: cdedb/i18n_additional.py:336
msgid "Finanzvorstand_Adresse_Zeile2"
msgstr "CFO Address Line Two"

#: cdedb/i18n_additional.py:337
msgid "Finanzvorstand_Adresse_Zeile3"
msgstr "CFO Address Line Three"

#: cdedb/i18n_additional.py:338
msgid "Finanzvorstand_Adresse_Zeile4"
msgstr "CFO Address Line Four"

#: cdedb/i18n_additional.py:339
msgid "CdE_Konto_Inhaber"
msgstr "CdE Account Holder"

#: cdedb/i18n_additional.py:340
msgid "CdE_Konto_IBAN"
msgstr "CdE Account IBAN"

#: cdedb/i18n_additional.py:341
msgid "CdE_Konto_BIC"
msgstr "CdE Account BIC"

#: cdedb/i18n_additional.py:342
msgid "CdE_Konto_Institut"
msgstr "CdE Account Bank"

#: cdedb/i18n_additional.py:343
msgid "Vorstand"
msgstr "Board"

#: cdedb/i18n_additional.py:344
msgid "banner_before_login"
msgstr "Banner before Login"

#: cdedb/i18n_additional.py:345
msgid "banner_after_login"
msgstr "Banner after Login"

#: cdedb/i18n_additional.py:346
msgid "banner_genesis"
msgstr "Banner at account request"

#: cdedb/i18n_additional.py:347
msgid "cde_misc"
msgstr "Link Collection Memberarea"

#: cdedb/i18n_additional.py:354
msgid "Discard"
msgstr ""

#: cdedb/ml_subscription_aux.py:169 cdedb/ml_subscription_aux.py:171
msgid "User already subscribed."
msgstr ""

#: cdedb/ml_subscription_aux.py:172 cdedb/ml_subscription_aux.py:279
msgid "User has been blocked. You can use Advanced Management to change this."
msgstr ""

#: cdedb/ml_subscription_aux.py:175 cdedb/ml_subscription_aux.py:184
#: cdedb/ml_subscription_aux.py:191 cdedb/ml_subscription_aux.py:205
msgid "User has pending subscription request."
msgstr ""

#: cdedb/ml_subscription_aux.py:179 cdedb/ml_subscription_aux.py:183
msgid "User already unsubscribed."
msgstr ""

#: cdedb/ml_subscription_aux.py:180
msgid ""
"User cannot be removed, because of moderator override. You can use Advanced "
"Management to change this."
msgstr ""

#: cdedb/ml_subscription_aux.py:189
msgid "User is already force-subscribed."
msgstr ""

#: cdedb/ml_subscription_aux.py:194 cdedb/ml_subscription_aux.py:195
#: cdedb/ml_subscription_aux.py:197 cdedb/ml_subscription_aux.py:198
msgid "User is not force-subscribed."
msgstr ""

#: cdedb/ml_subscription_aux.py:204
msgid "User has already been blocked."
msgstr ""

#: cdedb/ml_subscription_aux.py:208 cdedb/ml_subscription_aux.py:209
#: cdedb/ml_subscription_aux.py:210 cdedb/ml_subscription_aux.py:212
msgid "User is not force-unsubscribed."
msgstr ""

#: cdedb/ml_subscription_aux.py:215 cdedb/ml_subscription_aux.py:217
#: cdedb/ml_subscription_aux.py:223 cdedb/ml_subscription_aux.py:225
msgid "You are already subscribed."
msgstr ""

#: cdedb/ml_subscription_aux.py:219
msgid "Can not change subscription because you are blocked."
msgstr ""

#: cdedb/ml_subscription_aux.py:227
msgid "Can not request subscription because you are blocked."
msgstr ""

#: cdedb/ml_subscription_aux.py:228
msgid "You already requested subscription"
msgstr ""

#: cdedb/ml_subscription_aux.py:232 cdedb/ml_subscription_aux.py:237
#: cdedb/ml_subscription_aux.py:238
msgid "You are already unsubscribed."
msgstr ""

#: cdedb/ml_subscription_aux.py:241 cdedb/ml_subscription_aux.py:242
#: cdedb/ml_subscription_aux.py:243 cdedb/ml_subscription_aux.py:244
msgid "No subscription requested."
msgstr ""

#: cdedb/ml_subscription_aux.py:248 cdedb/ml_subscription_aux.py:249
#: cdedb/ml_subscription_aux.py:251 cdedb/ml_subscription_aux.py:253
#: cdedb/ml_subscription_aux.py:257 cdedb/ml_subscription_aux.py:258
#: cdedb/ml_subscription_aux.py:260 cdedb/ml_subscription_aux.py:262
#: cdedb/ml_subscription_aux.py:266 cdedb/ml_subscription_aux.py:268
#: cdedb/ml_subscription_aux.py:270 cdedb/ml_subscription_aux.py:272
msgid "Not a pending subscription request."
msgstr ""

#: cdedb/ml_subscription_aux.py:276 cdedb/ml_subscription_aux.py:278
#: cdedb/ml_subscription_aux.py:282
msgid "User is not unsubscribed."
msgstr ""

#: cdedb/ml_type_aux.py:37
#, python-format
msgid "Cannot determine full address for %(input)s."
msgstr ""

#: cdedb/ml_type_aux.py:436 cdedb/ml_type_aux.py:500
msgid "No implicit subscribers possible for legacy event list."
msgstr ""

#: cdedb/ml_type_aux.py:707
msgid "Cannot determine ml_type from {}"
msgstr ""

#: cdedb/ml_type_aux.py:721
#, python-format
msgid "%(ml_type)s is not an appropriate type for this mailinglist."
msgstr ""

#: cdedb/validation.py:277
msgid "Superfluous key found."
msgstr ""

#: cdedb/validation.py:282
msgid "Mandatory key missing."
msgstr ""

#: cdedb/validation.py:394
msgid "Must be empty."
msgstr ""

#: cdedb/validation.py:418
msgid "Invalid input for integer."
msgstr ""

#: cdedb/validation.py:423
msgid "Precision loss."
msgstr ""

#: cdedb/validation.py:427
msgid "Must be an integer."
msgstr ""

#: cdedb/validation.py:430
msgid "Integer too large."
msgstr ""

#: cdedb/validation.py:441
msgid "Must not be negative."
msgstr ""

#: cdedb/validation.py:451
msgid "Must be positive."
msgstr ""

#: cdedb/validation.py:474
msgid "Must not be zero."
msgstr ""

#: cdedb/validation.py:487
msgid "Invalid input for float."
msgstr ""

#: cdedb/validation.py:490
msgid "Must be a floating point number."
msgstr ""

#: cdedb/validation.py:495 cdedb/validation.py:517
msgid "Must be smaller than a million."
msgstr ""

#: cdedb/validation.py:508
msgid "Invalid input for decimal number."
msgstr ""

#: cdedb/validation.py:512
msgid "Must be a decimal.Decimal."
msgstr ""

#: cdedb/validation.py:522
msgid "Must be smaller than a billion."
msgstr ""

#: cdedb/validation.py:533 cdedb/validation.py:552
msgid "Transfer saldo is negative."
msgstr ""

#: cdedb/validation.py:570
msgid "Invalid input for string."
msgstr ""

#: cdedb/validation.py:572
msgid "Must be a string."
msgstr ""

#: cdedb/validation.py:607
msgid "Cannot convert {val_type} to bytes."
msgstr ""

#: cdedb/validation.py:611
msgid "Must be a bytes object."
msgstr ""

#: cdedb/validation.py:623
msgid "Must be a mapping."
msgstr ""

#: cdedb/validation.py:635
msgid "Must be an iterable."
msgstr ""

#: cdedb/validation.py:648
msgid "Invalid input for sequence."
msgstr ""

#: cdedb/validation.py:650
msgid "Must be a sequence."
msgstr ""

#: cdedb/validation.py:665
msgid "Invalid input for boolean."
msgstr ""

#: cdedb/validation.py:668
msgid "Must be a boolean."
msgstr ""

#: cdedb/validation.py:678
msgid "Must be an empty dict."
msgstr ""

#: cdedb/validation.py:689
msgid "Must be an empty list."
msgstr ""

#: cdedb/validation.py:700
msgid "Not a valid realm."
msgstr ""

#: cdedb/validation.py:711
msgid "Wrong formatting."
msgstr ""

#: cdedb/validation.py:715
msgid "Checksum failure."
msgstr ""

#: cdedb/validation.py:726
msgid "Must be printable ASCII."
msgstr ""

#: cdedb/validation.py:750
msgid "Must be alphanumeric."
msgstr ""

#: cdedb/validation.py:760
msgid "Must be comma separated alphanumeric."
msgstr ""

#: cdedb/validation.py:774
msgid ""
"Must be an identifier (only letters, numbers, underscore, dot and hyphen)."
msgstr ""

#: cdedb/validation.py:791
msgid ""
"Must be a restrictive identifier (only letters, numbers and underscore)."
msgstr ""

#: cdedb/validation.py:803
msgid "Must be comma separated identifiers."
msgstr ""

#: cdedb/validation.py:914
msgid "Password too weak for admin account."
msgstr ""

#: cdedb/validation.py:936
msgid "Must be a valid email address."
msgstr ""

#: cdedb/validation.py:952
msgid "Must be a valid email local part."
msgstr ""

#: cdedb/validation.py:1132
msgid "Only one of creation, transition may be specified."
msgstr ""

#: cdedb/validation.py:1209
msgid "Invalid date string."
msgstr ""

#: cdedb/validation.py:1222
msgid "Invalid input for date."
msgstr ""

#: cdedb/validation.py:1229
msgid "Must be a datetime.date."
msgstr ""

#: cdedb/validation.py:1238
msgid "A birthday must be in the past."
msgstr "Ein Geburtsdatum muss in der Vergangenheit liegen."

#: cdedb/validation.py:1299
msgid "Invalid input for datetime."
msgstr ""

#: cdedb/validation.py:1302
msgid "Must be a datetime.datetime."
msgstr ""

#: cdedb/validation.py:1314
msgid "More than one digit."
msgstr ""

#: cdedb/validation.py:1327 cdedb/validation.py:1738
msgid "Too short."
msgstr ""

#: cdedb/validation.py:1345 cdedb/validation.py:1370
msgid "Invalid international part."
msgstr ""

#: cdedb/validation.py:1354 cdedb/validation.py:1364
msgid "Invalid national part."
msgstr ""

#: cdedb/validation.py:1361
msgid "Invalid local part."
msgstr ""

#: cdedb/validation.py:1407
msgid "Invalid german postal code."
msgstr ""

#: cdedb/validation.py:1456
msgid "This realm is not supported for genesis."
msgstr ""

#: cdedb/validation.py:1463
msgid "Must specify realm."
msgstr ""

#: cdedb/validation.py:1526
msgid "Not a FileStorage."
msgstr ""

#: cdedb/validation.py:1529
msgid "Empty FileStorage."
msgstr ""

#: cdedb/validation.py:1550
msgid "Only text/csv allowed."
msgstr ""

#: cdedb/validation.py:1575
msgid "Too small."
msgstr ""

#: cdedb/validation.py:1577
msgid "Too big."
msgstr ""

#: cdedb/validation.py:1582
msgid "Only jpg and png allowed."
msgstr ""

#: cdedb/validation.py:1589
msgid "Not square enough."
msgstr ""

#: cdedb/validation.py:1591
msgid "Resolution too small."
msgstr ""

#: cdedb/validation.py:1618
msgid "Filesize too large."
msgstr ""

#: cdedb/validation.py:1621
msgid "Only pdf allowed."
msgstr ""

#: cdedb/validation.py:1641
msgid "Must contain exactly two elements."
msgstr ""

#: cdedb/validation.py:1745
msgid "Must start with country code."
msgstr ""

#: cdedb/validation.py:1749
msgid "Must have digits for checksum."
msgstr ""

#: cdedb/validation.py:1753
msgid "Invalid character in IBAN."
msgstr ""

#: cdedb/validation.py:1755
msgid "Unknown or unsupported Country Code."
msgstr ""

#: cdedb/validation.py:1760
#, python-format
msgid ""
"Invalid length %(len)s for Country Code %(code)s. Expexted length %(exp)s."
msgstr ""

#: cdedb/validation.py:1769
msgid "Invalid checksum."
msgstr ""

#: cdedb/validation.py:1804
msgid "Modification of lastschrift transactions not supported."
msgstr ""

#: cdedb/validation.py:1863 cdedb/validation.py:1922 cdedb/validation.py:1933
#: cdedb/validation.py:1939
msgid "Too long."
msgstr ""

#: cdedb/validation.py:1866
msgid "Invalid constant."
msgstr ""

#: cdedb/validation.py:1925
msgid "Unsupported constant."
msgstr ""

#: cdedb/validation.py:1927
msgid "Exactly two lines required."
msgstr ""

#: cdedb/validation.py:1961
#, python-format
msgid "Forbidden characters (%(chars)s)."
msgstr ""

<<<<<<< HEAD
#: cdedb/validation.py:2119
msgid "Must be before or equal to hard limit."
msgstr ""

#: cdedb/validation.py:2126
msgid "Must be before hard and soft limit."
msgstr ""

#: cdedb/validation.py:2371
=======
#: cdedb/validation.py:2118
msgid "Must be before or equal to hard limit."
msgstr ""

#: cdedb/validation.py:2125
msgid "Must be before hard and soft limit."
msgstr ""

#: cdedb/validation.py:2370
>>>>>>> 37976573
#, python-format
msgid "Invalid entry in line %(line)s."
msgstr ""

<<<<<<< HEAD
#: cdedb/validation.py:2385
msgid "Duplicate value."
msgstr ""

#: cdedb/validation.py:2527
msgid "Must be a superset of active segments."
msgstr ""

#: cdedb/validation.py:2723
msgid "Entry not in definition list."
msgstr ""

#: cdedb/validation.py:2866
msgid "Incorrect kind for this part of the questionnaire"
msgstr ""

#: cdedb/validation.py:2874
msgid "Referenced field does not exist."
msgstr ""

#: cdedb/validation.py:2888
msgid "Inappropriate questionnaire usage for fee modifier field."
msgstr ""

#: cdedb/validation.py:2925
msgid "Invalid UTF-8 sequence."
msgstr ""

#: cdedb/validation.py:2930
=======
#: cdedb/validation.py:2384
msgid "Duplicate value."
msgstr ""

#: cdedb/validation.py:2526
msgid "Must be a superset of active segments."
msgstr ""

#: cdedb/validation.py:2722
msgid "Entry not in definition list."
msgstr ""

#: cdedb/validation.py:2865
msgid "Incorrect kind for this part of the questionnaire"
msgstr ""

#: cdedb/validation.py:2873
msgid "Referenced field does not exist."
msgstr ""

#: cdedb/validation.py:2887
msgid "Inappropriate questionnaire usage for fee modifier field."
msgstr ""

#: cdedb/validation.py:2924
msgid "Invalid UTF-8 sequence."
msgstr ""

#: cdedb/validation.py:2929
>>>>>>> 37976573
#, python-format
msgid "Invalid JSON syntax (line %(line)s, col %(col)s)."
msgstr ""

<<<<<<< HEAD
#: cdedb/validation.py:2962
msgid "Only full exports are supported."
msgstr ""

#: cdedb/validation.py:2994 cdedb/validation.py:3131
msgid "Schema version mismatch."
msgstr ""

#: cdedb/validation.py:3068
msgid "Only a single event is supported."
msgstr ""

#: cdedb/validation.py:3071
msgid "Wrong event specified."
msgstr ""

#: cdedb/validation.py:3077
msgid "Mismatched event."
msgstr ""

#: cdedb/validation.py:3109
msgid "Only partial exports are supported."
msgstr ""

#: cdedb/validation.py:3523
msgid "Must specify mailinglist type to change domain."
msgstr ""

#: cdedb/validation.py:3528
msgid "Invalid domain for this mailinglist type."
msgstr ""

#: cdedb/validation.py:3698
msgid "Mustn’t be in the past."
msgstr ""

#: cdedb/validation.py:3701
msgid "Mustn’t be before start of voting period."
msgstr ""

#: cdedb/validation.py:3705
msgid "Mustn’t be before end of voting period."
msgstr ""

#: cdedb/validation.py:3727
msgid "Must not specify both absolute and relative quorum."
msgstr ""

#: cdedb/validation.py:3737
msgid "Relative quorum must be between 0 and 100."
msgstr ""

#: cdedb/validation.py:3740
msgid "Must be specified if quorum is given."
msgstr ""

#: cdedb/validation.py:3743
msgid "Must specify a quorum if vote extension end is given."
msgstr ""

#: cdedb/validation.py:3839
msgid "Only one host allowed."
msgstr ""

#: cdedb/validation.py:3841
msgid "No host given."
msgstr ""

#: cdedb/validation.py:3886
msgid "Must specify ballot in order to validate vote."
msgstr ""

#: cdedb/validation.py:3894
msgid "Superfluous candidates."
msgstr ""

#: cdedb/validation.py:3896
msgid "Missing candidates."
msgstr ""

#: cdedb/validation.py:3904
msgid "Too many levels."
msgstr ""

#: cdedb/validation.py:3906
msgid "Too many votes."
msgstr ""

#: cdedb/validation.py:3910
msgid "Misplaced bar."
msgstr ""

#: cdedb/validation.py:3929
=======
#: cdedb/validation.py:2961
msgid "Only full exports are supported."
msgstr ""

#: cdedb/validation.py:2993 cdedb/validation.py:3130
msgid "Schema version mismatch."
msgstr ""

#: cdedb/validation.py:3067
msgid "Only a single event is supported."
msgstr ""

#: cdedb/validation.py:3070
msgid "Wrong event specified."
msgstr ""

#: cdedb/validation.py:3076
msgid "Mismatched event."
msgstr ""

#: cdedb/validation.py:3108
msgid "Only partial exports are supported."
msgstr ""

#: cdedb/validation.py:3522
msgid "Must specify mailinglist type to change domain."
msgstr ""

#: cdedb/validation.py:3527
msgid "Invalid domain for this mailinglist type."
msgstr ""

#: cdedb/validation.py:3697
msgid "Mustn’t be in the past."
msgstr ""

#: cdedb/validation.py:3700
msgid "Mustn’t be before start of voting period."
msgstr ""

#: cdedb/validation.py:3704
msgid "Mustn’t be before end of voting period."
msgstr ""

#: cdedb/validation.py:3726
msgid "Must not specify both absolute and relative quorum."
msgstr ""

#: cdedb/validation.py:3736
msgid "Relative quorum must be between 0 and 100."
msgstr ""

#: cdedb/validation.py:3739
msgid "Must be specified if quorum is given."
msgstr ""

#: cdedb/validation.py:3742
msgid "Must specify a quorum if vote extension end is given."
msgstr ""

#: cdedb/validation.py:3838
msgid "Only one host allowed."
msgstr ""

#: cdedb/validation.py:3840
msgid "No host given."
msgstr ""

#: cdedb/validation.py:3885
msgid "Must specify ballot in order to validate vote."
msgstr ""

#: cdedb/validation.py:3893
msgid "Superfluous candidates."
msgstr ""

#: cdedb/validation.py:3895
msgid "Missing candidates."
msgstr ""

#: cdedb/validation.py:3903
msgid "Too many levels."
msgstr ""

#: cdedb/validation.py:3905
msgid "Too many votes."
msgstr ""

#: cdedb/validation.py:3909
msgid "Misplaced bar."
msgstr ""

#: cdedb/validation.py:3928
>>>>>>> 37976573
#, python-format
msgid "Invalid  regular expression (position %(pos)s)."
msgstr ""

<<<<<<< HEAD
#: cdedb/validation.py:3941
=======
#: cdedb/validation.py:3940
>>>>>>> 37976573
#, python-format
msgid ""
"Must not contain any forbidden characters (which are %(forbidden_chars)s "
"while .^$ are allowed)."
msgstr ""

<<<<<<< HEAD
#: cdedb/validation.py:4008
msgid "Invalid operator for this field."
msgstr ""

#: cdedb/validation.py:4056
msgid "Two endpoints required."
msgstr ""

#: cdedb/validation.py:4090
msgid "Selection may not be empty."
msgstr ""

#: cdedb/validation.py:4137
msgid "Not a Query."
msgstr ""

#: cdedb/validation.py:4146
msgid "Must start with “qview_”."
msgstr ""

#: cdedb/validation.py:4176
=======
#: cdedb/validation.py:4007
msgid "Invalid operator for this field."
msgstr ""

#: cdedb/validation.py:4055
msgid "Two endpoints required."
msgstr ""

#: cdedb/validation.py:4089
msgid "Selection may not be empty."
msgstr ""

#: cdedb/validation.py:4136
msgid "Not a Query."
msgstr ""

#: cdedb/validation.py:4145
msgid "Must start with “qview_”."
msgstr ""

#: cdedb/validation.py:4175
>>>>>>> 37976573
#, python-format
msgid "Invalid constraint number %(index)s"
msgstr ""

<<<<<<< HEAD
#: cdedb/validation.py:4200
msgid "Invalid operator."
msgstr ""

#: cdedb/validation.py:4240
=======
#: cdedb/validation.py:4199
msgid "Invalid operator."
msgstr ""

#: cdedb/validation.py:4239
>>>>>>> 37976573
#, python-format
msgid "Invalid ordering condition number %(index)s"
msgstr ""

<<<<<<< HEAD
#: cdedb/validation.py:4270 cdedb/validation.py:4332
=======
#: cdedb/validation.py:4269 cdedb/validation.py:4331
>>>>>>> 37976573
#, python-format
msgid "Invalid input for the enumeration %(enum)s"
msgstr ""

<<<<<<< HEAD
#: cdedb/validation.py:4306 cdedb/validation.py:4365
=======
#: cdedb/validation.py:4305 cdedb/validation.py:4364
>>>>>>> 37976573
#, python-format
msgid "Must be a %(type)s."
msgstr ""<|MERGE_RESOLUTION|>--- conflicted
+++ resolved
@@ -7,11 +7,7 @@
 msgstr ""
 "Project-Id-Version: CdEDBv2 2.0\n"
 "Report-Msgid-Bugs-To: cdedb@lists.cde-ev.de\n"
-<<<<<<< HEAD
-"POT-Creation-Date: 2021-03-06 17:37+0000\n"
-=======
-"POT-Creation-Date: 2021-03-06 14:51+0000\n"
->>>>>>> 37976573
+"POT-Creation-Date: 2021-03-06 18:28+0000\n"
 "PO-Revision-Date: 2019-08-18 18:33+0200\n"
 "Last-Translator: Markus Oehme <markus@jonglieren-jena.de>\n"
 "Language-Team: CdE Datenbank Team <dedb@lists.schuelerakademie.de>\n"
@@ -1434,11 +1430,7 @@
 msgid "Ballot not yet tallied."
 msgstr ""
 
-<<<<<<< HEAD
 #: cdedb/frontend/assembly.py:1593 cdedb/validation.py:3803
-=======
-#: cdedb/frontend/assembly.py:1593 cdedb/validation.py:3802
->>>>>>> 37976573
 msgid "Mustn’t be the bar shortname."
 msgstr ""
 
@@ -2148,13 +2140,8 @@
 msgid "Only one part id allowed."
 msgstr ""
 
-<<<<<<< HEAD
 #: cdedb/frontend/event.py:483 cdedb/validation.py:588 cdedb/validation.py:739
 #: cdedb/validation.py:843 cdedb/validation.py:3517 cdedb/validation.py:4169
-=======
-#: cdedb/frontend/event.py:456 cdedb/validation.py:588 cdedb/validation.py:739
-#: cdedb/validation.py:843 cdedb/validation.py:3516 cdedb/validation.py:4168
->>>>>>> 37976573
 msgid "Must not be empty."
 msgstr ""
 
@@ -2189,11 +2176,7 @@
 msgid "Registrations exist, no deletion."
 msgstr ""
 
-<<<<<<< HEAD
 #: cdedb/frontend/event.py:658 cdedb/validation.py:2248
-=======
-#: cdedb/frontend/event.py:631 cdedb/validation.py:2247
->>>>>>> 37976573
 msgid "Must be later than begin."
 msgstr ""
 
@@ -2206,11 +2189,7 @@
 msgid "Registrations exist, no creation."
 msgstr ""
 
-<<<<<<< HEAD
 #: cdedb/frontend/event.py:756 cdedb/validation.py:2310
-=======
-#: cdedb/frontend/event.py:729 cdedb/validation.py:2309
->>>>>>> 37976573
 msgid "Must be less or equal than total Course Choices."
 msgstr ""
 
@@ -2218,11 +2197,7 @@
 msgid "Fee Modifier linked to non-fitting field."
 msgstr ""
 
-<<<<<<< HEAD
 #: cdedb/frontend/event.py:889 cdedb/validation.py:2195
-=======
-#: cdedb/frontend/event.py:862 cdedb/validation.py:2194
->>>>>>> 37976573
 msgid ""
 "Must not have multiple fee modifiers linked to the same field in one event "
 "part."
@@ -2529,19 +2504,11 @@
 msgid "Questionnaire is not enabled yet."
 msgstr ""
 
-<<<<<<< HEAD
 #: cdedb/frontend/event.py:3782 cdedb/validation.py:2899
 msgid "Must not duplicate field."
 msgstr ""
 
 #: cdedb/frontend/event.py:3789 cdedb/validation.py:4187
-=======
-#: cdedb/frontend/event.py:3755 cdedb/validation.py:2898
-msgid "Must not duplicate field."
-msgstr ""
-
-#: cdedb/frontend/event.py:3762 cdedb/validation.py:4186
->>>>>>> 37976573
 msgid "Invalid field."
 msgstr ""
 
@@ -2549,11 +2516,7 @@
 msgid "Fee modifier field may only be used in registration questionnaire."
 msgstr ""
 
-<<<<<<< HEAD
 #: cdedb/frontend/event.py:3805 cdedb/validation.py:2892
-=======
-#: cdedb/frontend/event.py:3778 cdedb/validation.py:2891
->>>>>>> 37976573
 msgid "Registration questionnaire rows may not be readonly."
 msgstr ""
 
@@ -13821,7 +13784,6 @@
 msgid "Forbidden characters (%(chars)s)."
 msgstr ""
 
-<<<<<<< HEAD
 #: cdedb/validation.py:2119
 msgid "Must be before or equal to hard limit."
 msgstr ""
@@ -13831,22 +13793,10 @@
 msgstr ""
 
 #: cdedb/validation.py:2371
-=======
-#: cdedb/validation.py:2118
-msgid "Must be before or equal to hard limit."
-msgstr ""
-
-#: cdedb/validation.py:2125
-msgid "Must be before hard and soft limit."
-msgstr ""
-
-#: cdedb/validation.py:2370
->>>>>>> 37976573
 #, python-format
 msgid "Invalid entry in line %(line)s."
 msgstr ""
 
-<<<<<<< HEAD
 #: cdedb/validation.py:2385
 msgid "Duplicate value."
 msgstr ""
@@ -13876,42 +13826,10 @@
 msgstr ""
 
 #: cdedb/validation.py:2930
-=======
-#: cdedb/validation.py:2384
-msgid "Duplicate value."
-msgstr ""
-
-#: cdedb/validation.py:2526
-msgid "Must be a superset of active segments."
-msgstr ""
-
-#: cdedb/validation.py:2722
-msgid "Entry not in definition list."
-msgstr ""
-
-#: cdedb/validation.py:2865
-msgid "Incorrect kind for this part of the questionnaire"
-msgstr ""
-
-#: cdedb/validation.py:2873
-msgid "Referenced field does not exist."
-msgstr ""
-
-#: cdedb/validation.py:2887
-msgid "Inappropriate questionnaire usage for fee modifier field."
-msgstr ""
-
-#: cdedb/validation.py:2924
-msgid "Invalid UTF-8 sequence."
-msgstr ""
-
-#: cdedb/validation.py:2929
->>>>>>> 37976573
 #, python-format
 msgid "Invalid JSON syntax (line %(line)s, col %(col)s)."
 msgstr ""
 
-<<<<<<< HEAD
 #: cdedb/validation.py:2962
 msgid "Only full exports are supported."
 msgstr ""
@@ -14005,117 +13923,17 @@
 msgstr ""
 
 #: cdedb/validation.py:3929
-=======
-#: cdedb/validation.py:2961
-msgid "Only full exports are supported."
-msgstr ""
-
-#: cdedb/validation.py:2993 cdedb/validation.py:3130
-msgid "Schema version mismatch."
-msgstr ""
-
-#: cdedb/validation.py:3067
-msgid "Only a single event is supported."
-msgstr ""
-
-#: cdedb/validation.py:3070
-msgid "Wrong event specified."
-msgstr ""
-
-#: cdedb/validation.py:3076
-msgid "Mismatched event."
-msgstr ""
-
-#: cdedb/validation.py:3108
-msgid "Only partial exports are supported."
-msgstr ""
-
-#: cdedb/validation.py:3522
-msgid "Must specify mailinglist type to change domain."
-msgstr ""
-
-#: cdedb/validation.py:3527
-msgid "Invalid domain for this mailinglist type."
-msgstr ""
-
-#: cdedb/validation.py:3697
-msgid "Mustn’t be in the past."
-msgstr ""
-
-#: cdedb/validation.py:3700
-msgid "Mustn’t be before start of voting period."
-msgstr ""
-
-#: cdedb/validation.py:3704
-msgid "Mustn’t be before end of voting period."
-msgstr ""
-
-#: cdedb/validation.py:3726
-msgid "Must not specify both absolute and relative quorum."
-msgstr ""
-
-#: cdedb/validation.py:3736
-msgid "Relative quorum must be between 0 and 100."
-msgstr ""
-
-#: cdedb/validation.py:3739
-msgid "Must be specified if quorum is given."
-msgstr ""
-
-#: cdedb/validation.py:3742
-msgid "Must specify a quorum if vote extension end is given."
-msgstr ""
-
-#: cdedb/validation.py:3838
-msgid "Only one host allowed."
-msgstr ""
-
-#: cdedb/validation.py:3840
-msgid "No host given."
-msgstr ""
-
-#: cdedb/validation.py:3885
-msgid "Must specify ballot in order to validate vote."
-msgstr ""
-
-#: cdedb/validation.py:3893
-msgid "Superfluous candidates."
-msgstr ""
-
-#: cdedb/validation.py:3895
-msgid "Missing candidates."
-msgstr ""
-
-#: cdedb/validation.py:3903
-msgid "Too many levels."
-msgstr ""
-
-#: cdedb/validation.py:3905
-msgid "Too many votes."
-msgstr ""
-
-#: cdedb/validation.py:3909
-msgid "Misplaced bar."
-msgstr ""
-
-#: cdedb/validation.py:3928
->>>>>>> 37976573
 #, python-format
 msgid "Invalid  regular expression (position %(pos)s)."
 msgstr ""
 
-<<<<<<< HEAD
 #: cdedb/validation.py:3941
-=======
-#: cdedb/validation.py:3940
->>>>>>> 37976573
 #, python-format
 msgid ""
 "Must not contain any forbidden characters (which are %(forbidden_chars)s "
 "while .^$ are allowed)."
 msgstr ""
 
-<<<<<<< HEAD
 #: cdedb/validation.py:4008
 msgid "Invalid operator for this field."
 msgstr ""
@@ -14137,64 +13955,25 @@
 msgstr ""
 
 #: cdedb/validation.py:4176
-=======
-#: cdedb/validation.py:4007
-msgid "Invalid operator for this field."
-msgstr ""
-
-#: cdedb/validation.py:4055
-msgid "Two endpoints required."
-msgstr ""
-
-#: cdedb/validation.py:4089
-msgid "Selection may not be empty."
-msgstr ""
-
-#: cdedb/validation.py:4136
-msgid "Not a Query."
-msgstr ""
-
-#: cdedb/validation.py:4145
-msgid "Must start with “qview_”."
-msgstr ""
-
-#: cdedb/validation.py:4175
->>>>>>> 37976573
 #, python-format
 msgid "Invalid constraint number %(index)s"
 msgstr ""
 
-<<<<<<< HEAD
 #: cdedb/validation.py:4200
 msgid "Invalid operator."
 msgstr ""
 
 #: cdedb/validation.py:4240
-=======
-#: cdedb/validation.py:4199
-msgid "Invalid operator."
-msgstr ""
-
-#: cdedb/validation.py:4239
->>>>>>> 37976573
 #, python-format
 msgid "Invalid ordering condition number %(index)s"
 msgstr ""
 
-<<<<<<< HEAD
 #: cdedb/validation.py:4270 cdedb/validation.py:4332
-=======
-#: cdedb/validation.py:4269 cdedb/validation.py:4331
->>>>>>> 37976573
 #, python-format
 msgid "Invalid input for the enumeration %(enum)s"
 msgstr ""
 
-<<<<<<< HEAD
 #: cdedb/validation.py:4306 cdedb/validation.py:4365
-=======
-#: cdedb/validation.py:4305 cdedb/validation.py:4364
->>>>>>> 37976573
 #, python-format
 msgid "Must be a %(type)s."
 msgstr ""