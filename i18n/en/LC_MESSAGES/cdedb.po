# English translations for CdEDBv2.
# Copyright (C) 2016 CdE Datenbank Team
# This file is distributed under the same license as the CdEDBv2 project.
# Markus Oehme <markus@jonglieren-jena.de>, 2016.
#
msgid ""
msgstr ""
"Project-Id-Version: CdEDBv2 2.0\n"
"Report-Msgid-Bugs-To: cdedb@lists.schuelerakademie.de\n"
<<<<<<< HEAD
"POT-Creation-Date: 2020-08-07 16:44+0200\n"
=======
"POT-Creation-Date: 2020-09-11 21:02+0200\n"
>>>>>>> 83701fbb
"PO-Revision-Date: 2019-08-18 18:33+0200\n"
"Last-Translator: Markus Oehme <markus@jonglieren-jena.de>\n"
"Language: en\n"
"Language-Team: CdE Datenbank Team <dedb@lists.schuelerakademie.de>\n"
"Plural-Forms: nplurals=2; plural=(n != 1)\n"
"MIME-Version: 1.0\n"
"Content-Type: text/plain; charset=utf-8\n"
"Content-Transfer-Encoding: 8bit\n"
"Generated-By: Babel 2.6.0\n"

#: bin/archive/migrate_execute.py:393
msgid "Initial import."
msgstr ""

#: cdedb/common.py:201 cdedb/common.py:213
#, python-format
msgid "Invalid notification type %(t)s found."
msgstr ""

#: cdedb/common.py:310 test/common.py:214 cdedb/common.py:322
#: test/common.py:224
#, python-format
msgid "Attribute %(name)s not public"
msgstr ""

#: cdedb/common.py:382 cdedb/common.py:397
msgid "No inputs given."
msgstr ""

#: cdedb/common.py:649 cdedb/common.py:684 cdedb/common.py:670
#: cdedb/common.py:705
msgid "Out of supported scope."
msgstr ""

#: cdedb/common.py:673 cdedb/common.py:701 cdedb/common.py:694
#: cdedb/common.py:722
msgid "Not supported."
msgstr ""

#: cdedb/common.py:810 cdedb/common.py:831
msgid "Not in list."
msgstr ""

#: cdedb/common.py:915
msgid "Unable to unwrap!"
msgstr ""

#: cdedb/common.py:1401 cdedb/common.py:1433
msgid "Security degradation: anonymous and non-expiring parameter"
msgstr ""

#: cdedb/common.py:1707 cdedb/common.py:1740
msgid "Could not determine any db role."
msgstr ""

#: cdedb/config.py:30 cdedb/config.py:33
msgid "Failed to locate repository"
msgstr ""

<<<<<<< HEAD
#: cdedb/config.py:89 cdedb/config.py:93
msgid "00_query_event_registration_all"
msgstr "All Registrations"

#: cdedb/config.py:94 cdedb/config.py:98
msgid "02_query_event_registration_orgas"
msgstr "Orgas"

#: cdedb/config.py:99 cdedb/config.py:103
msgid "10_query_event_registration_not_paid"
msgstr "Not yet Paid"

#: cdedb/config.py:104 cdedb/config.py:108
msgid "12_query_event_registration_paid"
msgstr "Paid"

#: cdedb/config.py:110 cdedb/config.py:114
msgid "14_query_event_registration_participants"
msgstr "All Participants"

#: cdedb/config.py:117
msgid "14_query_event_registration_waitlist"
msgstr "Waitlist"

#: cdedb/config.py:125 cdedb/config.py:121
msgid "20_query_event_registration_non_members"
msgstr "Non-Members"

#: cdedb/config.py:130 cdedb/config.py:126
msgid "30_query_event_registration_orga_notes"
msgstr "Orga Notes"

#: cdedb/config.py:135 cdedb/config.py:131
msgid "40_query_event_registration_u18"
msgstr "U18"

#: cdedb/config.py:142 cdedb/config.py:138
msgid "42_query_event_registration_u16"
msgstr "U16"

#: cdedb/config.py:149 cdedb/config.py:145
msgid "44_query_event_registration_u14"
msgstr "U14"

#: cdedb/config.py:156 cdedb/config.py:152
msgid "50_query_event_registration_minors_no_consent"
msgstr "U18 without Parental Consent"

#: cdedb/config.py:164 cdedb/config.py:160
msgid "60_query_dokuteam_course_export"
msgstr "Course Export Dokuteam"

#: cdedb/config.py:169 cdedb/config.py:165
msgid "62_query_dokuteam_address_export"
msgstr "Address Export Dokuteam"

#: cdedb/config.py:391 cdedb/config.py:428
msgid "00_query_cde_user_all"
msgstr "All Users"

#: cdedb/config.py:397 cdedb/config.py:434
msgid "10_query_cde_user_trial_members"
msgstr "Trial-Members"

#: cdedb/config.py:403 cdedb/config.py:440
msgid "20_query_cde_user_expuls"
msgstr "Address Export exPuls"

#: cdedb/config.py:413 cdedb/config.py:450
msgid "00_query_archived_persona_all"
msgstr "All archived users"

#: cdedb/config.py:422 cdedb/config.py:459
msgid "00_query_event_user_all"
msgstr "All Users"

#: cdedb/config.py:428 cdedb/config.py:465
msgid "10_query_event_user_minors"
msgstr "Minors"

#: cdedb/config.py:438 cdedb/config.py:475
msgid "00_query_core_user_all"
msgstr "All Users"

#: cdedb/config.py:444 cdedb/config.py:481
msgid "10_query_core_any_admin"
msgstr "All Admins"

#: cdedb/config.py:456 cdedb/config.py:493
msgid "00_query_assembly_user_all"
msgstr "All Users"

#: cdedb/config.py:462 cdedb/config.py:499
msgid "02_query_assembly_user_admin"
msgstr "Admins"

#: cdedb/config.py:471 cdedb/config.py:508
msgid "00_query_ml_user_all"
msgstr "All Users"

#: cdedb/config.py:477 cdedb/config.py:514
=======
#: cdedb/config.py:102
msgid "00_query_event_registration_all"
msgstr "All Registrations"

#: cdedb/config.py:107
msgid "02_query_event_registration_orgas"
msgstr "Orgas"

#: cdedb/config.py:112
msgid "10_query_event_registration_not_paid"
msgstr "Not yet Paid"

#: cdedb/config.py:117
msgid "12_query_event_registration_paid"
msgstr "Paid"

#: cdedb/config.py:123
msgid "14_query_event_registration_participants"
msgstr "All Participants"

#: cdedb/config.py:130
msgid "20_query_event_registration_non_members"
msgstr "Non-Members"

#: cdedb/config.py:135
msgid "30_query_event_registration_orga_notes"
msgstr "Orga Notes"

#: cdedb/config.py:140
msgid "40_query_event_registration_u18"
msgstr "U18"

#: cdedb/config.py:147
msgid "42_query_event_registration_u16"
msgstr "U16"

#: cdedb/config.py:154
msgid "44_query_event_registration_u14"
msgstr "U14"

#: cdedb/config.py:161
msgid "50_query_event_registration_minors_no_consent"
msgstr "U18 without Parental Consent"

#: cdedb/config.py:169
msgid "60_query_dokuteam_course_export"
msgstr "Course Export Dokuteam"

#: cdedb/config.py:174
msgid "62_query_dokuteam_address_export"
msgstr "Address Export Dokuteam"

#: cdedb/config.py:188 cdedb/config.py:206
msgid "17_query_event_registration_waitlist"
msgstr "Waitlist"

#: cdedb/config.py:195
msgid "16_query_event_registration_waitlist"
msgstr "Waitlist"

#: cdedb/config.py:437
msgid "00_query_cde_user_all"
msgstr "All Users"

#: cdedb/config.py:443
msgid "10_query_cde_user_trial_members"
msgstr "Trial-Members"

#: cdedb/config.py:449
msgid "20_query_cde_user_expuls"
msgstr "Address Export exPuls"

#: cdedb/config.py:459
msgid "00_query_archived_persona_all"
msgstr "All archived users"

#: cdedb/config.py:468
msgid "00_query_event_user_all"
msgstr "All Users"

#: cdedb/config.py:474
msgid "10_query_event_user_minors"
msgstr "Minors"

#: cdedb/config.py:484
msgid "00_query_core_user_all"
msgstr "All Users"

#: cdedb/config.py:490
msgid "10_query_core_any_admin"
msgstr "All Admins"

#: cdedb/config.py:502
msgid "00_query_assembly_user_all"
msgstr "All Users"

#: cdedb/config.py:508
msgid "02_query_assembly_user_admin"
msgstr "Admins"

#: cdedb/config.py:517
msgid "00_query_ml_user_all"
msgstr "All Users"

#: cdedb/config.py:523
>>>>>>> 83701fbb
msgid "02_query_ml_user_admin"
msgstr "Admins"

#: cdedb/i18n_additional.py:11
msgid "AgeClasses.full"
msgstr "of age"

#: cdedb/i18n_additional.py:12
msgid "AgeClasses.u18"
msgstr "U18"

#: cdedb/i18n_additional.py:13
msgid "AgeClasses.u16"
msgstr "U16"

#: cdedb/i18n_additional.py:14
msgid "AgeClasses.u14"
msgstr "U14"

#: cdedb/i18n_additional.py:16
msgid "AssemblyLogCodes.assembly_created"
msgstr "Assembly created"

#: cdedb/i18n_additional.py:17
msgid "AssemblyLogCodes.assembly_changed"
msgstr "Assembly modified"

#: cdedb/i18n_additional.py:18
msgid "AssemblyLogCodes.assembly_concluded"
msgstr "Assembly concluded"

#: cdedb/i18n_additional.py:19
msgid "AssemblyLogCodes.assembly_deleted"
msgstr "Assembly deleted"

#: cdedb/i18n_additional.py:20
msgid "AssemblyLogCodes.ballot_created"
msgstr "Ballot created"

#: cdedb/i18n_additional.py:21
msgid "AssemblyLogCodes.ballot_changed"
msgstr "Ballot modified"

#: cdedb/i18n_additional.py:22
msgid "AssemblyLogCodes.ballot_deleted"
msgstr "Ballot deleted"

#: cdedb/i18n_additional.py:23
msgid "AssemblyLogCodes.ballot_extended"
msgstr "Ballot extended"

#: cdedb/i18n_additional.py:24
msgid "AssemblyLogCodes.ballot_tallied"
msgstr "Ballot tallied"

#: cdedb/i18n_additional.py:25
msgid "AssemblyLogCodes.candidate_added"
msgstr "Candidate added"

#: cdedb/i18n_additional.py:26
msgid "AssemblyLogCodes.candidate_updated"
msgstr "Candidate modified"

#: cdedb/i18n_additional.py:27
msgid "AssemblyLogCodes.candidate_removed"
msgstr "Candidate removed"

#: cdedb/i18n_additional.py:28
msgid "AssemblyLogCodes.new_attendee"
msgstr "New Participant"

#: cdedb/i18n_additional.py:29
msgid "AssemblyLogCodes.attachment_added"
msgstr "Attachment added"

#: cdedb/i18n_additional.py:30
msgid "AssemblyLogCodes.attachment_removed"
msgstr "Attachment removed"

#: cdedb/i18n_additional.py:32
msgid "AttachmentPolicy.allow"
msgstr "HTML emails and all attachments allowed"

#: cdedb/i18n_additional.py:33
msgid "AttachmentPolicy.pdf_only"
msgstr "Only plain text emails with PDF files allowed"

#: cdedb/i18n_additional.py:34
msgid "AttachmentPolicy.forbid"
msgstr "Only plain text emails without attachments allowed"

#: cdedb/i18n_additional.py:36
msgid "AudiencePolicy.everybody"
msgstr "Everybody"

#: cdedb/i18n_additional.py:37
msgid "AudiencePolicy.require_assembly"
msgstr "Assembly-Users only"

#: cdedb/i18n_additional.py:38
msgid "AudiencePolicy.require_cde"
msgstr "CdE-Users only"

#: cdedb/i18n_additional.py:39
msgid "AudiencePolicy.require_event"
msgstr "Event-Users only"

#: cdedb/i18n_additional.py:40
msgid "AudiencePolicy.require_member"
msgstr "CdE-Members only"

#: cdedb/i18n_additional.py:42
msgid "CdeLogCodes.semester_bill"
msgstr "Payment request sent"

#: cdedb/i18n_additional.py:43
msgid "CdeLogCodes.semester_bill_with_addresscheck"
msgstr "Payment request sent with addresscheck"

#: cdedb/i18n_additional.py:44
msgid "CdeLogCodes.semester_ejection"
msgstr "Inactive members removed"

#: cdedb/i18n_additional.py:45
msgid "CdeLogCodes.semester_balance_update"
msgstr "Balance updated"

#: cdedb/i18n_additional.py:46
msgid "CdeLogCodes.semester_advance"
msgstr "Semester advanced"

#: cdedb/i18n_additional.py:47
msgid "CdeLogCodes.expuls_addresscheck"
msgstr "exPuls addresscheck sent"

#: cdedb/i18n_additional.py:48
msgid "CdeLogCodes.expuls_addresscheck_skipped"
msgstr "exPuls addresscheck skipped"

#: cdedb/i18n_additional.py:49
msgid "CdeLogCodes.expuls_advance"
msgstr "exPuls-Semester advanced"

#: cdedb/i18n_additional.py:51
msgid "CoreLogCodes.persona_creation"
msgstr "Account created"

#: cdedb/i18n_additional.py:52
msgid "CoreLogCodes.persona_change"
msgstr "Account modified"

#: cdedb/i18n_additional.py:53
msgid "CoreLogCodes.password_change"
msgstr "Password changed"

#: cdedb/i18n_additional.py:54
msgid "CoreLogCodes.password_reset_cookie"
msgstr "Password reset cookie created"

#: cdedb/i18n_additional.py:55
msgid "CoreLogCodes.password_reset"
msgstr "Password reset"

#: cdedb/i18n_additional.py:57
msgid "CoreLogCodes.genesis_request"
msgstr "Account Request created"

#: cdedb/i18n_additional.py:58
msgid "CoreLogCodes.genesis_approved"
msgstr "Account Request approved"

#: cdedb/i18n_additional.py:59
msgid "CoreLogCodes.genesis_rejected"
msgstr "Account Request rejected"

#: cdedb/i18n_additional.py:60
msgid "CoreLogCodes.genesis_deleted"
msgstr "Account Request deleted"

#: cdedb/i18n_additional.py:61
msgid "CoreLogCodes.genesis_verified"
msgstr "Accountanfrage verified"

#: cdedb/i18n_additional.py:62
msgid "CoreLogCodes.privilege_change_pending"
msgstr "Privilege Change pending"

#: cdedb/i18n_additional.py:63
msgid "CoreLogCodes.privilege_change_approved"
msgstr "Privilege Change approved"

#: cdedb/i18n_additional.py:64
msgid "CoreLogCodes.privilege_change_rejected"
msgstr "Privilege change rejected"

#: cdedb/i18n_additional.py:65
msgid "CoreLogCodes.realm_change"
msgstr "Realms changed"

#: cdedb/i18n_additional.py:66
msgid "CoreLogCodes.username_change"
msgstr "Email changed"

#: cdedb/i18n_additional.py:68
msgid "EventLogCodes.event_created"
msgstr "Event created"

#: cdedb/i18n_additional.py:69
msgid "EventLogCodes.event_changed"
msgstr "Event changed"

#: cdedb/i18n_additional.py:70
msgid "EventLogCodes.event_deleted"
msgstr "Event deleted"

#: cdedb/i18n_additional.py:71
msgid "EventLogCodes.event_archived"
msgstr "Event archived"

#: cdedb/i18n_additional.py:72
msgid "EventLogCodes.orga_added"
msgstr "Orga added"

#: cdedb/i18n_additional.py:73
msgid "EventLogCodes.orga_removed"
msgstr "Orga removed"

#: cdedb/i18n_additional.py:74
msgid "EventLogCodes.part_created"
msgstr "Event-Part created"

#: cdedb/i18n_additional.py:75
msgid "EventLogCodes.part_changed"
msgstr "Event-Part changed"

#: cdedb/i18n_additional.py:76
msgid "EventLogCodes.part_deleted"
msgstr "Event-Part deleted"

#: cdedb/i18n_additional.py:77
msgid "EventLogCodes.field_added"
msgstr "Field added"

#: cdedb/i18n_additional.py:78
msgid "EventLogCodes.field_updated"
msgstr "Field updated"

#: cdedb/i18n_additional.py:79
msgid "EventLogCodes.field_removed"
msgstr "Field removed"

#: cdedb/i18n_additional.py:80
msgid "EventLogCodes.lodgement_created"
msgstr "Lodgement created"

#: cdedb/i18n_additional.py:81
msgid "EventLogCodes.lodgement_changed"
msgstr "Lodgement changed"

#: cdedb/i18n_additional.py:82
msgid "EventLogCodes.lodgement_deleted"
msgstr "Lodgement deleted"

#: cdedb/i18n_additional.py:83
msgid "EventLogCodes.questionnaire_changed"
msgstr "Questionanire changed"

#: cdedb/i18n_additional.py:84
msgid "EventLogCodes.track_added"
msgstr "Track added"

#: cdedb/i18n_additional.py:85
msgid "EventLogCodes.track_updated"
msgstr "Track updated"

#: cdedb/i18n_additional.py:86
msgid "EventLogCodes.track_removed"
msgstr "Track removed"

#: cdedb/i18n_additional.py:87
msgid "EventLogCodes.course_created"
msgstr "Course created"

#: cdedb/i18n_additional.py:88
msgid "EventLogCodes.course_changed"
msgstr "Course changed"

#: cdedb/i18n_additional.py:89
msgid "EventLogCodes.course_deleted"
msgstr "Course deleted"

#: cdedb/i18n_additional.py:90
msgid "EventLogCodes.course_segments_changed"
msgstr "Course segments changed"

#: cdedb/i18n_additional.py:91
msgid "EventLogCodes.course_segment_activity_changed"
msgstr "Active Course segments changed"

#: cdedb/i18n_additional.py:92
msgid "EventLogCodes.registration_created"
msgstr "Registration created"

#: cdedb/i18n_additional.py:93
msgid "EventLogCodes.registration_changed"
msgstr "Registration changed"

#: cdedb/i18n_additional.py:94
msgid "EventLogCodes.registration_deleted"
msgstr "Registration deleted"

#: cdedb/i18n_additional.py:95
msgid "EventLogCodes.event_locked"
msgstr "Event locked"

#: cdedb/i18n_additional.py:96
msgid "EventLogCodes.event_unlocked"
msgstr "Event unlocked"

#: cdedb/i18n_additional.py:97
msgid "EventLogCodes.event_partial_import"
msgstr "Partial Import"

#: cdedb/i18n_additional.py:101
msgid "EventLogCodes.fee_modifier_created"
msgstr "Fee Modifier created"

#: cdedb/i18n_additional.py:102
msgid "EventLogCodes.fee_modifier_changed"
msgstr "Fee modifier changed"

#: cdedb/i18n_additional.py:103
msgid "EventLogCodes.fee_modifier_deleted"
msgstr "Fee Modifier deleted"

#: cdedb/i18n_additional.py:104
msgid "EventLogCodes.minor_form_updated"
msgstr "Minor Form updated"

#: cdedb/i18n_additional.py:105
msgid "EventLogCodes.minor_form_removed"
msgstr "Minor Form removed"

#: cdedb/i18n_additional.py:107
msgid "FinanceLogCodes.new_member"
msgstr "New Member"

#: cdedb/i18n_additional.py:108
msgid "FinanceLogCodes.gain_membership"
msgstr "Membership gained"

#: cdedb/i18n_additional.py:109
msgid "FinanceLogCodes.lose_membership"
msgstr "Membership lost"

#: cdedb/i18n_additional.py:110
msgid "FinanceLogCodes.increase_balance"
msgstr "Balance increased"

#: cdedb/i18n_additional.py:111
msgid "FinanceLogCodes.deduct_membership_fee"
msgstr "Membership fee deducted"

#: cdedb/i18n_additional.py:112
msgid "FinanceLogCodes.end_trial_membership"
msgstr "End of Trialmembership"

#: cdedb/i18n_additional.py:113
msgid "FinanceLogCodes.manual_balance_correction"
msgstr "Manual Balance Correction"

#: cdedb/i18n_additional.py:114
msgid "FinanceLogCodes.grant_lastschrift"
msgstr "Direct Debit Authorization granted"

#: cdedb/i18n_additional.py:115
msgid "FinanceLogCodes.revoke_lastschrift"
msgstr "Direct Debit Authorization revoked"

#: cdedb/i18n_additional.py:116
msgid "FinanceLogCodes.modify_lastschrift"
msgstr "Direct Debit Authorization modified"

#: cdedb/i18n_additional.py:117
msgid "FinanceLogCodes.lastschrift_transaction_issue"
msgstr "Direct Debit issued"

#: cdedb/i18n_additional.py:118
msgid "FinanceLogCodes.lastschrift_transaction_success"
msgstr "Direct Debit successful"

#: cdedb/i18n_additional.py:119
msgid "FinanceLogCodes.lastschrift_transaction_failure"
msgstr "Direct Debit failed"

#: cdedb/i18n_additional.py:120
msgid "FinanceLogCodes.lastschrift_transaction_skip"
msgstr "Direct Debit skipped"

#: cdedb/i18n_additional.py:121
msgid "FinanceLogCodes.lastschrift_transaction_cancelled"
msgstr "Direct Debit cancelled"

#: cdedb/i18n_additional.py:122
msgid "FinanceLogCodes.lastschrift_transaction_revoked"
msgstr "Direct Debit revoked"

#: cdedb/i18n_additional.py:123
msgid "FinanceLogCodes.other"
msgstr "Other"

#: cdedb/i18n_additional.py:125
msgid "FieldAssociations.registration"
msgstr "Registration Fields"

#: cdedb/i18n_additional.py:126
msgid "FieldAssociations.course"
msgstr "Course Fields"

#: cdedb/i18n_additional.py:127
msgid "FieldAssociations.lodgement"
msgstr "Lodgement Fields"

#: cdedb/i18n_additional.py:129
msgid "FieldDatatypes.str"
msgstr "Text"

#: cdedb/i18n_additional.py:130
msgid "FieldDatatypes.bool"
msgstr "Yes/No"

#: cdedb/i18n_additional.py:131
msgid "FieldDatatypes.int"
msgstr "Integer"

#: cdedb/i18n_additional.py:132
msgid "FieldDatatypes.float"
msgstr "Decimal"

#: cdedb/i18n_additional.py:133
msgid "FieldDatatypes.date"
msgstr "Date"

#: cdedb/i18n_additional.py:134
msgid "FieldDatatypes.datetime"
msgstr "Date and Time"

#: cdedb/i18n_additional.py:136
msgid "Genders.female"
msgstr "female"

#: cdedb/i18n_additional.py:137
msgid "Genders.male"
msgstr "male"

#: cdedb/i18n_additional.py:138
msgid "Genders.other"
msgstr "other"

#: cdedb/i18n_additional.py:139
msgid "Genders.not_specified"
msgstr "not specified"

#: cdedb/i18n_additional.py:141
msgid "GenesisStati.unconfirmed"
msgstr "unconfirmed"

#: cdedb/i18n_additional.py:142
msgid "GenesisStati.to_review"
msgstr "open for review"

#: cdedb/i18n_additional.py:143
msgid "GenesisStati.approved"
msgstr "approved"

#: cdedb/i18n_additional.py:144
msgid "GenesisStati.successful"
msgstr "successful"

#: cdedb/i18n_additional.py:145
msgid "GenesisStati.rejected"
msgstr "rejected"

#: cdedb/i18n_additional.py:147
msgid "LineResolutions.create"
msgstr "Create Account"

#: cdedb/i18n_additional.py:148
msgid "LineResolutions.skip"
msgstr "Skip Entry"

#: cdedb/i18n_additional.py:149
msgid "LineResolutions.renew_trial"
msgstr "Renew Trialmembership"

#: cdedb/i18n_additional.py:150
msgid "LineResolutions.update"
msgstr "Update Data"

#: cdedb/i18n_additional.py:151
msgid "LineResolutions.renew_and_update"
msgstr "Renew Trialmembership and Update Data"

#: cdedb/i18n_additional.py:153
msgid "MemberChangeStati.pending"
msgstr "Change awaits confirmation"

#: cdedb/i18n_additional.py:154
msgid "MemberChangeStati.committed"
msgstr "Change confirmed"

#: cdedb/i18n_additional.py:155
msgid "MemberChangeStati.superseded"
msgstr "Change outdated"

#: cdedb/i18n_additional.py:156
msgid "MemberChangeStati.nacked"
msgstr "Change rejected"

#: cdedb/i18n_additional.py:157
msgid "MemberChangeStati.displaced"
msgstr "Change displaced"

#: cdedb/i18n_additional.py:159
msgid "MlLogCodes.email_trouble"
msgstr "Email trouble"

#: cdedb/i18n_additional.py:160
msgid "MlLogCodes.list_created"
msgstr "List created"

#: cdedb/i18n_additional.py:161
msgid "MlLogCodes.list_changed"
msgstr "List changed"

#: cdedb/i18n_additional.py:162
msgid "MlLogCodes.list_deleted"
msgstr "List deleted"

#: cdedb/i18n_additional.py:163
msgid "MlLogCodes.moderator_added"
msgstr "Moderator added"

#: cdedb/i18n_additional.py:164
msgid "MlLogCodes.moderator_removed"
msgstr "Moderator removed"

#: cdedb/i18n_additional.py:165
msgid "MlLogCodes.whitelist_added"
msgstr "Whitelist added"

#: cdedb/i18n_additional.py:166
msgid "MlLogCodes.whitelist_removed"
msgstr "Whitelist removed"

#: cdedb/i18n_additional.py:167
msgid "MlLogCodes.subscription_requested"
msgstr "Subscription requested"

#: cdedb/i18n_additional.py:168
msgid "MlLogCodes.subscribed"
msgstr "Subscribed"

#: cdedb/i18n_additional.py:169
msgid "MlLogCodes.subscription_changed"
msgstr "Subcription changed"

#: cdedb/i18n_additional.py:170
msgid "MlLogCodes.unsubscribed"
msgstr "Unsubscribed"

#: cdedb/i18n_additional.py:171
msgid "MlLogCodes.marked_override"
msgstr "Marked as exception"

#: cdedb/i18n_additional.py:172
msgid "MlLogCodes.marked_blocked"
msgstr "Marked as blocked"

#: cdedb/i18n_additional.py:173
msgid "MlLogCodes.request_approved"
msgstr "Request approved"

#: cdedb/i18n_additional.py:174
msgid "MlLogCodes.request_denied"
msgstr "Request denied"

#: cdedb/i18n_additional.py:175
msgid "MlLogCodes.request_cancelled"
msgstr "Request cancelled"

#: cdedb/i18n_additional.py:176
msgid "MlLogCodes.request_blocked"
msgstr "Request blocked"

#: cdedb/i18n_additional.py:177
msgid "MlLogCodes.cron_removed"
msgstr "Automatically unsubscribed"

#: cdedb/i18n_additional.py:179
msgid "ModerationPolicy.unmoderated"
msgstr "Everyone may write"

#: cdedb/i18n_additional.py:180
msgid "ModerationPolicy.non_subscribers"
msgstr "Subscribers may write"

#: cdedb/i18n_additional.py:181
msgid "ModerationPolicy.fully_moderated"
msgstr "Fully moderated"

#: cdedb/i18n_additional.py:183
msgid "PastEventLogCodes.event_created"
msgstr "Past Event created"

#: cdedb/i18n_additional.py:184
msgid "PastEventLogCodes.event_changed"
msgstr "Past Event modified"

#: cdedb/i18n_additional.py:185
msgid "PastEventLogCodes.event_deleted"
msgstr "Past Event deleted"

#: cdedb/i18n_additional.py:186
msgid "PastEventLogCodes.course_created"
msgstr "Past Course created"

#: cdedb/i18n_additional.py:187
msgid "PastEventLogCodes.course_changed"
msgstr "Past Course modified"

#: cdedb/i18n_additional.py:188
msgid "PastEventLogCodes.course_deleted"
msgstr "Past Course deleted"

#: cdedb/i18n_additional.py:189
msgid "PastEventLogCodes.participant_added"
msgstr "Participant added"

#: cdedb/i18n_additional.py:190
msgid "PastEventLogCodes.participant_removed"
msgstr "Participant removed"

#: cdedb/i18n_additional.py:191
msgid "PastEventLogCodes.institution_created"
msgstr "Institution created"

#: cdedb/i18n_additional.py:192
msgid "PastEventLogCodes.institution_changed"
msgstr "Institution modified"

#: cdedb/i18n_additional.py:193
msgid "PastEventLogCodes.institution_deleted"
msgstr "Institution deleted"

#: cdedb/i18n_additional.py:195
msgid "PrivilegeChangeStati.pending"
msgstr "Pending"

#: cdedb/i18n_additional.py:196
msgid "PrivilegeChangeStati.approved"
msgstr "Approved"

#: cdedb/i18n_additional.py:197
msgid "PrivilegeChangeStati.successful"
msgstr "Successful"

#: cdedb/i18n_additional.py:198
msgid "PrivilegeChangeStati.rejected"
msgstr "Rejected"

#: cdedb/i18n_additional.py:200
msgid "QuestionnaireUsages.registration"
msgstr "Registration Questionnaire"

#: cdedb/i18n_additional.py:201
msgid "QuestionnaireUsages.additional"
msgstr "Additional Questionnaire"

#: cdedb/i18n_additional.py:203
msgid "RegistrationPartStati.not_applied"
msgstr "Not applied"

#: cdedb/i18n_additional.py:204
msgid "RegistrationPartStati.applied"
msgstr "Applied"

#: cdedb/i18n_additional.py:205
msgid "RegistrationPartStati.participant"
msgstr "Participant"

#: cdedb/i18n_additional.py:206
msgid "RegistrationPartStati.waitlist"
msgstr "Waitlist"

#: cdedb/i18n_additional.py:207
msgid "RegistrationPartStati.guest"
msgstr "Guest"

#: cdedb/i18n_additional.py:208
msgid "RegistrationPartStati.cancelled"
msgstr "Cancelled"

#: cdedb/i18n_additional.py:209
msgid "RegistrationPartStati.rejected"
msgstr "Rejected"

#: cdedb/i18n_additional.py:211
msgid "MailinglistInteractionPolicy.mandatory"
msgstr "Mandatory"

#: cdedb/i18n_additional.py:212
msgid "MailinglistInteractionPolicy.opt_out"
msgstr "Opt-Out"

#: cdedb/i18n_additional.py:213
msgid "MailinglistInteractionPolicy.opt_in"
msgstr "Opt-In"

#: cdedb/i18n_additional.py:214
msgid "MailinglistInteractionPolicy.moderated_opt_in"
msgstr "Moderated Opt-In"

#: cdedb/i18n_additional.py:215
msgid "MailinglistInteractionPolicy.invitation_only"
msgstr "Invitation only"

#: cdedb/i18n_additional.py:216
msgid "MailinglistInteractionPolicy.implicits_only"
msgstr "Implicits only"

#: cdedb/i18n_additional.py:218
msgid "LastschriftTransactionStati.issued"
msgstr "Pending"

#: cdedb/i18n_additional.py:219
msgid "LastschriftTransactionStati.skipped"
msgstr "Skipped"

#: cdedb/i18n_additional.py:220
msgid "LastschriftTransactionStati.success"
msgstr "Successful"

#: cdedb/i18n_additional.py:221
msgid "LastschriftTransactionStati.failure"
msgstr "Failed"

#: cdedb/i18n_additional.py:222
msgid "LastschriftTransactionStati.cancelled"
msgstr "Cancelled"

#: cdedb/i18n_additional.py:223
msgid "LastschriftTransactionStati.rollback"
msgstr "Rollback"

#: cdedb/i18n_additional.py:225
msgid "QueryOperators.empty"
msgstr "is empty"

#: cdedb/i18n_additional.py:226
msgid "QueryOperators.nonempty"
msgstr "is not empty"

#: cdedb/i18n_additional.py:227
msgid "QueryOperators.equal"
msgstr "equals"

#: cdedb/i18n_additional.py:228
msgid "QueryOperators.unequal"
msgstr "does not equal"

#: cdedb/i18n_additional.py:229
msgid "QueryOperators.oneof"
msgstr "is one of"

#: cdedb/i18n_additional.py:230
msgid "QueryOperators.otherthan"
msgstr "is not one of"

#: cdedb/i18n_additional.py:231
msgid "QueryOperators.equalornull"
msgstr "is empty or equals"

#: cdedb/i18n_additional.py:232
msgid "QueryOperators.unequalornull"
msgstr "is empty or does not equal"

#: cdedb/i18n_additional.py:233
msgid "QueryOperators.match"
msgstr "matches"

#: cdedb/i18n_additional.py:234
msgid "QueryOperators.unmatch"
msgstr "does not match"

#: cdedb/i18n_additional.py:235
msgid "QueryOperators.regex"
msgstr "matches POSIX-RegEx"

#: cdedb/i18n_additional.py:236
msgid "QueryOperators.notregex"
msgstr "does not match POSIX-RegEx"

#: cdedb/i18n_additional.py:237
msgid "QueryOperators.containsall"
msgstr "contains all of"

#: cdedb/i18n_additional.py:238
msgid "QueryOperators.containsnone"
msgstr "contains none of"

#: cdedb/i18n_additional.py:239
msgid "QueryOperators.containssome"
msgstr "contains at least one of"

#: cdedb/i18n_additional.py:240
msgid "QueryOperators.fuzzy"
msgstr "is similar to"

#: cdedb/i18n_additional.py:241
msgid "QueryOperators.less"
msgstr "is less than"

#: cdedb/i18n_additional.py:242
msgid "QueryOperators.lessequal"
msgstr "is less or equal"

#: cdedb/i18n_additional.py:243
msgid "QueryOperators.between"
msgstr "is between"

#: cdedb/i18n_additional.py:244
msgid "QueryOperators.outside"
msgstr "is not between"

#: cdedb/i18n_additional.py:245
msgid "QueryOperators.greaterequal"
msgstr "is greater or equal"

#: cdedb/i18n_additional.py:246
msgid "QueryOperators.greater"
msgstr "is greater than"

#: cdedb/i18n_additional.py:248
msgid "MailinglistGroup.other"
msgstr "Other mailinglists"

#: cdedb/i18n_additional.py:249
msgid "MailinglistGroup.cde"
msgstr "General mailinglists"

#: cdedb/i18n_additional.py:250
msgid "MailinglistGroup.team"
msgstr "Team mailinglists"

#: cdedb/i18n_additional.py:251
msgid "MailinglistGroup.event"
msgstr "Event mailinglists"

#: cdedb/i18n_additional.py:252
msgid "MailinglistGroup.assembly"
msgstr "Assembly lists"

#: cdedb/i18n_additional.py:253
msgid "MailinglistGroup.cdelokal"
msgstr "CdElokal lists"

#: cdedb/i18n_additional.py:255
msgid "MailinglistTypes.member_mandatory"
msgstr "Members (Mandatory)"

#: cdedb/i18n_additional.py:256
msgid "MailinglistTypes.member_opt_out"
msgstr "Members (Opt-out)"

#: cdedb/i18n_additional.py:257
msgid "MailinglistTypes.member_opt_in"
msgstr "Members (Opt-in)"

#: cdedb/i18n_additional.py:258
msgid "MailinglistTypes.member_moderated_opt_in"
msgstr "Members (Moderated Opt-in)"

#: cdedb/i18n_additional.py:259
msgid "MailinglistTypes.member_invitation_only"
msgstr "Members (Invitation only)"

#: cdedb/i18n_additional.py:260
msgid "MailinglistTypes.team"
msgstr "Team (Moderated Opt-in)"

#: cdedb/i18n_additional.py:261
msgid "MailinglistTypes.restricted_team"
msgstr "Team (Invitation only)"

#: cdedb/i18n_additional.py:262
msgid "MailinglistTypes.event_associated"
msgstr "Participants/Registrations (Opt-out)"

#: cdedb/i18n_additional.py:263
msgid "MailinglistTypes.event_orga"
msgstr "Orga (Opt-in)"

#: cdedb/i18n_additional.py:264
msgid "MailinglistTypes.assembly_associated"
msgstr "Assembly (Opt-out)"

#: cdedb/i18n_additional.py:265
msgid "MailinglistTypes.assembly_opt_in"
msgstr "Assembly user (Opt-in)"

#: cdedb/i18n_additional.py:266
msgid "MailinglistTypes.general_opt_in"
msgstr "Public (Opt-in)"

#: cdedb/i18n_additional.py:267
msgid "MailinglistTypes.semi_public"
msgstr "Public ([Moderated] Opt-in)"

#: cdedb/i18n_additional.py:268
msgid "MailinglistTypes.cdelokal"
msgstr "CdElokal (Opt-in)"

#: cdedb/i18n_additional.py:273
msgid "day is out of range for month"
msgstr ""

#: cdedb/i18n_additional.py:274
msgid "[<class 'decimal.ConversionSyntax'>]"
msgstr "No decimal number found."

#: cdedb/i18n_additional.py:277
msgid "is_meta_admin"
msgstr "Meta-Admin"

#: cdedb/i18n_additional.py:278
msgid "is_core_admin"
msgstr "Core-Admin"

#: cdedb/i18n_additional.py:279
msgid "is_cde_admin"
msgstr "CdE-Admin"

#: cdedb/i18n_additional.py:280
msgid "is_finance_admin"
msgstr "Finance-Admin"

#: cdedb/i18n_additional.py:281
msgid "is_event_admin"
msgstr "Event-Admin"

#: cdedb/i18n_additional.py:282
msgid "is_ml_admin"
msgstr "Mailinglist-Admin"

#: cdedb/i18n_additional.py:283
msgid "is_assembly_admin"
msgstr "Assembly-Admin"

#: cdedb/i18n_additional.py:286
msgid "Use a few words, avoid common phrases."
msgstr ""

#: cdedb/i18n_additional.py:287
msgid "No need for symbols, digits, or uppercase letters."
msgstr ""

#: cdedb/i18n_additional.py:288
msgid "Add another word or two. Uncommon words are better."
msgstr ""

#: cdedb/i18n_additional.py:289
msgid "Straight rows of keys are easy to guess."
msgstr ""

#: cdedb/i18n_additional.py:290
msgid "Short keyboard patterns are easy to guess."
msgstr ""

#: cdedb/i18n_additional.py:291
msgid "Use a longer keyboard pattern with more turns."
msgstr ""

#: cdedb/i18n_additional.py:292
msgid "Repeats like \"aaa\" are easy to guess."
msgstr "Repeats like “aaa” are easy to guess."

#: cdedb/i18n_additional.py:293
msgid ""
"Repeats like \"abcabcabc\" are only slightly harder to guess than \"abc\"."
msgstr ""

#: cdedb/i18n_additional.py:295
msgid "Avoid repeated words and characters."
msgstr ""

#: cdedb/i18n_additional.py:296
msgid "Sequences like \"abc\" or \"6543\" are easy to guess."
msgstr "Sequences like “abc“ or “6543” are easy to guess."

#: cdedb/i18n_additional.py:297
msgid "Avoid sequences."
msgstr ""

#: cdedb/i18n_additional.py:298
msgid "Recent years are easy to guess."
msgstr ""

#: cdedb/i18n_additional.py:299
msgid "Avoid recent years."
msgstr ""

#: cdedb/i18n_additional.py:300
msgid "Avoid years that are associated with you."
msgstr ""

#: cdedb/i18n_additional.py:301
msgid "Avoid dates and years that are associated with you."
msgstr ""

#: cdedb/i18n_additional.py:302
msgid "This is a top-10 common password."
msgstr ""

#: cdedb/i18n_additional.py:303
msgid "This is a top-100 common password."
msgstr ""

#: cdedb/i18n_additional.py:304
msgid "This is a very common password."
msgstr ""

#: cdedb/i18n_additional.py:305
msgid "This is similar to a commonly used password."
msgstr ""

#: cdedb/i18n_additional.py:306
msgid "A word by itself is easy to guess."
msgstr ""

#: cdedb/i18n_additional.py:307
msgid "Names and surnames by themselves are easy to guess."
msgstr ""

#: cdedb/i18n_additional.py:308
msgid "Common names and surnames are easy to guess."
msgstr ""

#: cdedb/i18n_additional.py:309
msgid "Capitalization doesn't help very much."
msgstr "Capitalization doesn’t help very much."

#: cdedb/i18n_additional.py:310
msgid "All-uppercase is almost as easy to guess as all-lowercase."
msgstr ""

#: cdedb/i18n_additional.py:311
msgid "Reversed words aren't much harder to guess."
msgstr "Reversed words aren’t much harder to guess."

#: cdedb/i18n_additional.py:312
msgid ""
"Predictable substitutions like \"@\" instead of \"a\" don't help very much."
msgstr ""
"Predictable substitutions like “@” instead of “a” don’t help very much."

#: cdedb/frontend/templates/web/core/genesis_show_case.tmpl:128
#: cdedb/frontend/templates/web/core/inspect_change.tmpl:114
#: cdedb/frontend/templates/web/core/modify_membership.tmpl:33
#: cdedb/frontend/templates/web/event/manage_attendees.tmpl:77
#: cdedb/frontend/templates/web/event/manage_inhabitants.tmpl:83
#: cdedb/i18n_additional.py:318
msgid "Cancel"
msgstr ""

#: cdedb/frontend/templates/web/assembly/_ballot_voting.tmpl:321
#: cdedb/frontend/templates/web/assembly/change_assembly.tmpl:40
#: cdedb/frontend/templates/web/assembly/change_ballot.tmpl:46
#: cdedb/frontend/templates/web/cde/change_past_course.tmpl:35
#: cdedb/frontend/templates/web/cde/change_past_event.tmpl:45
#: cdedb/frontend/templates/web/cde/institution_summary.tmpl:22
#: cdedb/frontend/templates/web/cde/lastschrift_change.tmpl:35
#: cdedb/frontend/templates/web/core/admin_change_user.tmpl:123
#: cdedb/frontend/templates/web/core/change_user.tmpl:105
#: cdedb/frontend/templates/web/core/genesis_modify_form.tmpl:89
#: cdedb/frontend/templates/web/core/meta_info.tmpl:35
#: cdedb/frontend/templates/web/core/modify_balance.tmpl:28
#: cdedb/frontend/templates/web/event/amend_registration.tmpl:80
#: cdedb/frontend/templates/web/event/change_course.tmpl:93
#: cdedb/frontend/templates/web/event/change_event.tmpl:126
#: cdedb/frontend/templates/web/event/change_lodgement.tmpl:42
#: cdedb/frontend/templates/web/event/change_registration.tmpl:120
#: cdedb/frontend/templates/web/event/change_registrations.tmpl:208
#: cdedb/frontend/templates/web/event/configure_additional_questionnaire.tmpl:56
#: cdedb/frontend/templates/web/event/configure_registration.tmpl:56
#: cdedb/frontend/templates/web/event/field_set.tmpl:41
#: cdedb/frontend/templates/web/event/field_summary.tmpl:131
#: cdedb/frontend/templates/web/event/lodgement_group_summary.tmpl:31
#: cdedb/frontend/templates/web/event/manage_attendees.tmpl:76
#: cdedb/frontend/templates/web/event/manage_inhabitants.tmpl:82
#: cdedb/frontend/templates/web/event/part_summary.tmpl:261
#: cdedb/frontend/templates/web/ml/change_mailinglist.tmpl:109
#: cdedb/i18n_additional.py:319
#: cdedb/frontend/templates/web/assembly/_ballot_voting.tmpl:317
#: cdedb/frontend/templates/web/event/change_event.tmpl:111
#: cdedb/frontend/templates/web/event/part_summary.tmpl:262
#: cdedb/frontend/templates/web/ml/change_mailinglist.tmpl:115
msgid "Save"
msgstr ""

#: cdedb/i18n_additional.py:324
msgid "Finanzvorstand_Name"
msgstr "CFO Name"

#: cdedb/i18n_additional.py:325
msgid "Finanzvorstand_Vorname"
msgstr "CFO First Name"

#: cdedb/i18n_additional.py:326
msgid "Finanzvorstand_Ort"
msgstr "CFO City"

#: cdedb/i18n_additional.py:327
msgid "Finanzvorstand_Adresse_Einzeiler"
msgstr "CFO Address Single Line"

#: cdedb/i18n_additional.py:328
msgid "Finanzvorstand_Adresse_Zeile2"
msgstr "CFO Address Line Two"

#: cdedb/i18n_additional.py:329
msgid "Finanzvorstand_Adresse_Zeile3"
msgstr "CFO Address Line Three"

#: cdedb/i18n_additional.py:330
msgid "Finanzvorstand_Adresse_Zeile4"
msgstr "CFO Address Line Four"

#: cdedb/i18n_additional.py:331
msgid "CdE_Konto_Inhaber"
msgstr "CdE Account Holder"

#: cdedb/i18n_additional.py:332
msgid "CdE_Konto_IBAN"
msgstr "CdE Account IBAN"

#: cdedb/i18n_additional.py:333
msgid "CdE_Konto_BIC"
msgstr "CdE Account BIC"

#: cdedb/i18n_additional.py:334
msgid "CdE_Konto_Institut"
msgstr "CdE Account Bank"

#: cdedb/i18n_additional.py:335
msgid "Vorstand"
msgstr "Board"

#: cdedb/i18n_additional.py:336
msgid "banner_before_login"
msgstr "Banner before Login"

#: cdedb/i18n_additional.py:337
msgid "banner_after_login"
msgstr "Banner after Login"

#: cdedb/i18n_additional.py:338
msgid "banner_genesis"
msgstr ""

#: cdedb/i18n_additional.py:339
msgid "cde_misc"
msgstr "Link Collection Memberarea"

#: cdedb/ml_subscription_aux.py:149 cdedb/ml_subscription_aux.py:151
#: cdedb/ml_subscription_aux.py:155 cdedb/ml_subscription_aux.py:157
#: cdedb/ml_subscription_aux.py:159 cdedb/ml_subscription_aux.py:161
msgid "User already subscribed."
msgstr ""

#: cdedb/ml_subscription_aux.py:152 cdedb/ml_subscription_aux.py:158
#: cdedb/ml_subscription_aux.py:162
msgid "User has been blocked. You can use Advanced Management to change this."
msgstr ""

#: cdedb/ml_subscription_aux.py:155 cdedb/ml_subscription_aux.py:164
#: cdedb/ml_subscription_aux.py:171 cdedb/ml_subscription_aux.py:185
#: cdedb/ml_subscription_aux.py:161 cdedb/ml_subscription_aux.py:170
#: cdedb/ml_subscription_aux.py:177 cdedb/ml_subscription_aux.py:191
#: cdedb/ml_subscription_aux.py:165 cdedb/ml_subscription_aux.py:174
#: cdedb/ml_subscription_aux.py:181 cdedb/ml_subscription_aux.py:195
msgid "User has pending subscription request."
msgstr ""

#: cdedb/ml_subscription_aux.py:159 cdedb/ml_subscription_aux.py:163
#: cdedb/ml_subscription_aux.py:165 cdedb/ml_subscription_aux.py:169
#: cdedb/ml_subscription_aux.py:173
msgid "User already unsubscribed."
msgstr ""

#: cdedb/ml_subscription_aux.py:160 cdedb/ml_subscription_aux.py:166
#: cdedb/ml_subscription_aux.py:170
msgid ""
"User cannot be removed, because of moderator override. You can use Advanced "
"Management to change this."
msgstr ""

#: cdedb/ml_subscription_aux.py:174 cdedb/ml_subscription_aux.py:175
#: cdedb/ml_subscription_aux.py:177 cdedb/ml_subscription_aux.py:178
#: cdedb/ml_subscription_aux.py:180 cdedb/ml_subscription_aux.py:181
#: cdedb/ml_subscription_aux.py:183 cdedb/ml_subscription_aux.py:184
#: cdedb/ml_subscription_aux.py:185 cdedb/ml_subscription_aux.py:187
#: cdedb/ml_subscription_aux.py:188
msgid "User is not force-subscribed."
msgstr ""

#: cdedb/ml_subscription_aux.py:188 cdedb/ml_subscription_aux.py:189
#: cdedb/ml_subscription_aux.py:190 cdedb/ml_subscription_aux.py:192
#: cdedb/ml_subscription_aux.py:194 cdedb/ml_subscription_aux.py:195
#: cdedb/ml_subscription_aux.py:196 cdedb/ml_subscription_aux.py:198
#: cdedb/ml_subscription_aux.py:199 cdedb/ml_subscription_aux.py:200
#: cdedb/ml_subscription_aux.py:202
msgid "User is not force-unsubscribed."
msgstr ""

#: cdedb/ml_subscription_aux.py:195 cdedb/ml_subscription_aux.py:197
#: cdedb/ml_subscription_aux.py:203 cdedb/ml_subscription_aux.py:205
#: cdedb/ml_subscription_aux.py:201 cdedb/ml_subscription_aux.py:209
#: cdedb/ml_subscription_aux.py:211 cdedb/ml_subscription_aux.py:207
#: cdedb/ml_subscription_aux.py:213 cdedb/ml_subscription_aux.py:215
msgid "You are already subscribed."
msgstr ""

#: cdedb/ml_subscription_aux.py:199 cdedb/ml_subscription_aux.py:205
#: cdedb/ml_subscription_aux.py:209
msgid "Can not change subscription because you are blocked."
msgstr ""

#: cdedb/ml_subscription_aux.py:207 cdedb/ml_subscription_aux.py:213
#: cdedb/ml_subscription_aux.py:217
msgid "Can not request subscription because you are blocked."
msgstr ""

#: cdedb/ml_subscription_aux.py:208 cdedb/ml_subscription_aux.py:214
#: cdedb/ml_subscription_aux.py:218
msgid "You already requested subscription"
msgstr ""

#: cdedb/ml_subscription_aux.py:212 cdedb/ml_subscription_aux.py:217
#: cdedb/ml_subscription_aux.py:218 cdedb/ml_subscription_aux.py:223
#: cdedb/ml_subscription_aux.py:224 cdedb/ml_subscription_aux.py:222
#: cdedb/ml_subscription_aux.py:227 cdedb/ml_subscription_aux.py:228
msgid "You are already unsubscribed."
msgstr ""

#: cdedb/ml_subscription_aux.py:221 cdedb/ml_subscription_aux.py:222
#: cdedb/ml_subscription_aux.py:223 cdedb/ml_subscription_aux.py:224
#: cdedb/ml_subscription_aux.py:227 cdedb/ml_subscription_aux.py:228
#: cdedb/ml_subscription_aux.py:229 cdedb/ml_subscription_aux.py:230
#: cdedb/ml_subscription_aux.py:231 cdedb/ml_subscription_aux.py:232
#: cdedb/ml_subscription_aux.py:233 cdedb/ml_subscription_aux.py:234
msgid "No subscription requested."
msgstr ""

#: cdedb/ml_subscription_aux.py:228 cdedb/ml_subscription_aux.py:229
#: cdedb/ml_subscription_aux.py:230 cdedb/ml_subscription_aux.py:231
#: cdedb/ml_subscription_aux.py:235 cdedb/ml_subscription_aux.py:236
#: cdedb/ml_subscription_aux.py:237 cdedb/ml_subscription_aux.py:238
#: cdedb/ml_subscription_aux.py:242 cdedb/ml_subscription_aux.py:244
#: cdedb/ml_subscription_aux.py:246 cdedb/ml_subscription_aux.py:248
#: cdedb/ml_subscription_aux.py:234 cdedb/ml_subscription_aux.py:241
#: cdedb/ml_subscription_aux.py:243 cdedb/ml_subscription_aux.py:250
#: cdedb/ml_subscription_aux.py:252 cdedb/ml_subscription_aux.py:254
#: cdedb/ml_subscription_aux.py:239 cdedb/ml_subscription_aux.py:240
#: cdedb/ml_subscription_aux.py:245 cdedb/ml_subscription_aux.py:247
#: cdedb/ml_subscription_aux.py:256 cdedb/ml_subscription_aux.py:258
msgid "Not a pending subscription request."
msgstr ""

#: cdedb/ml_type_aux.py:31
#, python-format
msgid "Cannot determine full address for %(input)s."
msgstr ""

#: cdedb/ml_type_aux.py:347 cdedb/ml_type_aux.py:412 cdedb/ml_type_aux.py:349
#: cdedb/ml_type_aux.py:414
msgid "No implicit subscribers possible for legacy event list."
msgstr ""

#: cdedb/ml_type_aux.py:509 cdedb/ml_type_aux.py:511
msgid "Cannot determine ml_type from {}"
msgstr ""

#: cdedb/validation.py:144
msgid "Superfluous key found."
msgstr ""

#: cdedb/validation.py:148
msgid "Mandatory key missing."
msgstr ""

#: cdedb/validation.py:248
msgid "Must be empty."
msgstr ""

#: cdedb/validation.py:282
msgid "Invalid input for integer."
msgstr ""

#: cdedb/validation.py:285
msgid "Precision loss."
msgstr ""

#: cdedb/validation.py:288
msgid "Must be an integer."
msgstr ""

#: cdedb/validation.py:306
msgid "Must not be negative."
msgstr ""

#: cdedb/validation.py:324
msgid "Must be positive."
msgstr ""

#: cdedb/validation.py:354
msgid "Must not be zero."
msgstr ""

#: cdedb/validation.py:372
msgid "Invalid input for float."
msgstr ""

#: cdedb/validation.py:375
msgid "Must be a floating point number."
msgstr ""

#: cdedb/validation.py:393
msgid "Invalid input for decimal number."
msgstr ""

#: cdedb/validation.py:395
msgid "Must be a decimal.Decimal."
msgstr ""

#: cdedb/validation.py:413 cdedb/validation.py:431
msgid "Transfer saldo is negative."
msgstr ""

#: cdedb/validation.py:454
msgid "Invalid input for string."
msgstr ""

#: cdedb/validation.py:456
msgid "Must be a string."
msgstr ""

<<<<<<< HEAD
#: cdedb/validation.py:482 cdedb/validation.py:697 cdedb/validation.py:4395
#: cdedb/validation.py:4398
msgid "Mustn’t be empty."
=======
#: cdedb/frontend/event.py:459 cdedb/validation.py:482 cdedb/validation.py:697
#: cdedb/validation.py:859 cdedb/validation.py:3135 cdedb/validation.py:3775
#: cdedb/validation.py:4398
msgid "Must not be empty."
>>>>>>> 83701fbb
msgstr ""

#: cdedb/validation.py:501
msgid "Cannot convert {val} to bytes."
msgstr ""

#: cdedb/validation.py:504
msgid "Must be a bytes object."
msgstr ""

#: cdedb/validation.py:519
msgid "Must be a mapping."
msgstr ""

#: cdedb/validation.py:534
msgid "Must be an iterable."
msgstr ""

#: cdedb/validation.py:552
msgid "Invalid input for sequence."
msgstr ""

#: cdedb/validation.py:554
msgid "Must be a sequence."
msgstr ""

#: cdedb/validation.py:576
msgid "Invalid input for boolean."
msgstr ""

#: cdedb/validation.py:578
msgid "Must be a boolean."
msgstr ""

#: cdedb/validation.py:592
msgid "Must be an empty dict."
msgstr ""

#: cdedb/validation.py:612
msgid "Must be an empty list."
msgstr ""

#: cdedb/validation.py:630
msgid "Not a valid realm."
msgstr ""

#: cdedb/validation.py:652
msgid "Wrong formatting."
msgstr ""

#: cdedb/validation.py:658
msgid "Checksum failure."
msgstr ""

#: cdedb/validation.py:678
msgid "Must be printable ASCII."
msgstr ""

#: cdedb/validation.py:718
msgid "Must be alphanumeric."
msgstr ""

#: cdedb/validation.py:741
msgid "Must be comma separated alphanumeric."
msgstr ""

#: cdedb/validation.py:764
msgid ""
"Must be an identifier (only letters, numbers, underscore, dot and hyphen)."
msgstr ""

#: cdedb/validation.py:792
msgid ""
"Must be a restrictive identifier (only letters, numbers and underscore)."
msgstr ""

#: cdedb/validation.py:817
msgid "Must be comma separated identifiers."
msgstr ""

<<<<<<< HEAD
#: cdedb/validation.py:859 cdedb/validation.py:3134 cdedb/validation.py:3772
#: cdedb/validation.py:3135 cdedb/validation.py:3775
msgid "Must not be empty."
msgstr ""

#: cdedb/backend/core.py:2022 cdedb/frontend/core.py:1572
#: cdedb/frontend/core.py:1726 cdedb/validation.py:927
=======
>>>>>>> 83701fbb
#: cdedb/backend/core.py:2059 cdedb/frontend/core.py:1579
#: cdedb/frontend/core.py:1735
msgid "Password too weak."
msgstr ""

#: cdedb/validation.py:929
msgid "Password too weak for admin account."
msgstr ""

#: cdedb/validation.py:956
msgid "Must be a valid email address."
msgstr ""

#: cdedb/validation.py:983
msgid "Must be a valid email local part."
msgstr ""

#: cdedb/validation.py:1166
msgid "Only one of creation, transition may be specified."
msgstr ""

#: cdedb/validation.py:1246
msgid "Invalid date string."
msgstr ""

#: cdedb/validation.py:1262
msgid "Invalid input for date."
msgstr ""

#: cdedb/validation.py:1264
msgid "Must be a datetime.date."
msgstr ""

#: cdedb/validation.py:1287
msgid "A birthday must be in the past."
msgstr "Ein Geburtsdatum muss in der Vergangenheit liegen."

#: cdedb/validation.py:1351
msgid "Invalid input for datetime."
msgstr ""

#: cdedb/validation.py:1353
msgid "Must be a datetime.datetime."
msgstr ""

#: cdedb/validation.py:1373
msgid "More than one digit."
msgstr ""

#: cdedb/validation.py:1393 cdedb/validation.py:1871
msgid "Too short."
msgstr ""

#: cdedb/validation.py:1412 cdedb/validation.py:1439
msgid "Invalid international part."
msgstr ""

#: cdedb/validation.py:1421 cdedb/validation.py:1432
msgid "Invalid national part."
msgstr ""

#: cdedb/validation.py:1429
msgid "Invalid local part."
msgstr ""

#: cdedb/validation.py:1479
msgid "Invalid german postal code."
msgstr ""

#: cdedb/validation.py:1532
msgid "This realm is not supported for genesis."
msgstr ""

#: cdedb/validation.py:1539
msgid "Must specify realm."
msgstr ""

#: cdedb/validation.py:1623
msgid "Not a bytes object."
msgstr ""

#: cdedb/validation.py:1637
msgid "Not a FileStorage."
msgstr ""

#: cdedb/validation.py:1640
msgid "Empty FileStorage."
msgstr ""

#: cdedb/validation.py:1663
msgid "Only text/csv allowed."
msgstr ""

#: cdedb/validation.py:1692
msgid "Too small."
msgstr ""

#: cdedb/validation.py:1694
msgid "Too big."
msgstr ""

#: cdedb/validation.py:1697
msgid "Only jpg and png allowed."
msgstr ""

#: cdedb/validation.py:1703
msgid "Not square enough."
msgstr ""

#: cdedb/validation.py:1705
msgid "Resolution too small."
msgstr ""

#: cdedb/validation.py:1729
msgid "Filesize too large."
msgstr ""

#: cdedb/validation.py:1732
msgid "Only pdf allowed."
msgstr ""

#: cdedb/validation.py:1748
msgid "Must contain exactly two elements."
msgstr ""

#: cdedb/validation.py:1876
msgid "Must start with country code."
msgstr ""

#: cdedb/validation.py:1880
msgid "Must have digits for checksum."
msgstr ""

#: cdedb/validation.py:1884
msgid "Invalid character in IBAN."
msgstr ""

#: cdedb/validation.py:1887
msgid "Unknown or unsupported Country Code."
msgstr ""

#: cdedb/validation.py:1891
#, python-format
msgid ""
"Invalid length %(len)s for Country Code %(code)s. Expexted length %(exp)s."
msgstr ""

#: cdedb/validation.py:1899
msgid "Invalid checksum."
msgstr ""

#: cdedb/validation.py:1937
msgid "Modification of lastschrift transactions not supported."
msgstr ""

#: cdedb/validation.py:2001 cdedb/validation.py:2065 cdedb/validation.py:2074
#: cdedb/validation.py:2079
msgid "Too long."
msgstr ""

#: cdedb/validation.py:2003
msgid "Invalid constant."
msgstr ""

#: cdedb/validation.py:2067
msgid "Unsupported constant."
msgstr ""

#: cdedb/validation.py:2069
msgid "Exactly two lines required."
msgstr ""

#: cdedb/validation.py:2103
#, python-format
msgid "Forbidden character (%(char)s)."
msgstr ""

#: cdedb/validation.py:2282
msgid "Must be before or equal to hard limit."
msgstr ""

#: cdedb/validation.py:2289
msgid "Must be before hard and soft limit."
msgstr ""

#: cdedb/frontend/event.py:809 cdedb/validation.py:2349
#: cdedb/frontend/event.py:860
msgid ""
"Must not have multiple fee modifiers linked to the same field in one event "
"part."
msgstr ""

#: cdedb/frontend/event.py:605 cdedb/validation.py:2401
#: cdedb/frontend/event.py:637 cdedb/validation.py:2402
msgid "Must be later than part begin."
msgstr ""

#: cdedb/frontend/event.py:681 cdedb/validation.py:2470
#: cdedb/frontend/event.py:730 cdedb/validation.py:2471
msgid "Must be less or equal than total Course Choices."
msgstr ""

#: cdedb/validation.py:2537 cdedb/validation.py:2538
#, python-format
msgid "Invalid entry in line %(line)s."
msgstr ""

#: cdedb/validation.py:2552 cdedb/validation.py:2553
msgid "Duplicate value."
msgstr ""

#: cdedb/validation.py:2699 cdedb/validation.py:2700
msgid "Must be a superset of active segments."
msgstr ""

#: cdedb/validation.py:2908 cdedb/validation.py:2909
msgid "Entry not in definition list."
msgstr ""

#: cdedb/validation.py:3068 cdedb/validation.py:3069
msgid "Incorrect kind for this part of the questionnaire"
msgstr ""

#: cdedb/validation.py:3079 cdedb/validation.py:3080
msgid "Referenced field does not exist."
msgstr ""

#: cdedb/validation.py:3091 cdedb/validation.py:3092
msgid "Inappropriate questionnaire usage for fee modifier field."
msgstr ""

#: cdedb/frontend/event.py:3585 cdedb/validation.py:3095
#: cdedb/frontend/event.py:3695 cdedb/validation.py:3096
msgid "Registration questionnaire rows may not be readonly."
msgstr ""

#: cdedb/frontend/event.py:3562 cdedb/validation.py:3102
#: cdedb/frontend/event.py:3672 cdedb/validation.py:3103
msgid "Must not duplicate field."
msgstr ""

#: cdedb/validation.py:3128 cdedb/validation.py:3129
msgid "Invalid UTF-8 sequence."
msgstr ""

#: cdedb/validation.py:3138 cdedb/validation.py:3139
#, python-format
msgid "Invalid JSON syntax (line %(line)s, col %(col)s)."
msgstr ""

#: cdedb/validation.py:3186 cdedb/validation.py:3187
msgid "Only full exports are supported."
msgstr ""

#: cdedb/validation.py:3220 cdedb/validation.py:3367 cdedb/validation.py:3221
#: cdedb/validation.py:3368
msgid "Schema version mismatch."
msgstr ""

#: cdedb/validation.py:3289 cdedb/validation.py:3290
msgid "Only a single event is supported."
msgstr ""

#: cdedb/validation.py:3292 cdedb/validation.py:3293
msgid "Wrong event specified."
msgstr ""

#: cdedb/validation.py:3297 cdedb/validation.py:3298
msgid "Mismatched event."
msgstr ""

#: cdedb/validation.py:3345 cdedb/validation.py:3346
msgid "Only partial exports are supported."
msgstr ""

#: cdedb/validation.py:3789 cdedb/validation.py:3792
msgid "Must specify mailinglist type to change domain."
msgstr ""

#: cdedb/validation.py:3794 cdedb/validation.py:3797
msgid "Invalid domain for this mailinglist type."
msgstr ""

#: cdedb/validation.py:3962 cdedb/validation.py:3965
msgid "Mustn’t be in the past."
msgstr ""

#: cdedb/validation.py:3967 cdedb/validation.py:3970
msgid "Mustn’t be before start of voting period."
msgstr ""

#: cdedb/validation.py:3973 cdedb/validation.py:3976
msgid "Mustn’t be before end of voting period."
msgstr ""

#: cdedb/validation.py:3996 cdedb/validation.py:3999
msgid "Must be specified if quorum is given."
msgstr ""

#: cdedb/validation.py:3998 cdedb/validation.py:4001
msgid "Must be specified if vote extension end is given."
msgstr ""

#: cdedb/validation.py:4005 cdedb/validation.py:4008
msgid "Inconsitent with quorum."
msgstr ""

#: cdedb/validation.py:4007 cdedb/validation.py:4010
msgid "Inconsitent with vote extension end."
msgstr ""

#: cdedb/frontend/assembly.py:1265 cdedb/validation.py:4048
#: cdedb/frontend/assembly.py:1296 cdedb/validation.py:4051
msgid "Mustn’t be the bar moniker."
msgstr ""

#: cdedb/validation.py:4092 cdedb/validation.py:4095
msgid "Only one host allowed."
msgstr ""

#: cdedb/validation.py:4094 cdedb/validation.py:4097
msgid "No host given."
msgstr ""

#: cdedb/validation.py:4155 cdedb/validation.py:4158
msgid "Superfluous candidates."
msgstr ""

#: cdedb/validation.py:4157 cdedb/validation.py:4160
msgid "Missing candidates."
msgstr ""

#: cdedb/validation.py:4165 cdedb/validation.py:4168
msgid "Too many levels."
msgstr ""

#: cdedb/validation.py:4167 cdedb/validation.py:4170
msgid "Too many votes."
msgstr ""

#: cdedb/validation.py:4171 cdedb/validation.py:4174
msgid "Misplaced bar."
msgstr ""

#: cdedb/validation.py:4193 cdedb/validation.py:4196
#, python-format
msgid "Invalid  regular expression (position %(pos)s)."
msgstr ""

#: cdedb/validation.py:4213 cdedb/validation.py:4216
msgid ""
"Must not contain any forbidden characters (which are \\*+?{}()[]| while .^$ "
"are allowed)."
msgstr ""

#: cdedb/validation.py:4250 cdedb/validation.py:4253
msgid "Query must be specified."
msgstr ""

#: cdedb/validation.py:4276 cdedb/validation.py:4279
msgid "Invalid operator for this field."
msgstr ""

#: cdedb/validation.py:4314 cdedb/validation.py:4317
msgid "Two endpoints required."
msgstr ""

#: cdedb/validation.py:4338 cdedb/validation.py:4341
msgid "Selection may not be empty."
msgstr ""

#: cdedb/validation.py:4375 cdedb/validation.py:4378
msgid "Not a Query."
msgstr ""

#: cdedb/validation.py:4380 cdedb/validation.py:4383
msgid "Must start with “qview_”."
msgstr ""

#: cdedb/validation.py:4401 cdedb/validation.py:4404
#, python-format
msgid "Invalid constraint number %(index)s"
msgstr ""

#: cdedb/frontend/event.py:3569 cdedb/validation.py:4408
#: cdedb/frontend/event.py:3679 cdedb/validation.py:4411
msgid "Invalid field."
msgstr ""

#: cdedb/validation.py:4416 cdedb/validation.py:4419
msgid "Invalid operator."
msgstr ""

#: cdedb/validation.py:4442 cdedb/validation.py:4445
#, python-format
msgid "Invalid ordering condition number %(index)s"
msgstr ""

#: cdedb/validation.py:4470 cdedb/validation.py:4531 cdedb/validation.py:4473
#: cdedb/validation.py:4534
#, python-format
msgid "Invalid input for the enumeration %(enum)s"
msgstr ""

#: cdedb/validation.py:4502 cdedb/validation.py:4573 cdedb/validation.py:4505
#: cdedb/validation.py:4576
#, python-format
msgid "Must be a %(type)s."
msgstr ""

#: cdedb/backend/assembly.py:175 cdedb/backend/assembly.py:177
msgid "No vote found."
msgstr ""

#: cdedb/backend/assembly.py:244 cdedb/backend/cde.py:765
#: cdedb/backend/core.py:2555 cdedb/backend/event.py:904
#: cdedb/backend/ml.py:338 cdedb/backend/assembly.py:246
#: cdedb/backend/cde.py:859 cdedb/backend/core.py:2592
#: cdedb/backend/event.py:909 cdedb/backend/ml.py:339
msgid "Bad scope."
msgstr ""

#: cdedb/backend/assembly.py:292 cdedb/backend/assembly.py:315
#: cdedb/backend/assembly.py:1703 cdedb/backend/event.py:64
#: cdedb/backend/event.py:95 cdedb/backend/past_event.py:540
#: cdedb/frontend/common.py:1088 cdedb/backend/assembly.py:294
#: cdedb/backend/assembly.py:317 cdedb/backend/assembly.py:1710
#: cdedb/backend/past_event.py:541 cdedb/frontend/common.py:1078
msgid "No input specified."
msgstr ""

#: cdedb/backend/assembly.py:294 cdedb/backend/assembly.py:296
msgid "Can only retrieve id for exactly one assembly."
msgstr ""

#: cdedb/backend/assembly.py:317 cdedb/backend/assembly.py:1705
#: cdedb/backend/event.py:66 cdedb/backend/event.py:84
#: cdedb/backend/past_event.py:532 cdedb/backend/assembly.py:319
#: cdedb/backend/assembly.py:1712 cdedb/backend/past_event.py:533
msgid "Too many inputs specified."
msgstr ""

#: cdedb/backend/assembly.py:330 cdedb/backend/assembly.py:332
msgid "Not privileged to access assembly tables"
msgstr ""

#: cdedb/backend/assembly.py:386 cdedb/backend/assembly.py:428
#: cdedb/backend/assembly.py:599 cdedb/backend/assembly.py:1142
#: cdedb/backend/assembly.py:1359 cdedb/backend/assembly.py:1551
#: cdedb/backend/assembly.py:1683 cdedb/backend/assembly.py:1710
#: cdedb/backend/assembly.py:1769 cdedb/backend/cde.py:111
#: cdedb/backend/cde.py:135 cdedb/backend/cde.py:192 cdedb/backend/core.py:552
#: cdedb/backend/core.py:723 cdedb/backend/core.py:2345
#: cdedb/backend/core.py:2348 cdedb/backend/core.py:2376
#: cdedb/backend/core.py:2398 cdedb/backend/core.py:2402
#: cdedb/backend/event.py:166 cdedb/backend/event.py:242
#: cdedb/backend/event.py:464 cdedb/backend/event.py:488
#: cdedb/backend/event.py:703 cdedb/backend/event.py:1545
#: cdedb/backend/event.py:1601 cdedb/backend/event.py:2050
#: cdedb/backend/event.py:2162 cdedb/backend/event.py:2243
#: cdedb/backend/event.py:2379 cdedb/backend/event.py:2408
#: cdedb/backend/event.py:2425 cdedb/backend/event.py:2458
#: cdedb/backend/event.py:2558 cdedb/backend/event.py:2613
#: cdedb/backend/event.py:2718 cdedb/backend/event.py:2832
#: cdedb/backend/event.py:2927 cdedb/backend/event.py:3042
#: cdedb/backend/event.py:3071 cdedb/backend/event.py:3093
#: cdedb/backend/event.py:3118 cdedb/backend/event.py:3135
#: cdedb/backend/event.py:3154 cdedb/backend/event.py:3244
#: cdedb/backend/event.py:3269 cdedb/backend/event.py:3291
#: cdedb/backend/event.py:3333 cdedb/backend/event.py:3379
#: cdedb/backend/event.py:3471 cdedb/backend/event.py:3502
#: cdedb/backend/event.py:3525 cdedb/backend/event.py:3683
#: cdedb/backend/event.py:3766 cdedb/backend/event.py:3943
#: cdedb/backend/ml.py:168 cdedb/backend/ml.py:305 cdedb/backend/ml.py:532
#: cdedb/backend/ml.py:604 cdedb/backend/ml.py:702 cdedb/backend/ml.py:753
#: cdedb/backend/ml.py:994 cdedb/backend/ml.py:1027 cdedb/backend/ml.py:1062
#: cdedb/backend/ml.py:1115 cdedb/backend/ml.py:1189 cdedb/backend/ml.py:1326
#: cdedb/frontend/assembly.py:219 cdedb/frontend/assembly.py:429
#: cdedb/frontend/assembly.py:510 cdedb/frontend/assembly.py:566
#: cdedb/frontend/assembly.py:586 cdedb/frontend/assembly.py:911
#: cdedb/frontend/assembly.py:1091 cdedb/frontend/assembly.py:1185
#: cdedb/frontend/assembly.py:1239 cdedb/frontend/core.py:695
#: cdedb/frontend/core.py:698 cdedb/frontend/core.py:703
#: cdedb/frontend/core.py:710 cdedb/frontend/core.py:716
#: cdedb/frontend/core.py:721 cdedb/frontend/core.py:728
#: cdedb/frontend/core.py:1495 cdedb/frontend/core.py:1509
#: cdedb/frontend/core.py:2113 cdedb/frontend/core.py:2127
#: cdedb/frontend/core.py:2158 cdedb/frontend/core.py:2182
#: cdedb/frontend/event.py:5953 cdedb/backend/assembly.py:388
#: cdedb/backend/assembly.py:430 cdedb/backend/assembly.py:601
#: cdedb/backend/assembly.py:1146 cdedb/backend/assembly.py:1363
#: cdedb/backend/assembly.py:1555 cdedb/backend/assembly.py:1690
#: cdedb/backend/assembly.py:1717 cdedb/backend/assembly.py:1776
#: cdedb/backend/cde.py:282 cdedb/backend/core.py:497 cdedb/backend/core.py:668
#: cdedb/backend/core.py:2382 cdedb/backend/core.py:2385
#: cdedb/backend/core.py:2413 cdedb/backend/core.py:2435
#: cdedb/backend/core.py:2439 cdedb/backend/event.py:167
#: cdedb/backend/event.py:243 cdedb/backend/event.py:465
#: cdedb/backend/event.py:489 cdedb/backend/event.py:708
#: cdedb/backend/event.py:1565 cdedb/backend/event.py:1618
#: cdedb/backend/event.py:2095 cdedb/backend/event.py:2207
#: cdedb/backend/event.py:2288 cdedb/backend/event.py:2454
#: cdedb/backend/event.py:2471 cdedb/backend/event.py:2586
#: cdedb/backend/event.py:2686 cdedb/backend/event.py:2741
#: cdedb/backend/event.py:2846 cdedb/backend/event.py:2960
#: cdedb/backend/event.py:3055 cdedb/backend/event.py:3170
#: cdedb/backend/event.py:3200 cdedb/backend/event.py:3222
#: cdedb/backend/event.py:3247 cdedb/backend/event.py:3264
#: cdedb/backend/event.py:3283 cdedb/backend/event.py:3373
#: cdedb/backend/event.py:3398 cdedb/backend/event.py:3420
#: cdedb/backend/event.py:3462 cdedb/backend/event.py:3508
#: cdedb/backend/event.py:3600 cdedb/backend/event.py:3631
#: cdedb/backend/event.py:3654 cdedb/backend/event.py:3803
#: cdedb/backend/event.py:3886 cdedb/backend/event.py:4066
#: cdedb/backend/ml.py:169 cdedb/backend/ml.py:306 cdedb/backend/ml.py:533
#: cdedb/backend/ml.py:605 cdedb/backend/ml.py:703 cdedb/backend/ml.py:754
#: cdedb/backend/ml.py:995 cdedb/backend/ml.py:1028 cdedb/backend/ml.py:1063
#: cdedb/backend/ml.py:1118 cdedb/backend/ml.py:1190 cdedb/backend/ml.py:1327
#: cdedb/frontend/assembly.py:215 cdedb/frontend/assembly.py:428
#: cdedb/frontend/assembly.py:910 cdedb/frontend/assembly.py:1122
#: cdedb/frontend/assembly.py:1216 cdedb/frontend/assembly.py:1270
#: cdedb/frontend/core.py:713 cdedb/frontend/core.py:726
#: cdedb/frontend/core.py:733 cdedb/frontend/core.py:739
#: cdedb/frontend/core.py:744 cdedb/frontend/core.py:751
#: cdedb/frontend/core.py:1498 cdedb/frontend/core.py:1512
#: cdedb/frontend/core.py:2116 cdedb/frontend/core.py:2130
#: cdedb/frontend/core.py:2161 cdedb/frontend/core.py:2185
#: cdedb/frontend/event.py:6108
msgid "Not privileged."
msgstr ""

#: cdedb/backend/assembly.py:443 cdedb/backend/assembly.py:723
#: cdedb/frontend/assembly.py:268 cdedb/frontend/assembly.py:539
#: cdedb/backend/assembly.py:445 cdedb/backend/assembly.py:725
#: cdedb/frontend/assembly.py:264
msgid "Assembly already concluded."
msgstr ""

#: cdedb/backend/assembly.py:532 cdedb/backend/assembly.py:815
#: cdedb/frontend/assembly.py:316 cdedb/frontend/assembly.py:1165
#: cdedb/backend/assembly.py:534 cdedb/backend/assembly.py:817
#: cdedb/frontend/assembly.py:312 cdedb/frontend/assembly.py:1196
msgid "Unable to remove active ballot."
msgstr ""

#: cdedb/backend/assembly.py:536 cdedb/backend/assembly.py:582
#: cdedb/backend/assembly.py:819 cdedb/backend/assembly.py:856
#: cdedb/backend/assembly.py:1510 cdedb/backend/assembly.py:1539
#: cdedb/backend/core.py:2253 cdedb/backend/core.py:2276
#: cdedb/backend/event.py:1055 cdedb/backend/event.py:1091
#: cdedb/backend/event.py:1287 cdedb/backend/event.py:1320
#: cdedb/backend/event.py:1398 cdedb/backend/event.py:1449
#: cdedb/backend/event.py:1918 cdedb/backend/event.py:1994
#: cdedb/backend/event.py:2252 cdedb/backend/event.py:2335
#: cdedb/backend/event.py:2936 cdedb/backend/event.py:2967
#: cdedb/backend/event.py:3202 cdedb/backend/event.py:3231
#: cdedb/backend/event.py:3388 cdedb/backend/event.py:3412
#: cdedb/backend/ml.py:760 cdedb/backend/ml.py:796
#: cdedb/backend/past_event.py:324 cdedb/backend/past_event.py:355
#: cdedb/backend/past_event.py:451 cdedb/backend/assembly.py:538
#: cdedb/backend/assembly.py:584 cdedb/backend/assembly.py:821
#: cdedb/backend/assembly.py:858 cdedb/backend/assembly.py:1514
#: cdedb/backend/assembly.py:1543 cdedb/backend/cde.py:234
#: cdedb/backend/cde.py:260 cdedb/backend/core.py:2290
#: cdedb/backend/core.py:2313 cdedb/backend/event.py:1060
#: cdedb/backend/event.py:1096 cdedb/backend/event.py:1291
#: cdedb/backend/event.py:1324 cdedb/backend/event.py:1411
#: cdedb/backend/event.py:1469 cdedb/backend/event.py:1963
#: cdedb/backend/event.py:2039 cdedb/backend/event.py:2297
#: cdedb/backend/event.py:2380 cdedb/backend/event.py:3064
#: cdedb/backend/event.py:3095 cdedb/backend/event.py:3331
#: cdedb/backend/event.py:3360 cdedb/backend/event.py:3517
#: cdedb/backend/event.py:3541 cdedb/backend/ml.py:761 cdedb/backend/ml.py:797
#: cdedb/backend/past_event.py:325 cdedb/backend/past_event.py:356
#: cdedb/backend/past_event.py:452
#, python-format
msgid "Deletion of %(type)s blocked by %(block)s."
msgstr ""

#: cdedb/backend/assembly.py:547 cdedb/backend/assembly.py:831
#: cdedb/backend/assembly.py:1272 cdedb/backend/assembly.py:1275
#: cdedb/backend/core.py:2264 cdedb/backend/core.py:2267
#: cdedb/backend/assembly.py:549 cdedb/backend/assembly.py:833
#: cdedb/backend/assembly.py:1276 cdedb/backend/assembly.py:1279
#: cdedb/backend/cde.py:240 cdedb/backend/core.py:2301
#: cdedb/backend/core.py:2304
#, python-format
msgid "Unable to cascade %(blocker)s."
msgstr ""

#: cdedb/backend/assembly.py:664 cdedb/frontend/assembly.py:1114
#: cdedb/backend/assembly.py:666 cdedb/frontend/assembly.py:1145
msgid "Unable to modify active ballot."
msgstr ""

#: cdedb/backend/assembly.py:674 cdedb/backend/assembly.py:676
msgid "Non-existing candidates specified."
msgstr ""

#: cdedb/backend/assembly.py:881 cdedb/backend/assembly.py:883
msgid "Normal voting still going on."
msgstr ""

#: cdedb/backend/assembly.py:912 cdedb/frontend/assembly.py:393
#: cdedb/frontend/assembly.py:406 cdedb/backend/assembly.py:914
#: cdedb/frontend/assembly.py:392 cdedb/frontend/assembly.py:405
msgid "Signup already ended."
msgstr ""

#: cdedb/backend/assembly.py:949 cdedb/backend/assembly.py:951
msgid "Not allowed for members."
msgstr ""

#: cdedb/backend/assembly.py:951 cdedb/backend/assembly.py:953
msgid "Only allowed for assembly users."
msgstr ""

#: cdedb/backend/assembly.py:988 cdedb/backend/assembly.py:990
msgid "Must attend to vote."
msgstr ""

#: cdedb/backend/assembly.py:994 cdedb/backend/assembly.py:996
msgid "Ballot already closed."
msgstr ""

#: cdedb/backend/assembly.py:996 cdedb/backend/assembly.py:998
msgid "Ballot not yet open."
msgstr ""

#: cdedb/backend/assembly.py:1040 cdedb/backend/assembly.py:1077
#: cdedb/backend/assembly.py:1044 cdedb/backend/assembly.py:1081
msgid "Must attend the ballot."
msgstr ""

#: cdedb/backend/assembly.py:1103 cdedb/backend/assembly.py:1107
msgid "May not access result for this ballot."
msgstr ""

#: cdedb/backend/assembly.py:1149 cdedb/backend/assembly.py:1153
msgid "Extension unchecked."
msgstr ""

#: cdedb/backend/assembly.py:1155 cdedb/backend/assembly.py:1159
msgid "Voting still going on."
msgstr ""

#: cdedb/backend/assembly.py:1259 cdedb/backend/assembly.py:1263
msgid "Assembly is not active."
msgstr ""

#: cdedb/backend/assembly.py:1261 cdedb/backend/assembly.py:1265
msgid "Assembly has open ballots."
msgstr ""

#: cdedb/backend/assembly.py:1264 cdedb/backend/assembly.py:1303
#: cdedb/backend/assembly.py:1268 cdedb/backend/assembly.py:1307
#, python-format
msgid "Conclusion of assembly blocked by %(block)s."
msgstr ""

#: cdedb/backend/assembly.py:1319 cdedb/backend/assembly.py:1323
msgid "Can only access attachments from exactly one assembly at a time."
msgstr ""

#: cdedb/backend/assembly.py:1385 cdedb/backend/assembly.py:1437
#: cdedb/backend/assembly.py:1584 cdedb/backend/assembly.py:1616
#: cdedb/backend/assembly.py:1638 cdedb/backend/assembly.py:1389
#: cdedb/backend/assembly.py:1441 cdedb/backend/assembly.py:1591
#: cdedb/backend/assembly.py:1623 cdedb/backend/assembly.py:1645
msgid ""
"Unable to change attachment once voting has begun or the assembly has been "
"concluded."
msgstr ""

#: cdedb/backend/assembly.py:1407 cdedb/backend/assembly.py:1411
msgid "Something went wrong."
msgstr ""

#: cdedb/backend/assembly.py:1410 cdedb/backend/assembly.py:1594
#: cdedb/backend/assembly.py:1414 cdedb/backend/assembly.py:1601
msgid "File already exists."
msgstr ""

#: cdedb/backend/assembly.py:1444 cdedb/backend/assembly.py:1448
msgid "Cannot change to a different assembly."
msgstr ""

#: cdedb/backend/assembly.py:1505 cdedb/backend/assembly.py:1509
msgid ""
"Unable to delete attachment once voting has begun or the assembly has been "
"concluded."
msgstr ""

#: cdedb/backend/assembly.py:1643 cdedb/frontend/assembly.py:868
#: cdedb/backend/assembly.py:1650 cdedb/frontend/assembly.py:867
msgid "This version does not exist."
msgstr ""

#: cdedb/backend/assembly.py:1645 cdedb/frontend/assembly.py:871
#: cdedb/backend/assembly.py:1652 cdedb/frontend/assembly.py:870
msgid "This version has already been deleted."
msgstr ""

#: cdedb/backend/assembly.py:1648 cdedb/frontend/assembly.py:875
#: cdedb/frontend/templates/web/assembly/util.tmpl:109
#: cdedb/backend/assembly.py:1655 cdedb/frontend/assembly.py:874
msgid "Cannot remove the last remaining version of an attachment."
msgstr ""

#: cdedb/backend/cde.py:168 cdedb/frontend/cde.py:1383
#: cdedb/frontend/cde.py:1402
msgid "Multiple active permits are disallowed."
msgstr ""

#: cdedb/backend/cde.py:252 cdedb/backend/cde.py:441 cdedb/backend/cde.py:342
#: cdedb/backend/cde.py:531
msgid "Lastschrift already revoked."
msgstr ""

#: cdedb/backend/cde.py:259 cdedb/frontend/cde.py:1524
#: cdedb/frontend/cde.py:1594 cdedb/backend/cde.py:349
#: cdedb/frontend/cde.py:1544 cdedb/frontend/cde.py:1614
msgid "Existing pending transaction."
msgstr ""

#: cdedb/backend/cde.py:297 cdedb/backend/cde.py:387
msgid "Non-final target state."
msgstr ""

#: cdedb/backend/cde.py:305 cdedb/backend/cde.py:395
msgid "Transaction already tallied."
msgstr ""

#: cdedb/backend/cde.py:313 cdedb/backend/cde.py:403
msgid "Missing tally for failed transaction."
msgstr ""

#: cdedb/backend/cde.py:351 cdedb/backend/common.py:588
#: cdedb/database/constants.py:315 cdedb/database/constants.py:333
#: cdedb/frontend/cde.py:567 cdedb/frontend/cde.py:732
#: cdedb/frontend/common.py:1346 cdedb/backend/cde.py:441
#: cdedb/backend/common.py:608 cdedb/frontend/cde.py:584
#: cdedb/frontend/cde.py:749 cdedb/frontend/common.py:1388
msgid "Impossible."
msgstr ""

#: cdedb/backend/cde.py:377 cdedb/backend/cde.py:467
msgid "Transaction was not successful."
msgstr ""

#: cdedb/backend/cde.py:501 cdedb/backend/cde.py:591
msgid "No period exists."
msgstr ""

#: cdedb/backend/cde.py:511 cdedb/backend/cde.py:601
msgid "This period does not exist."
msgstr ""

#: cdedb/backend/cde.py:522 cdedb/backend/cde.py:614
msgid "Only able to modify current period."
msgstr ""

#: cdedb/backend/cde.py:532 cdedb/backend/cde.py:624
msgid "Current period not finalized."
msgstr ""

#: cdedb/backend/cde.py:567 cdedb/backend/cde.py:659
msgid "Billing already done for this period."
msgstr ""

#: cdedb/backend/cde.py:592 cdedb/backend/cde.py:684
msgid "Billing not done for this semester."
msgstr ""

#: cdedb/backend/cde.py:594 cdedb/backend/cde.py:686
msgid "Ejection already done for this semester."
msgstr ""

#: cdedb/backend/cde.py:617 cdedb/backend/cde.py:709
msgid "Ejection not done for this period."
msgstr ""

#: cdedb/backend/cde.py:619 cdedb/backend/cde.py:711
msgid "Balance update already done for this period."
msgstr ""

#: cdedb/backend/cde.py:646 cdedb/backend/cde.py:738
msgid "No exPuls exists."
msgstr ""

#: cdedb/backend/cde.py:656 cdedb/backend/cde.py:748
msgid "This exPuls does not exist."
msgstr ""

#: cdedb/backend/cde.py:667 cdedb/backend/cde.py:759
msgid "Only able to modify current expuls."
msgstr ""

#: cdedb/backend/cde.py:677 cdedb/backend/cde.py:769
msgid "Current expuls not finalized."
msgstr ""

#: cdedb/backend/cde.py:704 cdedb/backend/cde.py:796
msgid "Addresscheck already done for this expuls."
msgstr ""

#: cdedb/backend/cde.py:743 cdedb/backend/cde.py:757 cdedb/backend/event.py:470
#: cdedb/backend/cde.py:837 cdedb/backend/cde.py:851 cdedb/backend/event.py:471
msgid "Admin only."
msgstr ""

#: cdedb/backend/common.py:130 cdedb/backend/common.py:145
#, python-format
msgid "%(user_roles)s is disjoint from %(roles)s"
msgstr ""

#: cdedb/backend/common.py:202 cdedb/backend/common.py:217
msgid "Wrong realm for personas."
msgstr ""

#: cdedb/backend/common.py:289 cdedb/database/connection.py:220
#: cdedb/backend/common.py:304
msgid "No contamination!"
msgstr ""

#: cdedb/backend/common.py:369 cdedb/backend/common.py:385
msgid "Dict keys do not match."
msgstr ""

#: cdedb/backend/common.py:766 cdedb/backend/common.py:797
#: cdedb/backend/common.py:809 cdedb/backend/common.py:840
msgid "Is not iterable."
msgstr ""

#: cdedb/backend/core.py:429 cdedb/backend/core.py:374
msgid "Non-waiting change not committed."
msgstr ""

#: cdedb/backend/core.py:434 cdedb/backend/core.py:379
msgid "Conflicting pending change."
msgstr ""

#: cdedb/backend/core.py:502 cdedb/backend/core.py:447
msgid "Modification failed."
msgstr ""

#: cdedb/backend/core.py:625 cdedb/backend/core.py:2147
#: cdedb/backend/core.py:2169 cdedb/frontend/core.py:1610
msgid "Nonexistent user."
msgstr ""

#: cdedb/backend/core.py:670 cdedb/backend/core.py:1944
#: cdedb/backend/core.py:1973 cdedb/backend/core.py:2104
#: cdedb/backend/core.py:615 cdedb/backend/core.py:1981
#: cdedb/backend/core.py:2010 cdedb/backend/core.py:2141
msgid "Persona does not exist."
msgstr ""

#: cdedb/backend/core.py:673 cdedb/backend/core.py:618
msgid "Non-waiting change without generation override."
msgstr ""

#: cdedb/backend/core.py:681 cdedb/backend/core.py:626
msgid "Realm modification prevented."
msgstr ""

#: cdedb/backend/core.py:692 cdedb/backend/core.py:637
msgid "Admin privilege modification prevented."
msgstr ""

#: cdedb/backend/core.py:696 cdedb/backend/core.py:641
msgid "Membership modification prevented."
msgstr ""

#: cdedb/backend/core.py:699 cdedb/backend/core.py:644
msgid "Hiding prevented."
msgstr ""

#: cdedb/backend/core.py:703 cdedb/backend/core.py:648
msgid "Archive modification prevented."
msgstr ""

#: cdedb/backend/core.py:710 cdedb/backend/core.py:655
msgid "Modification of balance prevented."
msgstr ""

#: cdedb/backend/core.py:712 cdedb/backend/core.py:657
msgid "Modification of email address prevented."
msgstr ""

#: cdedb/backend/core.py:714 cdedb/backend/core.py:659
msgid "Modification of foto prevented."
msgstr ""

#: cdedb/backend/core.py:716 cdedb/backend/core.py:661
msgid "Own activation prevented."
msgstr ""

#: cdedb/backend/core.py:730 cdedb/backend/core.py:675
msgid "Editing archived member impossible."
msgstr ""

#: cdedb/backend/core.py:737 cdedb/backend/core.py:682
msgid "Special change not committed."
msgstr ""

#: cdedb/backend/core.py:861 cdedb/backend/core.py:937
#: cdedb/frontend/core.py:1173 cdedb/frontend/core.py:1255
#: cdedb/backend/core.py:806 cdedb/backend/core.py:882
#: cdedb/frontend/core.py:1175 cdedb/frontend/core.py:1257
msgid "Cannot modify own meta admin privileges."
msgstr ""

#: cdedb/backend/core.py:866 cdedb/backend/core.py:811
msgid "Pending privilege change."
msgstr ""

#: cdedb/backend/core.py:873 cdedb/backend/core.py:818
msgid "User does not fit the requirements for this admin privilege."
msgstr ""

#: cdedb/backend/core.py:931 cdedb/backend/core.py:876
#, python-format
msgid "Invalid privilege change state: %(status)s."
msgstr ""

#: cdedb/backend/core.py:940 cdedb/frontend/core.py:1258
#: cdedb/backend/core.py:885 cdedb/frontend/core.py:1260
msgid ""
"Only a different admin than the submitter may approve a privilege change."
msgstr ""

#: cdedb/backend/core.py:990 cdedb/backend/core.py:935
msgid "Invalid new privilege change status."
msgstr ""

#: cdedb/backend/core.py:1061 cdedb/backend/core.py:1006
msgid "No realm provided."
msgstr ""

#: cdedb/backend/core.py:1091 cdedb/backend/core.py:1036
msgid "Tried to credit balance to non-cde person."
msgstr ""

#: cdedb/backend/core.py:1122 cdedb/backend/core.py:1067
msgid "Not a CdE account."
msgstr ""

#: cdedb/backend/core.py:1211
#: cdedb/frontend/templates/web/core/show_user.tmpl:511
#: cdedb/backend/core.py:1158
#: cdedb/frontend/templates/web/core/show_user.tmpl:518
msgid "Cannot archive meta admins."
msgstr ""

#: cdedb/backend/core.py:1219 cdedb/backend/core.py:1166
msgid "Failed to revoke membership."
msgstr ""

#: cdedb/backend/core.py:1223 cdedb/backend/core.py:1170
msgid "Failed to remove foto."
msgstr ""

#: cdedb/backend/core.py:1306 cdedb/backend/core.py:1253
msgid "Active lastschrift exists."
msgstr ""

#: cdedb/backend/core.py:1326 cdedb/backend/core.py:1273
msgid "Involved in unfinished event."
msgstr ""

#: cdedb/backend/core.py:1337 cdedb/backend/core.py:1284
msgid "Involved in unfinished assembly."
msgstr ""

#: cdedb/backend/core.py:1366 cdedb/backend/core.py:1313
msgid "Sole moderator of a mailinglist {ml_ids}."
msgstr ""

#: cdedb/backend/core.py:1399 cdedb/backend/core.py:1346
msgid "Cannot archive silently."
msgstr ""

#: cdedb/backend/core.py:1453 cdedb/backend/core.py:1400
msgid "Persona is not archived."
msgstr ""

#: cdedb/backend/core.py:1483 cdedb/backend/core.py:1431
msgid "Cannot purge silently."
msgstr ""

#: cdedb/backend/core.py:1505 cdedb/backend/core.py:1454
msgid "Only admins may unset an email address."
msgstr ""

#: cdedb/backend/core.py:1509 cdedb/frontend/core.py:1755
#: cdedb/backend/core.py:1458 cdedb/frontend/core.py:1764
msgid "Name collision."
msgstr ""

#: cdedb/backend/core.py:1529 cdedb/frontend/core.py:1953
#: cdedb/frontend/core.py:2198 cdedb/backend/core.py:1478
#: cdedb/frontend/core.py:1961 cdedb/frontend/core.py:2201
msgid "Failed."
msgstr ""

#: cdedb/backend/core.py:1604 cdedb/backend/core.py:1553
msgid "Access to persona data inhibited."
msgstr ""

#: cdedb/backend/core.py:1606 cdedb/backend/core.py:1555
msgid "Not an event user."
msgstr ""

#: cdedb/backend/core.py:1644 cdedb/backend/cde.py:822
#: cdedb/backend/core.py:1629
msgid "Too many queries."
msgstr ""

#: cdedb/backend/core.py:1647 cdedb/backend/core.py:1632
msgid "Not a CdE user."
msgstr ""

#: cdedb/backend/core.py:1653 cdedb/backend/core.py:1638
msgid "Improper access to member data."
msgstr ""

#: cdedb/backend/core.py:1664 cdedb/backend/core.py:1649
msgid "Not an ml user."
msgstr ""

#: cdedb/backend/core.py:1675 cdedb/backend/core.py:1660
msgid "Not an assembly user."
msgstr ""

#: cdedb/backend/core.py:1692 cdedb/backend/core.py:1677
msgid "Must be privileged."
msgstr ""

#: cdedb/backend/core.py:1728 cdedb/backend/core.py:1713
msgid "Unable to create this sort of persona."
msgstr ""

#: cdedb/backend/core.py:1806 cdedb/backend/core.py:2029
#: cdedb/backend/core.py:2098 cdedb/backend/core.py:1801
#: cdedb/backend/core.py:2066 cdedb/backend/core.py:2135
msgid "Atomized – impossible to escalate."
msgstr ""

#: cdedb/backend/core.py:1939 cdedb/backend/core.py:1976
msgid "Preventing reset of admin."
msgstr ""

#: cdedb/backend/core.py:1978 cdedb/frontend/common.py:1876
#: cdedb/backend/core.py:2015 cdedb/frontend/common.py:1917
msgid "Link expired."
msgstr ""

#: cdedb/backend/core.py:1980 cdedb/backend/core.py:1982
#: cdedb/backend/core.py:2017 cdedb/backend/core.py:2019
msgid "Link invalid or already used."
msgstr ""

#: cdedb/backend/core.py:2005 cdedb/backend/core.py:2042
msgid "Selecting persona allowed for reset only."
msgstr ""

#: cdedb/backend/core.py:2008 cdedb/backend/core.py:2045
msgid "Could not determine persona to reset."
msgstr ""

#: cdedb/backend/core.py:2010 cdedb/backend/core.py:2047
msgid "No authorization provided."
msgstr ""

#: cdedb/backend/core.py:2013 cdedb/backend/core.py:2050
msgid "Password verification failed."
msgstr ""

#: cdedb/backend/core.py:2020 cdedb/backend/core.py:2057
msgid "No new password provided."
msgstr ""

#: cdedb/backend/core.py:2079 cdedb/frontend/cde.py:1198
#: cdedb/frontend/event.py:2194 cdedb/backend/core.py:2116
#: cdedb/frontend/cde.py:1218 cdedb/frontend/common.py:1301
#: cdedb/frontend/event.py:2287
msgid "No input provided."
msgstr ""

#: cdedb/backend/core.py:2081 cdedb/backend/core.py:2118
msgid "More than one input provided."
msgstr ""

#: cdedb/backend/core.py:2149 cdedb/backend/core.py:2186
msgid "Inactive user."
msgstr ""

#: cdedb/backend/core.py:2171 cdedb/backend/core.py:2208
msgid "Lockdown active."
msgstr ""

#: cdedb/backend/core.py:2244 cdedb/backend/core.py:2281
msgid "Unable to remove unconfirmed genesis case before confirmation timeout."
msgstr ""

#: cdedb/backend/core.py:2247 cdedb/backend/core.py:2284
msgid "Unable to remove genesis case with status {}."
msgstr ""

#: cdedb/backend/core.py:2395 cdedb/backend/core.py:2432
msgid "Genesis case does not exist."
msgstr ""

#: cdedb/backend/core.py:2435 cdedb/backend/core.py:2472
msgid "Invalid genesis state."
msgstr ""

#: cdedb/backend/core.py:2439 cdedb/backend/core.py:2476
msgid "Wrong target realm."
msgstr ""

#: cdedb/backend/event.py:99
msgid "Event does not exist"
msgstr ""

#: cdedb/backend/event.py:113
msgid "Event offline lock error."
msgstr ""

#: cdedb/backend/event.py:1115 cdedb/backend/event.py:2772
#: cdedb/backend/event.py:1119 cdedb/backend/event.py:2900
msgid "Non-existing tracks specified."
msgstr ""

#: cdedb/backend/event.py:1181 cdedb/backend/event.py:1204
#: cdedb/backend/event.py:1185 cdedb/backend/event.py:1208
msgid "This should not happen."
msgstr ""

#: cdedb/backend/event.py:1463 cdedb/backend/event.py:1483
msgid "Must be orga or admin to change the minor form."
msgstr ""

#: cdedb/backend/event.py:1569 cdedb/backend/event.py:1580
#: cdedb/backend/event.py:1594 cdedb/backend/event.py:1589
#: cdedb/backend/event.py:1599 cdedb/backend/event.py:1610
#: cdedb/backend/event.py:1705
#, python-format
msgid "Unfit field for %(field)s"
msgstr ""

#: cdedb/backend/event.py:1606 cdedb/frontend/event.py:459
#: cdedb/backend/event.py:1623 cdedb/frontend/event.py:480
msgid "User is no event user."
msgstr ""

#: cdedb/backend/event.py:1635 cdedb/backend/event.py:2746
#: cdedb/backend/event.py:1653 cdedb/backend/event.py:2874
msgid "Non-existing parts specified."
msgstr ""

#: cdedb/backend/event.py:1643 cdedb/backend/event.py:1661
msgid "Registrations exist, modifications only."
msgstr ""

#: cdedb/backend/event.py:1645 cdedb/backend/event.py:1798
#: cdedb/frontend/event.py:881 cdedb/frontend/event.py:882
#: cdedb/backend/event.py:1663 cdedb/backend/event.py:1843
#: cdedb/frontend/event.py:934 cdedb/frontend/event.py:935
msgid "At least one event part required."
msgstr ""

#: cdedb/backend/event.py:1683 cdedb/backend/event.py:1728
msgid "Non-existing fields specified."
msgstr ""

#: cdedb/backend/event.py:1711 cdedb/backend/event.py:1756
msgid "Cannot change field that is associated with a fee modifier."
msgstr ""

#: cdedb/backend/event.py:1743 cdedb/backend/event.py:1789
msgid "Fee Modifier linked to unknown field."
msgstr ""

#: cdedb/backend/event.py:1747 cdedb/frontend/event.py:787
#: cdedb/backend/event.py:1795
msgid "Fee Modifier linked to non-registration field."
msgstr ""

#: cdedb/backend/event.py:1751 cdedb/frontend/event.py:790
#: cdedb/backend/event.py:1792
msgid "Fee Modifier linked to non-bool field."
msgstr ""

#: cdedb/backend/event.py:1762 cdedb/backend/event.py:1807
msgid "Non-existing fee modifier specified."
msgstr ""

#: cdedb/backend/event.py:2014 cdedb/backend/event.py:2059
msgid "Only courses from one event allowed."
msgstr ""

#: cdedb/backend/event.py:2101 cdedb/backend/event.py:2146
msgid "Non-associated tracks found."
msgstr ""

#: cdedb/backend/event.py:2127 cdedb/backend/event.py:2172
msgid "Wrong-associated segments found."
msgstr ""

#: cdedb/backend/event.py:2168 cdedb/frontend/event.py:1264
#: cdedb/backend/event.py:2213 cdedb/frontend/event.py:1328
msgid "Event without tracks forbids courses."
msgstr ""

#: cdedb/backend/event.py:2545 cdedb/backend/event.py:3033
#: cdedb/backend/event.py:2673 cdedb/backend/event.py:3161
msgid "Only registrations from exactly one event allowed."
msgstr ""

#: cdedb/backend/event.py:2582 cdedb/frontend/event.py:285
#: cdedb/backend/event.py:2710 cdedb/frontend/event.py:271
msgid "No participant of event."
msgstr ""

#: cdedb/backend/event.py:2664 cdedb/backend/event.py:2792
msgid "Wrong track for course."
msgstr ""

#: cdedb/backend/event.py:2712 cdedb/backend/event.py:2840
msgid "Registration does not exist."
msgstr ""

#: cdedb/backend/event.py:2767 cdedb/backend/event.py:2799
#: cdedb/backend/event.py:2895 cdedb/backend/event.py:2927
msgid "This is not useful."
msgstr ""

#: cdedb/backend/event.py:2845 cdedb/backend/event.py:2973
msgid "Missing part dataset."
msgstr ""

#: cdedb/backend/event.py:2850 cdedb/backend/event.py:2978
msgid "Missing track dataset."
msgstr ""

#: cdedb/backend/event.py:3113 cdedb/backend/event.py:3242
msgid "Only lodgement groups from exactly one event allowed!"
msgstr ""

#: cdedb/backend/event.py:3264 cdedb/backend/event.py:3393
msgid "Only lodgements from exactly one event allowed!"
msgstr ""

#: cdedb/backend/event.py:3287 cdedb/backend/event.py:3416
msgid "Lodgement does not exist."
msgstr ""

#: cdedb/backend/event.py:3688 cdedb/backend/event.py:3808
msgid "Not locked."
msgstr ""

#: cdedb/backend/event.py:3690 cdedb/backend/event.py:3947
#: cdedb/backend/event.py:3810 cdedb/backend/event.py:4070
msgid "Version mismatch – aborting."
msgstr ""

#: cdedb/backend/event.py:3700 cdedb/backend/event.py:3820
msgid "Non-transferred persona found"
msgstr ""

#: cdedb/backend/event.py:4007 cdedb/backend/event.py:4130
msgid "Referential integrity of lodgement groups violated."
msgstr ""

#: cdedb/backend/ml.py:53 cdedb/backend/ml.py:54
msgid "Unknown mailinglist_id."
msgstr ""

#: cdedb/backend/ml.py:79 cdedb/backend/ml.py:80
msgid "No mailinglist specified."
msgstr ""

#: cdedb/backend/ml.py:84 cdedb/backend/ml.py:85
msgid "Different mailinglists specified."
msgstr ""

#: cdedb/backend/ml.py:471 cdedb/backend/ml.py:472
msgid "Cannot remove all moderators."
msgstr ""

#: cdedb/backend/ml.py:476 cdedb/backend/ml.py:491
#: cdedb/frontend/ml_base.py:238 cdedb/frontend/ml_base.py:617
#: cdedb/frontend/ml_base.py:710 cdedb/backend/ml.py:477
#: cdedb/backend/ml.py:492 cdedb/frontend/ml_base.py:236
#: cdedb/frontend/ml_base.py:625 cdedb/frontend/ml_base.py:718
msgid "Some of these users do not exist or are archived."
msgstr ""

#: cdedb/backend/ml.py:480 cdedb/backend/ml.py:494
#: cdedb/frontend/ml_base.py:242 cdedb/frontend/ml_base.py:622
msgid "Some of these users are not ml users."
msgstr ""

#: cdedb/backend/ml.py:678 cdedb/backend/ml.py:679
msgid "Non-unique mailinglist name"
msgstr ""

#: cdedb/backend/ml.py:962 cdedb/backend/ml.py:963
msgid "User has no means to access this list."
msgstr ""

#: cdedb/backend/ml.py:967 cdedb/backend/ml.py:968
msgid "Can not subscribe."
msgstr ""

#: cdedb/backend/ml.py:970 cdedb/backend/ml.py:971
msgid "Can not unsubscribe."
msgstr ""

#: cdedb/backend/ml.py:973 cdedb/backend/ml.py:974
msgid "Can not request subscription."
msgstr ""

#: cdedb/backend/past_event.py:175 cdedb/backend/past_event.py:176
msgid "Not available."
msgstr ""

#: cdedb/backend/past_event.py:395 cdedb/backend/past_event.py:396
msgid "Referenced past course does not exist."
msgstr ""

#: cdedb/backend/past_event.py:565 cdedb/backend/past_event.py:607
#: cdedb/backend/past_event.py:566 cdedb/backend/past_event.py:608
msgid "No input supplied."
msgstr ""

#: cdedb/backend/past_event.py:581 cdedb/backend/past_event.py:622
#: cdedb/backend/past_event.py:582 cdedb/backend/past_event.py:623
msgid "Only fuzzy match."
msgstr ""

#: cdedb/backend/past_event.py:586 cdedb/backend/past_event.py:587
msgid "No event found."
msgstr ""

#: cdedb/backend/past_event.py:589 cdedb/backend/past_event.py:590
msgid "Ambiguous event."
msgstr ""

#: cdedb/backend/past_event.py:619 cdedb/backend/past_event.py:620
msgid "Only title match."
msgstr ""

#: cdedb/backend/past_event.py:626 cdedb/backend/past_event.py:627
msgid "No course found."
msgstr ""

#: cdedb/backend/past_event.py:629 cdedb/backend/past_event.py:630
msgid "Ambiguous course."
msgstr ""

#: cdedb/backend/past_event.py:733 cdedb/backend/past_event.py:734
msgid "Needs both admin privileges."
msgstr ""

#: cdedb/database/connection.py:93
#, python-format
msgid "role %(role)s not available"
msgstr ""

#: cdedb/database/connection.py:100 cdedb/database/connection.py:103
#: cdedb/database/connection.py:106
msgid "Not available for instant pool"
msgstr ""

#: cdedb/database/connection.py:186
msgid "Connection in use!"
msgstr ""

#: cdedb/database/connection.py:210
msgid "Suppressed exception detected"
msgstr ""

#: cdedb/database/constants.py:210 cdedb/database/constants.py:205
msgid "This domain is not supported."
msgstr ""

#: cdedb/frontend/application.py:97 cdedb/frontend/cron.py:50
#: cdedb/frontend/application.py:96
msgid "Refusing to start in debug/offline mode."
msgstr ""

#: cdedb/frontend/application.py:199
msgid "Session expired."
msgstr ""

#: cdedb/frontend/application.py:307 cdedb/frontend/application.py:310
msgid ""
"A modification to the database could not be executed due to simultaneous "
"access. Please reload the page to try again."
msgstr ""

#: cdedb/frontend/application.py:313 cdedb/frontend/application.py:316
msgid "Profile view quota reached."
msgstr ""

#: cdedb/frontend/application.py:315 cdedb/frontend/application.py:318
msgid ""
"You reached the internal limit for user profile views. This is a privacy "
"feature to prevent users from cloning the address database. Unfortunatetly, "
"this may also yield some false positive restrictions. Your limit will be "
"reset in the next days."
msgstr ""

#: cdedb/frontend/application.py:376 cdedb/frontend/application.py:378
msgid "Anti CSRF token is required for this form."
msgstr ""

#: cdedb/frontend/application.py:383 cdedb/frontend/application.py:385
msgid "Anti CSRF token expired. Please try again."
msgstr ""

#: cdedb/frontend/application.py:385 cdedb/frontend/application.py:387
msgid "Anti CSRF token is forged."
msgstr ""

#: cdedb/frontend/application.py:387 cdedb/frontend/application.py:389
msgid "Anti CSRF token is invalid."
msgstr ""

#: cdedb/frontend/assembly.py:311 cdedb/frontend/assembly.py:456
#: cdedb/frontend/assembly.py:852 cdedb/frontend/assembly.py:1160
#: cdedb/frontend/cde.py:2470 cdedb/frontend/cde.py:2528
#: cdedb/frontend/core.py:2300 cdedb/frontend/core.py:2332
#: cdedb/frontend/event.py:1302 cdedb/frontend/event.py:3992
#: cdedb/frontend/event.py:4590 cdedb/frontend/event.py:5864
#: cdedb/frontend/event.py:5895 cdedb/frontend/ml_base.py:457
#: cdedb/frontend/assembly.py:307 cdedb/frontend/assembly.py:455
#: cdedb/frontend/assembly.py:851 cdedb/frontend/assembly.py:1191
#: cdedb/frontend/cde.py:2519 cdedb/frontend/cde.py:2577
#: cdedb/frontend/core.py:2305 cdedb/frontend/core.py:2338
#: cdedb/frontend/event.py:1368 cdedb/frontend/event.py:4112
#: cdedb/frontend/event.py:4732 cdedb/frontend/event.py:6015
#: cdedb/frontend/event.py:6047 cdedb/frontend/ml_base.py:464
msgid "Must be checked."
msgstr ""

#: cdedb/frontend/assembly.py:332 cdedb/frontend/assembly.py:328
msgid "May not access attachments for this assembly."
msgstr ""

#: cdedb/frontend/assembly.py:376 cdedb/frontend/assembly.py:375
msgid "Signed up."
msgstr ""

#: cdedb/frontend/assembly.py:387 cdedb/frontend/assembly.py:386
msgid "Already signed up."
msgstr ""

#: cdedb/frontend/assembly.py:439 cdedb/frontend/event.py:2562
#: cdedb/frontend/event.py:2580 cdedb/frontend/event.py:2616
#: cdedb/frontend/event.py:2661 cdedb/frontend/event.py:2692
#: cdedb/frontend/event.py:2705 cdedb/frontend/ml_base.py:573
#: cdedb/frontend/assembly.py:438 cdedb/frontend/event.py:2663
#: cdedb/frontend/event.py:2689 cdedb/frontend/event.py:2712
#: cdedb/frontend/event.py:2737 cdedb/frontend/event.py:2760
#: cdedb/frontend/event.py:2774 cdedb/frontend/ml_base.py:580
msgid "Empty File."
msgstr ""

#: cdedb/frontend/assembly.py:465 cdedb/frontend/assembly.py:464
msgid "Unable to conclude assembly with open ballot."
msgstr ""

#: cdedb/frontend/assembly.py:574
msgid "File not found."
msgstr ""

#: cdedb/frontend/assembly.py:601 cdedb/frontend/assembly.py:693
#: cdedb/frontend/assembly.py:730 cdedb/frontend/assembly.py:743
#: cdedb/frontend/assembly.py:777 cdedb/frontend/assembly.py:810
#: cdedb/frontend/assembly.py:692 cdedb/frontend/assembly.py:729
#: cdedb/frontend/assembly.py:742 cdedb/frontend/assembly.py:776
#: cdedb/frontend/assembly.py:809
msgid "Voting has already begun."
msgstr ""

#: cdedb/frontend/assembly.py:608 cdedb/frontend/assembly.py:684
#: cdedb/frontend/assembly.py:725 cdedb/frontend/assembly.py:768
#: cdedb/frontend/assembly.py:815 cdedb/frontend/assembly.py:610
#: cdedb/frontend/assembly.py:683 cdedb/frontend/assembly.py:724
#: cdedb/frontend/assembly.py:767 cdedb/frontend/assembly.py:814
msgid "Invalid attachment specified."
msgstr ""

#: cdedb/frontend/assembly.py:670 cdedb/frontend/assembly.py:669
msgid "Attachment added."
msgstr ""

#: cdedb/frontend/assembly.py:739 cdedb/frontend/assembly.py:738
msgid "Invalid ballot specified."
msgstr ""

#: cdedb/frontend/assembly.py:882 cdedb/frontend/assembly.py:881
msgid "Unknown version."
msgstr ""

#: cdedb/frontend/assembly.py:951 cdedb/frontend/assembly.py:950
msgid "bar (options below this are declined)"
msgstr ""

#: cdedb/frontend/assembly.py:1141 cdedb/frontend/assembly.py:1172
msgid "Force starting a ballot is only possible in dev mode."
msgstr ""

#: cdedb/frontend/assembly.py:1196 cdedb/frontend/assembly.py:1227
msgid "Option not available."
msgstr ""

#: cdedb/frontend/assembly.py:1205 cdedb/frontend/assembly.py:1236
msgid "Rejection is exclusive."
msgstr ""

#: cdedb/frontend/assembly.py:1242 cdedb/frontend/assembly.py:1273
msgid "Ballot not yet tallied."
msgstr ""

#: cdedb/frontend/assembly.py:1270 cdedb/frontend/assembly.py:1301
msgid "Duplicate moniker."
msgstr ""

#: cdedb/frontend/cde.py:153 cdedb/frontend/cde.py:178
msgid "Consent noted."
msgstr ""

#: cdedb/frontend/cde.py:153 cdedb/frontend/cde.py:178
msgid "Decision noted."
msgstr ""

#: cdedb/frontend/cde.py:209 cdedb/frontend/cde.py:234
msgid "You have to specify some filters."
msgstr ""

#: cdedb/frontend/cde.py:234 cdedb/frontend/cde.py:259
msgid "Too many query results."
msgstr ""

#: cdedb/frontend/cde.py:369 cdedb/frontend/cde.py:386
msgid "Entry changed."
msgstr ""

#: cdedb/frontend/cde.py:403 cdedb/frontend/cde.py:420
msgid "Persona is younger than 10 years."
msgstr ""

#: cdedb/frontend/cde.py:418 cdedb/frontend/cde.py:435
msgid "No course available."
msgstr ""

#: cdedb/frontend/cde.py:424 cdedb/frontend/cde.py:451
#: cdedb/frontend/cde.py:441 cdedb/frontend/cde.py:468
msgid "Email address already taken."
msgstr ""

#: cdedb/frontend/cde.py:431 cdedb/frontend/cde.py:448
msgid "Doppelgangers found."
msgstr ""

#: cdedb/frontend/cde.py:438 cdedb/frontend/cde.py:455
msgid "Doppelganger choice doesn’t fit resolution."
msgstr ""

#: cdedb/frontend/cde.py:443 cdedb/frontend/cde.py:460
msgid "Doppelganger unavailable."
msgstr ""

#: cdedb/frontend/cde.py:455 cdedb/frontend/cde.py:472
msgid "Doppelganger will upgrade to CdE."
msgstr ""

#: cdedb/frontend/cde.py:460 cdedb/frontend/cde.py:477
msgid "Unmodified realm upgrade."
msgstr ""

#: cdedb/frontend/cde.py:464 cdedb/frontend/cde.py:481
msgid "Missing data for realm upgrade."
msgstr ""

#: cdedb/frontend/cde.py:472 cdedb/frontend/cde.py:489
msgid "Participation already recorded."
msgstr ""

#: cdedb/frontend/cde.py:533 cdedb/frontend/cde.py:550
msgid "Need extra data."
msgstr ""

#: cdedb/frontend/cde.py:719 cdedb/frontend/cde.py:736
#, python-format
msgid "Lines %(first)s and %(second)s are the same."
msgstr ""

#: cdedb/frontend/cde.py:725 cdedb/frontend/cde.py:742
#, python-format
msgid "Lines %(first)s and %(second)s look the same."
msgstr ""

#: cdedb/frontend/cde.py:744 cdedb/frontend/cde.py:1220
#: cdedb/frontend/event.py:2213 cdedb/frontend/cde.py:761
#: cdedb/frontend/cde.py:1237 cdedb/frontend/event.py:2306
msgid "Lines didn’t match up."
msgstr ""

#: cdedb/frontend/cde.py:748 cdedb/frontend/cde.py:765
msgid "Only member admission supported."
msgstr ""

#: cdedb/frontend/cde.py:763 cdedb/frontend/cde.py:780
#, python-format
msgid "Created %(num)s accounts."
msgstr ""

#: cdedb/frontend/cde.py:767 cdedb/frontend/cde.py:1243
#: cdedb/frontend/event.py:2235 cdedb/frontend/cde.py:784
#: cdedb/frontend/cde.py:1261 cdedb/frontend/event.py:2329
msgid "DB serialization error."
msgstr ""

#: cdedb/frontend/cde.py:769 cdedb/frontend/cde.py:1245
#: cdedb/frontend/cde.py:786 cdedb/frontend/cde.py:1263
#, python-format
msgid "Unexpected error on line %(num)s."
msgstr ""

#: cdedb/frontend/cde.py:894 cdedb/frontend/cde.py:912
#, python-format
msgid "Line %(lineno)s does not have the correct number of columns."
msgstr ""

#: cdedb/frontend/cde.py:997 cdedb/frontend/cde.py:1018
msgid "Unknown action."
msgstr ""

#: cdedb/frontend/cde.py:1060 cdedb/frontend/event.py:2060
#: cdedb/frontend/parse_statement.py:616 cdedb/frontend/parse_statement.py:772
#: cdedb/frontend/cde.py:1080 cdedb/frontend/event.py:2147
#: cdedb/frontend/parse_statement.py:622 cdedb/frontend/parse_statement.py:779
#, python-format
msgid "No Member with ID %(p_id)s found."
msgstr ""

#: cdedb/frontend/cde.py:1065 cdedb/frontend/core.py:513
#: cdedb/frontend/core.py:997 cdedb/frontend/core.py:1078
#: cdedb/frontend/core.py:1326 cdedb/frontend/core.py:1391
#: cdedb/frontend/core.py:1448 cdedb/frontend/core.py:1473
#: cdedb/frontend/core.py:1497 cdedb/frontend/core.py:1810
#: cdedb/frontend/core.py:1846 cdedb/frontend/cde.py:1085
#: cdedb/frontend/core.py:530 cdedb/frontend/core.py:1001
#: cdedb/frontend/core.py:1080 cdedb/frontend/core.py:1328
#: cdedb/frontend/core.py:1394 cdedb/frontend/core.py:1451
#: cdedb/frontend/core.py:1476 cdedb/frontend/core.py:1500
#: cdedb/frontend/core.py:1820 cdedb/frontend/core.py:1856
msgid "Persona is archived."
msgstr ""

#: cdedb/frontend/cde.py:1069 cdedb/frontend/cde.py:1089
msgid "Persona is not in CdE realm."
msgstr ""

#: cdedb/frontend/cde.py:1074 cdedb/frontend/event.py:2090
#: cdedb/frontend/cde.py:1094 cdedb/frontend/event.py:2177
msgid "Family name doesn’t match."
msgstr ""

#: cdedb/frontend/cde.py:1079 cdedb/frontend/event.py:2095
#: cdedb/frontend/cde.py:1099 cdedb/frontend/event.py:2182
msgid "Given names don’t match."
msgstr ""

#: cdedb/frontend/cde.py:1189 cdedb/frontend/event.py:2185
#: cdedb/frontend/cde.py:1209 cdedb/frontend/event.py:2278
msgid "Only one input method allowed."
msgstr ""

#: cdedb/frontend/cde.py:1213 cdedb/frontend/cde.py:1230
#, python-format
msgid ""
"More than one transfer for this account (lines %(first)s and %(second)s)."
msgstr ""

#: cdedb/frontend/cde.py:1237 cdedb/frontend/cde.py:1255
#, python-format
msgid "Committed %(num)s transfers. There were %(new_members)s new members."
msgstr ""

#: cdedb/frontend/cde.py:1404 cdedb/frontend/core.py:1439
#: cdedb/frontend/cde.py:1424 cdedb/frontend/core.py:1442
msgid "Permit revoked."
msgstr ""

#: cdedb/frontend/cde.py:1568 cdedb/frontend/cde.py:1588
msgid "Creation of SEPA-PAIN-file failed."
msgstr ""

#: cdedb/frontend/cde.py:1630 cdedb/frontend/cde.py:1650
#, python-format
msgid "%(num)s Direct Debits issued. Notification mails sent."
msgstr ""

#: cdedb/frontend/cde.py:1648 cdedb/frontend/cde.py:1668
msgid "Unable to skip transaction."
msgstr ""

#: cdedb/frontend/cde.py:1650 cdedb/frontend/cde.py:1670
msgid "Skipped."
msgstr ""

#: cdedb/frontend/cde.py:1699 cdedb/frontend/cde.py:1719
msgid "Wrong number of actions."
msgstr ""

#: cdedb/frontend/cde.py:1703 cdedb/frontend/cde.py:1723
msgid "No transactions selected."
msgstr ""

#: cdedb/frontend/cde.py:1785 cdedb/frontend/cde.py:1807
msgid "LaTeX compiliation failed. This might be due to special characters."
msgstr ""

#: cdedb/frontend/cde.py:1851 cdedb/frontend/cde.py:1873
msgid ""
"Form could not be created. Please refrain from using special characters if "
"possible."
msgstr ""

#: cdedb/frontend/cde.py:1894 cdedb/frontend/cde.py:1943
msgid "Billing already done."
msgstr ""

#: cdedb/frontend/cde.py:1960 cdedb/frontend/cde.py:2153
#: cdedb/frontend/cde.py:2009 cdedb/frontend/cde.py:2202
msgid "Started sending mail."
msgstr ""

#: cdedb/frontend/cde.py:1969 cdedb/frontend/cde.py:2018
msgid "Wrong timing for ejection."
msgstr ""

#: cdedb/frontend/cde.py:2014 cdedb/frontend/cde.py:2063
msgid "Started ejection."
msgstr ""

#: cdedb/frontend/cde.py:2023 cdedb/frontend/cde.py:2072
msgid "Wrong timing for balance update."
msgstr ""

#: cdedb/frontend/cde.py:2048 cdedb/frontend/cde.py:2097
msgid "Balance too low."
msgstr ""

#: cdedb/frontend/cde.py:2077 cdedb/frontend/cde.py:2126
msgid "Started updating balance."
msgstr ""

#: cdedb/frontend/cde.py:2086 cdedb/frontend/cde.py:2135
msgid "Wrong timing for advancing the semester."
msgstr ""

#: cdedb/frontend/cde.py:2089 cdedb/frontend/cde.py:2138
msgid "New period started."
msgstr ""

#: cdedb/frontend/cde.py:2107 cdedb/frontend/cde.py:2156
msgid "Addresscheck already done."
msgstr ""

#: cdedb/frontend/cde.py:2148 cdedb/frontend/cde.py:2197
msgid "Not sending mail."
msgstr ""

#: cdedb/frontend/cde.py:2164 cdedb/frontend/cde.py:2213
msgid "Addresscheck not done."
msgstr ""

#: cdedb/frontend/cde.py:2167 cdedb/frontend/cde.py:2216
msgid "New expuls started."
msgstr ""

#: cdedb/frontend/cde.py:2360 cdedb/frontend/cde.py:2409
msgid "Institution parameter got lost."
msgstr ""

#: cdedb/frontend/cde.py:2370 cdedb/frontend/cde.py:2419
msgid "Invalid institution id."
msgstr ""

#: cdedb/frontend/cde.py:2451 cdedb/frontend/cde.py:2500
#, python-format
msgid "Line %(lineno)s is faulty."
msgstr ""

#: cdedb/frontend/cde.py:2460 cdedb/frontend/event.py:1173
#: cdedb/frontend/cde.py:2509 cdedb/frontend/event.py:1233
msgid "Event created."
msgstr ""

#: cdedb/frontend/cde.py:2515 cdedb/frontend/event.py:1292
#: cdedb/frontend/cde.py:2564 cdedb/frontend/event.py:1357
msgid "Course created."
msgstr ""

#: cdedb/frontend/cde.py:2555 cdedb/frontend/cde.py:2604
msgid "Participant already present."
msgstr ""

#: cdedb/frontend/cde.py:2590 cdedb/frontend/cde.py:2640
msgid "*Nothing here yet.*"
msgstr ""

#: cdedb/frontend/common.py:180 cdedb/frontend/common.py:1146
#: cdedb/frontend/common.py:182 cdedb/frontend/common.py:1179
msgid "Failed validation."
msgstr ""

#: cdedb/frontend/common.py:1090 cdedb/frontend/common.py:1080
msgid "Ambiguous input."
msgstr ""

#: cdedb/frontend/common.py:1103
msgid "Invalid input type."
msgstr ""

#: cdedb/frontend/common.py:1148 cdedb/frontend/common.py:1181
msgid "The database currently undergoes maintenance and is unavailable."
msgstr ""

#: cdedb/frontend/common.py:1200 cdedb/frontend/common.py:1236
#, python-format
msgid "Stored email to hard drive at %(path)s"
msgstr ""

#: cdedb/frontend/common.py:1325 cdedb/frontend/core.py:1262
#: cdedb/frontend/core.py:2289 cdedb/frontend/common.py:1367
#: cdedb/frontend/core.py:1264 cdedb/frontend/core.py:2294
msgid "Change committed."
msgstr ""

#: cdedb/frontend/common.py:1326 cdedb/frontend/core.py:834
#: cdedb/frontend/core.py:1007 cdedb/frontend/common.py:1368
#: cdedb/frontend/core.py:858 cdedb/frontend/core.py:1011
msgid "Change pending."
msgstr ""

#: cdedb/frontend/common.py:1327 cdedb/frontend/common.py:1369
msgid "Change failed."
msgstr ""

#: cdedb/frontend/common.py:1387 cdedb/frontend/common.py:1428
msgid ""
"LaTeX compilation failed. Try downloading the source files and compiling "
"them manually."
msgstr ""

#: cdedb/frontend/common.py:1579 cdedb/frontend/common.py:1619
msgid "Inconsistent request."
msgstr ""

#: cdedb/frontend/common.py:1657 cdedb/frontend/common.py:1697
msgid "Object {param}={value} not found"
msgstr ""

#: cdedb/frontend/common.py:1705 cdedb/frontend/common.py:1743
msgid "You must login."
msgstr ""

#: cdedb/frontend/common.py:1709 cdedb/frontend/common.py:1747
msgid "Access denied to {realm}/{endpoint}."
msgstr ""

#: cdedb/frontend/common.py:1795 cdedb/frontend/common.py:1834
msgid "Magic URL parameter replacement failed."
msgstr ""

#: cdedb/frontend/common.py:1878 cdedb/frontend/common.py:1919
msgid "Link invalid."
msgstr ""

#: cdedb/frontend/common.py:1922 cdedb/frontend/common.py:1963
msgid "Invalid argtype {t} found."
msgstr ""

#: cdedb/frontend/common.py:2032 cdedb/frontend/common.py:2076
msgid "This page can only be accessed by orgas."
msgstr ""

#: cdedb/frontend/common.py:2037 cdedb/frontend/common.py:2081
msgid "This event is locked for offline usage."
msgstr ""

#: cdedb/frontend/common.py:2068 cdedb/frontend/common.py:2112
msgid "This page can only be accessed by the mailinglist’s moderators."
msgstr ""

#: cdedb/frontend/common.py:2073 cdedb/frontend/common.py:2117
msgid "This page can only be accessed by appropriate admins."
msgstr ""

#: cdedb/frontend/core.py:51 cdedb/frontend/core.py:52
msgid "CdE event"
msgstr ""

#: cdedb/frontend/core.py:52 cdedb/frontend/core.py:53
msgid "CdE membership"
msgstr ""

#: cdedb/frontend/core.py:53 cdedb/frontend/core.py:54
msgid "CdE members' assembly"
msgstr ""

#: cdedb/frontend/core.py:54 cdedb/frontend/core.py:55
msgid "CdE mailinglist"
msgstr ""

#: cdedb/frontend/core.py:222 cdedb/frontend/core.py:223
msgid "Login failure."
msgstr ""

#: cdedb/frontend/core.py:271 cdedb/frontend/core.py:287
msgid "Unsupported locale"
msgstr ""

#: cdedb/frontend/core.py:350 cdedb/frontend/core.py:368
msgid "Only admins may view archived datasets."
msgstr ""

#: cdedb/frontend/core.py:394 cdedb/frontend/core.py:412
msgid "Access to non-searchable member data."
msgstr ""

#: cdedb/frontend/core.py:511 cdedb/frontend/core.py:995
#: cdedb/frontend/core.py:1025 cdedb/frontend/core.py:1659
#: cdedb/frontend/core.py:1808 cdedb/frontend/core.py:1822
#: cdedb/frontend/core.py:1841 cdedb/frontend/core.py:528
#: cdedb/frontend/core.py:999 cdedb/frontend/core.py:1029
#: cdedb/frontend/core.py:1667 cdedb/frontend/core.py:1818
#: cdedb/frontend/core.py:1832 cdedb/frontend/core.py:1851
msgid "Not a relative admin."
msgstr ""

#: cdedb/frontend/core.py:635 cdedb/frontend/core.py:652
msgid "No account found."
msgstr ""

#: cdedb/frontend/core.py:1085 cdedb/frontend/core.py:1114
#: cdedb/frontend/core.py:1087 cdedb/frontend/core.py:1116
msgid "Resolve pending privilege change first."
msgstr ""

#: cdedb/frontend/core.py:1144 cdedb/frontend/core.py:1146
msgid ""
"Cannot grant meta, core, CdE or CdElokal admin privileges to non CdE users."
msgstr ""

#: cdedb/frontend/core.py:1152 cdedb/frontend/core.py:1154
msgid "Cannot grant finance admin privileges to non CdE admins."
msgstr ""

#: cdedb/frontend/core.py:1157 cdedb/frontend/core.py:1159
msgid ""
"Cannot grant mailinglist or CdElokal admin privileges to non mailinglist "
"users."
msgstr ""

#: cdedb/frontend/core.py:1163 cdedb/frontend/core.py:1165
msgid "Cannot grant event admin privileges to non event users."
msgstr ""

#: cdedb/frontend/core.py:1168 cdedb/frontend/core.py:1170
msgid "Cannot grant assembly admin privileges to non assembly users."
msgstr ""

#: cdedb/frontend/core.py:1183 cdedb/frontend/core.py:1185
msgid "Privilege change waiting for approval by another Meta-Admin."
msgstr ""

#: cdedb/frontend/core.py:1188 cdedb/frontend/core.py:1190
msgid "No changes were made."
msgstr ""

#: cdedb/frontend/core.py:1215 cdedb/frontend/core.py:1246
#: cdedb/frontend/core.py:1217 cdedb/frontend/core.py:1248
msgid "Privilege change not pending."
msgstr ""

#: cdedb/frontend/core.py:1221 cdedb/frontend/core.py:1223
msgid ""
"This privilege change is affecting your Meta-Admin privileges, so it has to "
"be approved by another Meta-Admin."
msgstr ""

#: cdedb/frontend/core.py:1226 cdedb/frontend/core.py:1228
msgid ""
"This privilege change was submitted by you, so it has to be approved by "
"another Meta-Admin."
msgstr ""

#: cdedb/frontend/core.py:1262 cdedb/frontend/core.py:1264
msgid "Change rejected."
msgstr ""

#: cdedb/frontend/core.py:1263 cdedb/frontend/core.py:1265
msgid "Password reset issued for new admin."
msgstr ""

#: cdedb/frontend/core.py:1331 cdedb/frontend/core.py:1333
msgid "No promotion necessary."
msgstr ""

#: cdedb/frontend/core.py:1470 cdedb/frontend/core.py:1473
msgid "Nothing changed."
msgstr ""

#: cdedb/frontend/core.py:1517 cdedb/frontend/core.py:1521
msgid "Foto updated."
msgstr ""

#: cdedb/frontend/core.py:1518 cdedb/frontend/core.py:1522
msgid "Foto removed."
msgstr ""

#: cdedb/frontend/core.py:1529 cdedb/frontend/core.py:1533
msgid "Please provide the user's email address."
msgstr ""

#: cdedb/frontend/core.py:1534 cdedb/frontend/core.py:1539
msgid "Password invalidated."
msgstr ""

#: cdedb/frontend/core.py:1558 cdedb/frontend/core.py:1559
#: cdedb/frontend/core.py:1561 cdedb/frontend/core.py:1714
#: cdedb/frontend/core.py:1715 cdedb/frontend/core.py:1717
#: cdedb/frontend/core.py:1565 cdedb/frontend/core.py:1566
#: cdedb/frontend/core.py:1568 cdedb/frontend/core.py:1723
#: cdedb/frontend/core.py:1724 cdedb/frontend/core.py:1726
msgid "Passwords don’t match."
msgstr ""

#: cdedb/frontend/core.py:1576 cdedb/frontend/core.py:1583
msgid "Password changed."
msgstr ""

#: cdedb/frontend/core.py:1580 cdedb/frontend/core.py:1587
msgid "Wrong password."
msgstr ""

#: cdedb/frontend/core.py:1632 cdedb/frontend/core.py:1639
#: cdedb/frontend/core.py:1679 cdedb/frontend/core.py:1640
#: cdedb/frontend/core.py:1647 cdedb/frontend/core.py:1688
msgid "Email sent."
msgstr ""

#: cdedb/frontend/core.py:1698 cdedb/frontend/core.py:1707
msgid "Please try again."
msgstr ""

#: cdedb/frontend/core.py:1731 cdedb/frontend/core.py:1740
msgid "Password reset."
msgstr ""

#: cdedb/frontend/core.py:1750 cdedb/frontend/core.py:1759
msgid "Must be different from current email address."
msgstr ""

#: cdedb/frontend/core.py:1791 cdedb/frontend/core.py:1827
#: cdedb/frontend/core.py:1801 cdedb/frontend/core.py:1837
msgid "Email address changed."
msgstr ""

#: cdedb/frontend/core.py:1912 cdedb/frontend/core.py:1920
msgid "It seems like you took too long and your previous upload was deleted."
msgstr ""

#: cdedb/frontend/core.py:1924 cdedb/frontend/core.py:1932
msgid "Rationale too long."
msgstr ""

#: cdedb/frontend/core.py:1930 cdedb/frontend/core.py:1938
#, python-format
msgid "Must specify gender for %(realm)s realm."
msgstr ""

#: cdedb/frontend/core.py:1943 cdedb/frontend/core.py:1951
msgid "Confirmation email has been resent."
msgstr ""

#: cdedb/frontend/core.py:1947 cdedb/frontend/core.py:1955
msgid "Email address already in DB. Reset password."
msgstr ""

#: cdedb/frontend/core.py:1972 cdedb/frontend/core.py:1980
msgid "Email sent. Please follow the link contained in the email."
msgstr ""

#: cdedb/frontend/core.py:1988 cdedb/frontend/core.py:1996
msgid "Verification failed. Please contact the administrators."
msgstr ""

#: cdedb/frontend/core.py:1989 cdedb/frontend/core.py:1997
msgid "Email verified. Wait for moderation. You will be notified by mail."
msgstr ""

#: cdedb/frontend/core.py:1991 cdedb/frontend/core.py:1999
msgid "This account request was already verified."
msgstr ""

#: cdedb/frontend/core.py:2129 cdedb/frontend/core.py:2160
#: cdedb/frontend/core.py:2184 cdedb/frontend/core.py:2132
#: cdedb/frontend/core.py:2163 cdedb/frontend/core.py:2187
msgid "Case not to review."
msgstr ""

#: cdedb/frontend/core.py:2214 cdedb/frontend/core.py:2219
msgid "Case approved."
msgstr ""

#: cdedb/frontend/core.py:2221 cdedb/frontend/core.py:2226
msgid "Case rejected."
msgstr ""

#: cdedb/frontend/core.py:2270 cdedb/frontend/core.py:2275
msgid "Persona has no pending change."
msgstr ""

#: cdedb/frontend/core.py:2289 cdedb/frontend/core.py:2294
msgid "Change dropped."
msgstr ""

#: cdedb/frontend/core.py:2302 cdedb/frontend/core.py:2307
msgid "Must supply archival note."
msgstr ""

#: cdedb/frontend/event.py:78 cdedb/frontend/event.py:84
msgid "This event was cancelled and has been archived."
msgstr ""

#: cdedb/frontend/event.py:80 cdedb/frontend/event.py:86
msgid "This event has been archived."
msgstr ""

#: cdedb/frontend/event.py:82 cdedb/frontend/event.py:88
msgid "This event has been cancelled."
msgstr ""

#: cdedb/frontend/event.py:248 cdedb/frontend/event.py:419
#: cdedb/frontend/event.py:233 cdedb/frontend/event.py:436
msgid "The event is not published yet."
msgstr ""

#: cdedb/frontend/event.py:256 cdedb/frontend/event.py:241
msgid "Course list not published yet."
msgstr ""

#: cdedb/frontend/event.py:277 cdedb/frontend/event.py:3221
#: cdedb/frontend/event.py:3256 cdedb/frontend/event.py:3316
#: cdedb/frontend/event.py:3454 cdedb/frontend/event.py:3486
#: cdedb/frontend/event.py:263 cdedb/frontend/event.py:3312
#: cdedb/frontend/event.py:3352 cdedb/frontend/event.py:3413
#: cdedb/frontend/event.py:3562 cdedb/frontend/event.py:3595
msgid "Not registered for event."
msgstr ""

#: cdedb/frontend/event.py:288 cdedb/frontend/event.py:274
msgid "Participant list not published yet."
msgstr ""

#: cdedb/frontend/event.py:325 cdedb/frontend/event.py:4384
#: cdedb/frontend/event.py:312 cdedb/frontend/event.py:4513
msgid "Invalid part id."
msgstr ""

#: cdedb/frontend/event.py:353
msgid "Only one part id."
msgstr ""

<<<<<<< HEAD
#: cdedb/frontend/event.py:439 cdedb/frontend/event.py:459
msgid "Mustn't be empty."
msgstr ""

#: cdedb/frontend/event.py:443 cdedb/frontend/event.py:463
=======
#: cdedb/frontend/event.py:463
>>>>>>> 83701fbb
msgid "Minor form updated."
msgstr ""

#: cdedb/frontend/event.py:444 cdedb/frontend/event.py:464
msgid "Minor form has been removed."
msgstr ""

#: cdedb/frontend/event.py:445 cdedb/frontend/event.py:465
msgid "Nothing to remove."
msgstr ""

#: cdedb/frontend/event.py:501 cdedb/frontend/event.py:1158
#: cdedb/frontend/event.py:524 cdedb/frontend/event.py:1218
msgid "Orga mailinglist created."
msgstr ""

#: cdedb/frontend/event.py:502 cdedb/frontend/event.py:1169
#: cdedb/frontend/event.py:525 cdedb/frontend/event.py:1229
msgid "Participant mailinglist created."
msgstr ""

#: cdedb/frontend/event.py:511 cdedb/frontend/event.py:1132
#: cdedb/frontend/event.py:1171 cdedb/frontend/event.py:534
#: cdedb/frontend/event.py:1191 cdedb/frontend/event.py:1231
#, python-format
msgid "Mailinglist %(address)s already exists."
msgstr ""

#: cdedb/frontend/event.py:590 cdedb/frontend/event.py:671
#: cdedb/frontend/event.py:775 cdedb/frontend/event.py:620
#: cdedb/frontend/event.py:718 cdedb/frontend/event.py:828
msgid "Registrations exist, no deletion."
msgstr ""

#: cdedb/frontend/event.py:645 cdedb/frontend/event.py:705
#: cdedb/frontend/event.py:847 cdedb/frontend/event.py:692
#: cdedb/frontend/event.py:755 cdedb/frontend/event.py:899
msgid "Registrations exist, no creation."
msgstr ""

#: cdedb/frontend/event.py:811 cdedb/frontend/event.py:862
msgid ""
"Must not have multiple fee modifiers witht he same name in one event part."
msgstr ""

#: cdedb/frontend/event.py:1006 cdedb/frontend/event.py:1059
msgid "Field name not unique."
msgstr ""

#: cdedb/frontend/event.py:1146 cdedb/frontend/event.py:1205
#, python-format
msgid "%(given_names)s %(family_name)s is not an event user."
msgstr ""

#: cdedb/frontend/event.py:1308 cdedb/frontend/event.py:1374
msgid "Course cannot be deleted, because it still has attendees."
msgstr ""

#: cdedb/frontend/event.py:1425 cdedb/frontend/event.py:1492
msgid "In {}. Choice"
msgstr ""

#: cdedb/frontend/event.py:1788 cdedb/frontend/event.py:1864
msgid "somehow know"
msgstr ""

#: cdedb/frontend/event.py:1790 cdedb/frontend/event.py:1866
msgid "participate in"
msgstr ""

#: cdedb/frontend/event.py:1792 cdedb/frontend/event.py:1868
msgid "offer"
msgstr ""

#: cdedb/frontend/event.py:1794 cdedb/frontend/event.py:1870
msgid "chose"
msgstr ""

#: cdedb/frontend/event.py:1797 cdedb/frontend/event.py:1873
msgid "have as {}. choice"
msgstr ""

#: cdedb/frontend/event.py:1800 cdedb/frontend/event.py:1876
msgid "into their {}. choice"
msgstr ""

#: cdedb/frontend/event.py:1804 cdedb/frontend/event.py:1880
msgid "in the course …"
msgstr ""

#: cdedb/frontend/event.py:1806 cdedb/frontend/event.py:1882
msgid "automatically"
msgstr ""

#: cdedb/frontend/event.py:1870 cdedb/frontend/event.py:1950
#, python-format
msgid ""
"%(given_names)s %(family_name)s has no %(rank)i. choice in %(track_name)s."
msgstr ""

#: cdedb/frontend/event.py:1873 cdedb/frontend/event.py:1953
#, python-format
msgid "%(given_names)s %(family_name)s has no %(rank)i. choice."
msgstr ""

#: cdedb/frontend/event.py:1905 cdedb/frontend/event.py:1986
#, python-format
msgid ""
"No choice available for %(given_names)s %(family_name)s in %(track_name)s."
msgstr ""

#: cdedb/frontend/event.py:1908 cdedb/frontend/event.py:1989
#, python-format
msgid "No choice available for %(given_names)s %(family_name)s."
msgstr ""

#: cdedb/frontend/event.py:1919 cdedb/frontend/event.py:2000
#, python-format
msgid "Error committing changes for %(given_names)s %(family_name)s."
msgstr ""

#: cdedb/frontend/event.py:1924 cdedb/frontend/event.py:2005
#, python-format
msgid ""
"Course assignment for %(num_committed)s of %(num_total)s registrations "
"committed."
msgstr ""

#: cdedb/frontend/event.py:2074 cdedb/frontend/event.py:2161
msgid "Not enough money."
msgstr ""

#: cdedb/frontend/event.py:2082 cdedb/frontend/event.py:2169
msgid "Too much money."
msgstr ""

#: cdedb/frontend/event.py:2085 cdedb/frontend/event.py:6118
#: cdedb/frontend/event.py:2172 cdedb/frontend/event.py:6271
msgid "No registration found."
msgstr ""

#: cdedb/frontend/event.py:2231 cdedb/frontend/event.py:2325
#, python-format
msgid "Committed %(num)s fees."
msgstr ""

#: cdedb/frontend/event.py:2237 cdedb/frontend/event.py:2331
msgid "Unexpected error on line {num}."
msgstr ""

#: cdedb/frontend/event.py:2300 cdedb/frontend/event.py:2352
#: cdedb/frontend/event.py:2416 cdedb/frontend/event.py:2488
#: cdedb/frontend/event.py:2527 cdedb/frontend/event.py:2541
#: cdedb/frontend/event.py:2553 cdedb/frontend/event.py:2395
#: cdedb/frontend/event.py:2448 cdedb/frontend/event.py:2513
#: cdedb/frontend/event.py:2586 cdedb/frontend/event.py:2626
#: cdedb/frontend/event.py:2642 cdedb/frontend/event.py:2654
msgid "Empty PDF."
msgstr ""

#: cdedb/frontend/event.py:2687 cdedb/frontend/event.py:2755
msgid "Please confirm to download a full export of an unlocked event."
msgstr ""

#: cdedb/frontend/event.py:2765 cdedb/frontend/event.py:5835
#: cdedb/frontend/event.py:2836 cdedb/frontend/event.py:5985
msgid "Data from wrong event."
msgstr ""

#: cdedb/frontend/event.py:2791 cdedb/frontend/event.py:2864
msgid "The data changed, please review the difference."
msgstr ""

#: cdedb/frontend/event.py:2798 cdedb/frontend/event.py:2871
msgid "Changes applied."
msgstr ""

#: cdedb/frontend/event.py:2957 cdedb/frontend/event.py:3037
msgid "not offered"
msgstr ""

#: cdedb/frontend/event.py:2958
#: cdedb/frontend/templates/web/event/course_list.tmpl:91
#: cdedb/frontend/templates/web/event/course_list.tmpl:99
#: cdedb/frontend/event.py:3038
msgid "cancelled"
msgstr ""

#: cdedb/frontend/event.py:2959 cdedb/frontend/event.py:5393
#: cdedb/frontend/event.py:3039 cdedb/frontend/event.py:5535
msgid "takes place"
msgstr ""

#: cdedb/frontend/event.py:2968
#: cdedb/frontend/templates/web/cde/batch_admission.tmpl:48
#: cdedb/frontend/templates/web/cde/member_search.tmpl:64
#: cdedb/frontend/templates/web/event/add_registration.tmpl:65
#: cdedb/frontend/templates/web/event/change_course.tmpl:37
#: cdedb/frontend/templates/web/event/change_registration.tmpl:81
#: cdedb/frontend/templates/web/event/change_registrations.tmpl:159
#: cdedb/frontend/templates/web/event/course_stats.tmpl:71
#: cdedb/frontend/templates/web/event/create_course.tmpl:34
#: cdedb/frontend/templates/web/event/participant_list.tmpl:107
#: cdedb/frontend/event.py:3049
msgid "Course"
msgstr ""

#: cdedb/frontend/event.py:2970
#: cdedb/frontend/templates/tex/event/course_puzzle.tmpl:39
#: cdedb/frontend/templates/web/cde/show_past_course.tmpl:58
#: cdedb/frontend/templates/web/event/amend_registration.tmpl:48
#: cdedb/frontend/templates/web/event/create_course.tmpl:35
#: cdedb/frontend/templates/web/event/register.tmpl:150
#: cdedb/frontend/templates/web/event/show_course.tmpl:47
#: cdedb/frontend/templates/web/event/stats.tmpl:89
#: cdedb/frontend/event.py:3052
msgid "Instructor"
msgstr ""

#: cdedb/frontend/event.py:2972
#: cdedb/frontend/templates/web/event/add_registration.tmpl:78
#: cdedb/frontend/templates/web/event/amend_registration.tmpl:34
#: cdedb/frontend/templates/web/event/change_registration.tmpl:94
#: cdedb/frontend/templates/web/event/course_choices.tmpl:18
#: cdedb/frontend/templates/web/event/part_summary.tmpl:199
#: cdedb/frontend/templates/web/event/register.tmpl:134
#: cdedb/frontend/templates/web/event/show_registration.tmpl:188
#: cdedb/frontend/event.py:3055
#: cdedb/frontend/templates/web/event/part_summary.tmpl:200
#: cdedb/frontend/templates/web/event/show_registration.tmpl:191
msgid "Course Choices"
msgstr ""

#: cdedb/frontend/event.py:2974 cdedb/frontend/event.py:2993
#: cdedb/frontend/templates/web/assembly/_ballot_meta.tmpl:64
#: cdedb/frontend/templates/web/cde/lastschrift_show.tmpl:126
#: cdedb/frontend/templates/web/core/genesis_show_case.tmpl:22
#: cdedb/frontend/templates/web/core/show_history.tmpl:279
#: cdedb/frontend/templates/web/core/view_changelog_meta.tmpl:22
#: cdedb/frontend/templates/web/event/add_registration.tmpl:42
#: cdedb/frontend/templates/web/event/add_registration.tmpl:56
#: cdedb/frontend/templates/web/event/change_course.tmpl:52
#: cdedb/frontend/templates/web/event/change_registration.tmpl:51
#: cdedb/frontend/templates/web/event/change_registration.tmpl:70
#: cdedb/frontend/templates/web/event/change_registrations.tmpl:100
#: cdedb/frontend/templates/web/event/change_registrations.tmpl:133
#: cdedb/frontend/templates/web/event/create_course.tmpl:46
#: cdedb/frontend/templates/web/event/show_registration.tmpl:84
#: cdedb/frontend/templates/web/event/show_registration.tmpl:129
#: cdedb/frontend/event.py:3058 cdedb/frontend/event.py:3079
msgid "Status"
msgstr ""

#: cdedb/frontend/event.py:2995 cdedb/frontend/event.py:5520
#: cdedb/frontend/templates/web/event/add_registration.tmpl:58
#: cdedb/frontend/templates/web/event/change_registration.tmpl:72
#: cdedb/frontend/templates/web/event/change_registrations.tmpl:140
#: cdedb/frontend/templates/web/event/checkin.tmpl:59
#: cdedb/frontend/templates/web/event/create_lodgement.tmpl:27
#: cdedb/frontend/templates/web/event/lodgements.tmpl:53
#: cdedb/frontend/templates/web/event/show_registration.tmpl:156
#: cdedb/frontend/event.py:3082 cdedb/frontend/event.py:5672
#: cdedb/frontend/templates/web/event/show_registration.tmpl:159
msgid "Lodgement"
msgstr ""

#: cdedb/frontend/event.py:2997
#: cdedb/frontend/templates/web/event/lodgements.tmpl:77
#: cdedb/frontend/templates/web/event/manage_inhabitants.tmpl:44
#: cdedb/frontend/templates/web/event/show_lodgement.tmpl:131
#: cdedb/frontend/event.py:3085
msgid "Camping Mat"
msgstr ""

#: cdedb/frontend/event.py:3017 cdedb/frontend/event.py:3965
#: cdedb/frontend/event.py:3107 cdedb/frontend/event.py:4084
msgid "Already registered."
msgstr ""

#: cdedb/frontend/event.py:3020 cdedb/frontend/event.py:3166
#: cdedb/frontend/event.py:3110 cdedb/frontend/event.py:3257
msgid "Registration not open."
msgstr ""

#: cdedb/frontend/event.py:3023 cdedb/frontend/event.py:3169
#: cdedb/frontend/event.py:3268 cdedb/frontend/event.py:3326
#: cdedb/frontend/event.py:3462 cdedb/frontend/event.py:3493
#: cdedb/frontend/event.py:3113 cdedb/frontend/event.py:3260
#: cdedb/frontend/event.py:3364 cdedb/frontend/event.py:3423
#: cdedb/frontend/event.py:3570 cdedb/frontend/event.py:3602
msgid "Event locked."
msgstr ""

#: cdedb/frontend/event.py:3026 cdedb/frontend/event.py:3172
#: cdedb/frontend/event.py:3259 cdedb/frontend/event.py:3323
#: cdedb/frontend/event.py:3496 cdedb/frontend/event.py:3116
#: cdedb/frontend/event.py:3263 cdedb/frontend/event.py:3355
#: cdedb/frontend/event.py:3420 cdedb/frontend/event.py:3605
msgid "Event is already archived."
msgstr ""

#: cdedb/frontend/event.py:3029 cdedb/frontend/event.py:3190
#: cdedb/frontend/event.py:3119 cdedb/frontend/event.py:3281
msgid "No minors may register. Please contact the Orgateam."
msgstr ""

#: cdedb/frontend/event.py:3035 cdedb/frontend/event.py:3467
#: cdedb/frontend/event.py:3125 cdedb/frontend/event.py:3575
msgid "Must be Orga to use preview."
msgstr ""

#: cdedb/frontend/event.py:3101 cdedb/frontend/event.py:3188
msgid "Must select at least one part."
msgstr ""

#: cdedb/frontend/event.py:3110 cdedb/frontend/event.py:3198
#, python-format
msgid "You cannot have the same course as %(i)s. and %(j)s. choice"
msgstr ""

#: cdedb/frontend/event.py:3118 cdedb/frontend/event.py:3208
#, python-format
msgid "You must chose at least %(min_choices)s courses."
msgstr ""

#: cdedb/frontend/event.py:3212 cdedb/frontend/event.py:3303
msgid "Registered for event."
msgstr ""

#: cdedb/frontend/event.py:3265 cdedb/frontend/event.py:3361
msgid "Registration closed, no changes possible."
msgstr ""

#: cdedb/frontend/event.py:3320 cdedb/frontend/event.py:3417
msgid "No changes allowed anymore."
msgstr ""

#: cdedb/frontend/event.py:3459 cdedb/frontend/event.py:3490
#: cdedb/frontend/event.py:3567 cdedb/frontend/event.py:3599
msgid "Questionnaire disabled."
msgstr ""

#: cdedb/frontend/event.py:3469 cdedb/frontend/event.py:3577
msgid "Questionnaire is not enabled yet."
msgstr ""

#: cdedb/frontend/event.py:3573 cdedb/frontend/event.py:3683
msgid "Fee modifier field may only be used in registration questionnaire."
msgstr ""

#: cdedb/frontend/event.py:3591 cdedb/frontend/event.py:3701
msgid "This field is already in use in another questionnaire."
msgstr ""

#: cdedb/frontend/event.py:3648 cdedb/frontend/event.py:3759
msgid "Unknown questionnaire kind. Defaulted to {kind}."
msgstr ""

#: cdedb/frontend/event.py:3659 cdedb/frontend/event.py:3770
msgid "No questionnaire rows of this kind found."
msgstr ""

#: cdedb/frontend/event.py:3881 cdedb/frontend/event.py:3997
msgid "Must choose different courses."
msgstr ""

#: cdedb/frontend/event.py:3959 cdedb/frontend/event.py:4078
msgid "Invalid persona."
msgstr ""

#: cdedb/frontend/event.py:3974 cdedb/frontend/event.py:4093
msgid "Rate-limit reached."
msgstr ""

#: cdedb/frontend/event.py:4023 cdedb/frontend/event.py:4144
msgid "No participants found to edit."
msgstr ""

#: cdedb/frontend/event.py:4218 cdedb/frontend/event.py:4342
msgid "Mixed lodgement with non-mixing participants."
msgstr ""

#: cdedb/frontend/event.py:4234 cdedb/frontend/event.py:4358
msgid "Too many camping mats used."
msgstr ""

#: cdedb/frontend/event.py:4248 cdedb/frontend/event.py:4372
msgid "Overful lodgement."
msgstr ""

#: cdedb/frontend/event.py:4252 cdedb/frontend/event.py:4376
msgid "Too few camping mats used."
msgstr ""

#: cdedb/frontend/event.py:4266 cdedb/frontend/event.py:4390
msgid "Non-Binary Participant."
msgstr ""

#: cdedb/frontend/event.py:5081 cdedb/frontend/event.py:5223
msgid "instructs their course"
msgstr ""

#: cdedb/frontend/event.py:5083 cdedb/frontend/event.py:5371
#: cdedb/frontend/event.py:5225 cdedb/frontend/event.py:5513
msgid "course"
msgstr ""

#: cdedb/frontend/event.py:5085 cdedb/frontend/event.py:5227
msgid "instructed course"
msgstr ""

#: cdedb/frontend/event.py:5087 cdedb/frontend/event.py:5229
msgid "course ID"
msgstr ""

#: cdedb/frontend/event.py:5089 cdedb/frontend/event.py:5372
#: cdedb/frontend/event.py:5231 cdedb/frontend/event.py:5514
msgid "course nr"
msgstr ""

#: cdedb/frontend/event.py:5091 cdedb/frontend/event.py:5373
#: cdedb/frontend/event.py:5233 cdedb/frontend/event.py:5515
msgid "course title"
msgstr ""

#: cdedb/frontend/event.py:5093 cdedb/frontend/event.py:5375
#: cdedb/frontend/event.py:5235 cdedb/frontend/event.py:5517
msgid "course shortname"
msgstr ""

#: cdedb/frontend/event.py:5095 cdedb/frontend/event.py:5379
#: cdedb/frontend/event.py:5237 cdedb/frontend/event.py:5521
msgid "course notes"
msgstr ""

#: cdedb/frontend/event.py:5097 cdedb/frontend/event.py:5239
msgid "instructed course ID"
msgstr ""

#: cdedb/frontend/event.py:5099 cdedb/frontend/event.py:5241
msgid "instructed course nr"
msgstr ""

#: cdedb/frontend/event.py:5101 cdedb/frontend/event.py:5243
msgid "instructed course title"
msgstr ""

#: cdedb/frontend/event.py:5103 cdedb/frontend/event.py:5245
msgid "instructed course shortname"
msgstr ""

#: cdedb/frontend/event.py:5105 cdedb/frontend/event.py:5247
msgid "instructed courese notes"
msgstr ""

#: cdedb/frontend/event.py:5110 cdedb/frontend/event.py:5252
msgid "course {field}"
msgstr ""

#: cdedb/frontend/event.py:5117 cdedb/frontend/event.py:5259
msgid "instructed course {field}"
msgstr ""

#: cdedb/frontend/event.py:5123
#: cdedb/frontend/templates/web/event/add_registration.tmpl:90
#: cdedb/frontend/templates/web/event/amend_registration.tmpl:44
#: cdedb/frontend/templates/web/event/change_registration.tmpl:106
#: cdedb/frontend/templates/web/event/register.tmpl:146
#: cdedb/frontend/templates/web/event/show_registration.tmpl:208
#: cdedb/frontend/event.py:5265
#: cdedb/frontend/templates/web/event/show_registration.tmpl:211
#, python-format
msgid "%s. Choice"
msgstr ""

#: cdedb/frontend/event.py:5127 cdedb/frontend/event.py:5269
msgid "Any Choice"
msgstr ""

#: cdedb/frontend/event.py:5132 cdedb/frontend/event.py:5274
msgid "any track: instructs their course"
msgstr ""

#: cdedb/frontend/event.py:5135 cdedb/frontend/event.py:5277
msgid "any track: course"
msgstr ""

#: cdedb/frontend/event.py:5138 cdedb/frontend/event.py:5280
msgid "any track: instructed course"
msgstr ""

#: cdedb/frontend/event.py:5141 cdedb/frontend/event.py:5283
msgid "any track: course ID"
msgstr ""

#: cdedb/frontend/event.py:5144 cdedb/frontend/event.py:5286
msgid "any track: course nr"
msgstr ""

#: cdedb/frontend/event.py:5147 cdedb/frontend/event.py:5289
msgid "any track: course title"
msgstr ""

#: cdedb/frontend/event.py:5150 cdedb/frontend/event.py:5292
msgid "any track: course shortname"
msgstr ""

#: cdedb/frontend/event.py:5153 cdedb/frontend/event.py:5295
msgid "any track: course notes"
msgstr ""

#: cdedb/frontend/event.py:5156 cdedb/frontend/event.py:5298
msgid "any track: instructed course ID"
msgstr ""

#: cdedb/frontend/event.py:5159 cdedb/frontend/event.py:5301
msgid "any track: instructed course nr"
msgstr ""

#: cdedb/frontend/event.py:5162 cdedb/frontend/event.py:5304
msgid "any track: instructed course title"
msgstr ""

#: cdedb/frontend/event.py:5165 cdedb/frontend/event.py:5307
msgid "any track: instructed course shortname"
msgstr ""

#: cdedb/frontend/event.py:5168 cdedb/frontend/event.py:5310
msgid "any track: instructed course notes"
msgstr ""

#: cdedb/frontend/event.py:5174 cdedb/frontend/event.py:5316
msgid "any track: course {field}"
msgstr ""

#: cdedb/frontend/event.py:5182 cdedb/frontend/event.py:5324
msgid "any track: instructed course {field}"
msgstr ""

#: cdedb/frontend/event.py:5189 cdedb/frontend/event.py:5331
msgid "any track: Any Choice"
msgstr ""

#: cdedb/frontend/event.py:5197 cdedb/frontend/event.py:5339
msgid "registration status"
msgstr ""

#: cdedb/frontend/event.py:5199 cdedb/frontend/event.py:5341
msgid "camping mat user"
msgstr ""

#: cdedb/frontend/event.py:5201 cdedb/frontend/event.py:5343
msgid "lodgement"
msgstr ""

#: cdedb/frontend/event.py:5203 cdedb/frontend/event.py:5345
msgid "lodgement ID"
msgstr ""

#: cdedb/frontend/event.py:5205 cdedb/frontend/event.py:5347
msgid "lodgement moniker"
msgstr ""

#: cdedb/frontend/event.py:5207 cdedb/frontend/event.py:5349
msgid "lodgement notes"
msgstr ""

#: cdedb/frontend/event.py:5212 cdedb/frontend/event.py:5354
msgid "lodgement {field}"
msgstr ""

#: cdedb/frontend/event.py:5220 cdedb/frontend/event.py:5362
msgid "any part: registration status"
msgstr ""

#: cdedb/frontend/event.py:5223 cdedb/frontend/event.py:5365
msgid "any part: camping mat user"
msgstr ""

#: cdedb/frontend/event.py:5226 cdedb/frontend/event.py:5368
msgid "any part: lodgement"
msgstr ""

#: cdedb/frontend/event.py:5229 cdedb/frontend/event.py:5371
msgid "any part: lodgement ID"
msgstr ""

#: cdedb/frontend/event.py:5232 cdedb/frontend/event.py:5374
msgid "any part: lodgement moniker"
msgstr ""

#: cdedb/frontend/event.py:5235 cdedb/frontend/event.py:5377
msgid "any part: lodgement notes"
msgstr ""

#: cdedb/frontend/event.py:5241 cdedb/frontend/event.py:5383
msgid "any part: lodgement {field}"
msgstr ""

#: cdedb/frontend/event.py:5370 cdedb/frontend/event.py:5512
msgid "course id"
msgstr ""

#: cdedb/frontend/event.py:5374 cdedb/frontend/event.py:5516
msgid "course description"
msgstr ""

#: cdedb/frontend/event.py:5376 cdedb/frontend/event.py:5518
msgid "course instructors"
msgstr ""

#: cdedb/frontend/event.py:5377 cdedb/frontend/event.py:5519
msgid "course min size"
msgstr ""

#: cdedb/frontend/event.py:5378 cdedb/frontend/event.py:5520
msgid "course max size"
msgstr ""

#: cdedb/frontend/event.py:5395 cdedb/frontend/event.py:5537
msgid "is offered"
msgstr ""

#: cdedb/frontend/event.py:5397 cdedb/frontend/event.py:5539
msgid "attendees"
msgstr ""

#: cdedb/frontend/event.py:5399 cdedb/frontend/event.py:5541
msgid "instructors"
msgstr ""

#: cdedb/frontend/event.py:5404 cdedb/frontend/event.py:5546
msgid "{}. choices"
msgstr ""

#: cdedb/frontend/event.py:5497 cdedb/frontend/event.py:5649
msgid "--no group--"
msgstr ""

#: cdedb/frontend/event.py:5519 cdedb/frontend/event.py:5671
msgid "Lodgement ID"
msgstr ""

#: cdedb/frontend/event.py:5521
#: cdedb/frontend/templates/web/event/change_lodgement.tmpl:28
#: cdedb/frontend/templates/web/event/create_lodgement.tmpl:28
#: cdedb/frontend/templates/web/event/partial_import_check.tmpl:82
#: cdedb/frontend/event.py:5673
msgid "Moniker"
msgstr ""

#: cdedb/frontend/event.py:5522
#: cdedb/frontend/templates/web/event/change_lodgement.tmpl:29
#: cdedb/frontend/templates/web/event/create_lodgement.tmpl:29
#: cdedb/frontend/templates/web/event/partial_import_check.tmpl:83
#: cdedb/frontend/templates/web/event/show_lodgement.tmpl:35
#: cdedb/frontend/event.py:5674
msgid "Regular Capacity"
msgstr ""

#: cdedb/frontend/event.py:5523
#: cdedb/frontend/templates/web/event/change_lodgement.tmpl:30
#: cdedb/frontend/templates/web/event/create_lodgement.tmpl:30
#: cdedb/frontend/templates/web/event/partial_import_check.tmpl:84
#: cdedb/frontend/templates/web/event/show_lodgement.tmpl:37
#: cdedb/frontend/event.py:5676
msgid "Camping Mat Capacity"
msgstr ""

#: cdedb/frontend/event.py:5524 cdedb/frontend/event.py:5677
msgid "Lodgement Notes"
msgstr ""

#: cdedb/frontend/event.py:5525 cdedb/frontend/event.py:5678
msgid "Lodgement Group ID"
msgstr ""

#: cdedb/frontend/event.py:5526
#: cdedb/frontend/templates/web/event/change_lodgement.tmpl:31
#: cdedb/frontend/templates/web/event/create_lodgement.tmpl:32
#: cdedb/frontend/templates/web/event/show_lodgement.tmpl:39
#: cdedb/frontend/event.py:5679
msgid "Lodgement Group"
msgstr ""

#: cdedb/frontend/event.py:5527 cdedb/frontend/event.py:5680
msgid "Lodgement Group Moniker"
msgstr ""

#: cdedb/frontend/event.py:5529 cdedb/frontend/event.py:5682
msgid "Lodgement Group Regular Capacity"
msgstr ""

#: cdedb/frontend/event.py:5531 cdedb/frontend/event.py:5684
msgid "Lodgement Group Camping Mat Capacity"
msgstr ""

#: cdedb/frontend/event.py:5545 cdedb/frontend/event.py:5698
msgid "Regular Inhabitants"
msgstr ""

#: cdedb/frontend/event.py:5547 cdedb/frontend/event.py:5700
msgid "Reserve Inhabitants"
msgstr ""

#: cdedb/frontend/event.py:5549 cdedb/frontend/event.py:5702
msgid "Total Inhabitants"
msgstr ""

#: cdedb/frontend/event.py:5551 cdedb/frontend/event.py:5704
msgid "Group Regular Inhabitants"
msgstr ""

#: cdedb/frontend/event.py:5553 cdedb/frontend/event.py:5706
msgid "Group Reserve Inhabitants"
msgstr ""

#: cdedb/frontend/event.py:5555 cdedb/frontend/event.py:5708
msgid "Group Total Inhabitants"
msgstr ""

#: cdedb/frontend/event.py:5635 cdedb/frontend/event.py:5780
msgid "Unknown query scope."
msgstr ""

#: cdedb/frontend/event.py:5678 cdedb/frontend/event.py:5716
#: cdedb/frontend/event.py:5739 cdedb/frontend/event.py:5771
#: cdedb/frontend/event.py:5824 cdedb/frontend/event.py:5863
#: cdedb/frontend/event.py:5888 cdedb/frontend/event.py:5921
msgid "Wrong associated event."
msgstr ""

#: cdedb/frontend/event.py:5680 cdedb/frontend/event.py:5826
msgid "Already checked in."
msgstr ""

#: cdedb/frontend/event.py:5720 cdedb/frontend/event.py:5742
#: cdedb/frontend/event.py:5774 cdedb/frontend/event.py:5867
#: cdedb/frontend/event.py:5891 cdedb/frontend/event.py:5924
msgid "Wrong associated field."
msgstr ""

#: cdedb/frontend/event.py:5842 cdedb/frontend/event.py:5992
msgid "There exist unmigrated personas."
msgstr ""

#: cdedb/frontend/event.py:5860 cdedb/frontend/event.py:6011
msgid "Event already archived."
msgstr ""

#: cdedb/frontend/event.py:5869 cdedb/frontend/event.py:5900
#: cdedb/frontend/templates/web/event/show_event.tmpl:383
#: cdedb/frontend/templates/web/event/show_event.tmpl:412
#: cdedb/frontend/event.py:6020 cdedb/frontend/event.py:6052
msgid "Event is not concluded yet."
msgstr ""

#: cdedb/frontend/event.py:5877 cdedb/frontend/event.py:6028
msgid "Event archived."
msgstr ""

#: cdedb/frontend/event.py:5881 cdedb/frontend/event.py:6032
msgid "Created past event."
msgstr ""

#: cdedb/frontend/event.py:5885 cdedb/frontend/event.py:6036
msgid "Created multiple past events."
msgstr ""

#: cdedb/frontend/event.py:5912 cdedb/frontend/event.py:6064
msgid "Event deleted."
msgstr ""

#: cdedb/frontend/event.py:6070 cdedb/frontend/event.py:6223
msgid "Active characters found in search."
msgstr ""

#: cdedb/frontend/ml_base.py:209 cdedb/frontend/ml_base.py:201
msgid "May not create mailinglist of this type."
msgstr ""

#: cdedb/frontend/ml_base.py:294 cdedb/frontend/ml_base.py:292
msgid "Not privileged to view log for all these mailinglists."
msgstr ""

#: cdedb/frontend/ml_base.py:379 cdedb/frontend/ml_base.py:385
msgid "Only Admins may change mailinglist configuration."
msgstr ""

#: cdedb/frontend/ml_base.py:401 cdedb/frontend/ml_base.py:408
msgid "Mailinglist Type cannot be changed here."
msgstr ""

#: cdedb/frontend/ml_base.py:641 cdedb/frontend/ml_base.py:649
msgid "User is no moderator."
msgstr ""

#: cdedb/frontend/ml_base.py:648 cdedb/frontend/ml_base.py:656
msgid "Not allowed to remove yourself as moderator."
msgstr ""

#: cdedb/frontend/ml_base.py:653 cdedb/frontend/ml_base.py:661
msgid "Cannot remove last moderator."
msgstr ""

#: cdedb/frontend/ml_base.py:892 cdedb/frontend/ml_base.py:941
#: cdedb/frontend/ml_base.py:951
msgid "Confirmation email sent."
msgstr ""

#: cdedb/frontend/ml_base.py:926 cdedb/frontend/ml_base.py:975
#: cdedb/frontend/ml_base.py:987
msgid "Not subscribed."
msgstr ""

#: cdedb/frontend/ml_base.py:932 cdedb/frontend/ml_base.py:981
#: cdedb/frontend/ml_base.py:993
msgid "Disallowed to change address."
msgstr ""

#: cdedb/frontend/parse_statement.py:604 cdedb/frontend/parse_statement.py:610
#, python-format
msgid "Multiple (%(count)s) DB-IDs found in line %(t_id)s."
msgstr ""

#: cdedb/frontend/parse_statement.py:636 cdedb/frontend/parse_statement.py:652
#: cdedb/frontend/parse_statement.py:642 cdedb/frontend/parse_statement.py:658
#, python-format
msgid "(%(p)s) not found in (%(ref)s)."
msgstr ""

#: cdedb/frontend/parse_statement.py:643 cdedb/frontend/parse_statement.py:659
#: cdedb/frontend/parse_statement.py:649 cdedb/frontend/parse_statement.py:665
#, python-format
msgid "(%(p)s) is not a valid regEx (%(e)s)."
msgstr ""

#: cdedb/frontend/parse_statement.py:731 cdedb/frontend/parse_statement.py:737
msgid "Could not determine transaction type."
msgstr ""

#: cdedb/frontend/parse_statement.py:736 cdedb/frontend/parse_statement.py:742
msgid "Not confident about transaction type."
msgstr ""

#: cdedb/frontend/parse_statement.py:745 cdedb/frontend/parse_statement.py:751
msgid "Not confident about event match."
msgstr ""

#: cdedb/frontend/parse_statement.py:749 cdedb/frontend/parse_statement.py:755
msgid "Needs event match."
msgstr ""

#: cdedb/frontend/parse_statement.py:758 cdedb/frontend/parse_statement.py:764
msgid "Not confident about member match."
msgstr ""

#: cdedb/frontend/parse_statement.py:762 cdedb/frontend/parse_statement.py:768
msgid "Needs member match."
msgstr ""

#: cdedb/frontend/parse_statement.py:781 cdedb/frontend/parse_statement.py:788
msgid "Not a CdE-Account."
msgstr ""

#: cdedb/frontend/parse_statement.py:785 cdedb/frontend/parse_statement.py:792
msgid "Amount higher than expected for membership fee."
msgstr ""

#: cdedb/frontend/parse_statement.py:792 cdedb/frontend/parse_statement.py:799
msgid "Amount lower than expected for event fee."
msgstr ""

#: cdedb/frontend/uncommon.py:81 cdedb/frontend/uncommon.py:84
msgid "User created."
msgstr ""

#: cdedb/frontend/templates/tex/event/course_lists.tmpl:26
#: cdedb/frontend/templates/web/assembly/base.tmpl:10
#: cdedb/frontend/templates/web/assembly/list_attendees.tmpl:19
#: cdedb/frontend/templates/web/cde/show_past_course.tmpl:36
#: cdedb/frontend/templates/web/cde/show_past_event.tmpl:74
#: cdedb/frontend/templates/web/event/stats.tmpl:25
msgid "Participants"
msgstr ""

#: cdedb/frontend/templates/tex/event/course_lists.tmpl:27
#: cdedb/frontend/templates/tex/event/course_puzzle.tmpl:6
#: cdedb/frontend/templates/web/event/change_course.tmpl:38
#: cdedb/frontend/templates/web/event/partial_import_check.tmpl:76
msgid "Instructors"
msgstr ""

#: cdedb/frontend/templates/tex/event/course_lists.tmpl:50
#: cdedb/frontend/templates/tex/event/lodgement_lists.tmpl:24
msgid "nobody"
msgstr ""

#: cdedb/frontend/templates/tex/event/course_lists.tmpl:56
msgid "Course room"
msgstr ""

#: cdedb/frontend/templates/tex/event/course_puzzle.tmpl:8
msgid "Minimum size/maximum size"
msgstr ""

#: cdedb/frontend/templates/tex/event/course_puzzle.tmpl:10
#: cdedb/frontend/templates/tex/event/lodgement_puzzle.tmpl:13
#: cdedb/frontend/templates/web/cde/lastschrift_change.tmpl:31
#: cdedb/frontend/templates/web/cde/lastschrift_create.tmpl:41
#: cdedb/frontend/templates/web/cde/lastschrift_show.tmpl:61
#: cdedb/frontend/templates/web/core/change_privileges.tmpl:40
#: cdedb/frontend/templates/web/event/add_registration.tmpl:74
#: cdedb/frontend/templates/web/event/amend_registration.tmpl:79
#: cdedb/frontend/templates/web/event/change_course.tmpl:77
#: cdedb/frontend/templates/web/event/change_lodgement.tmpl:33
#: cdedb/frontend/templates/web/event/change_registration.tmpl:90
#: cdedb/frontend/templates/web/event/change_registrations.tmpl:180
#: cdedb/frontend/templates/web/event/create_lodgement.tmpl:33
#: cdedb/frontend/templates/web/event/partial_import_check.tmpl:63
#: cdedb/frontend/templates/web/event/partial_import_check.tmpl:79
#: cdedb/frontend/templates/web/event/partial_import_check.tmpl:85
#: cdedb/frontend/templates/web/event/registration_query.tmpl:42
#: cdedb/frontend/templates/web/event/registration_status.tmpl:210
#: cdedb/frontend/templates/web/event/show_registration.tmpl:223
#: cdedb/frontend/templates/web/generic.tmpl:69
#: cdedb/frontend/templates/web/cde/lastschrift_create.tmpl:60
#: cdedb/frontend/templates/web/event/registration_status.tmpl:216
#: cdedb/frontend/templates/web/event/show_registration.tmpl:226
msgid "Notes"
msgstr ""

#: cdedb/frontend/templates/tex/event/course_puzzle.tmpl:12
msgid "First/second/third choice"
msgstr ""

#: cdedb/frontend/templates/tex/event/course_puzzle.tmpl:43
msgid "First choice"
msgstr ""

#: cdedb/frontend/templates/tex/event/course_puzzle.tmpl:43
msgid "Second choice"
msgstr ""

#: cdedb/frontend/templates/tex/event/course_puzzle.tmpl:43
msgid "Third choice"
msgstr ""

#: cdedb/frontend/templates/tex/event/lodgement_puzzle.tmpl:9
#: cdedb/frontend/templates/web/event/lodgements.tmpl:57
msgid "Capacity"
msgstr ""

#: cdedb/frontend/templates/tex/event/lodgement_puzzle.tmpl:11
msgid "Reserve"
msgstr ""

#: cdedb/frontend/templates/tex/event/lodgement_puzzle.tmpl:44
msgid "guest"
msgstr ""

#: cdedb/frontend/templates/tex/event/lodgement_puzzle.tmpl:48
msgid "separated"
msgstr ""

#: cdedb/frontend/templates/tex/event/lodgement_puzzle.tmpl:56
msgid "camping mat"
msgstr ""

#: cdedb/frontend/templates/tex/event/lodgement_puzzle.tmpl:61
msgid "Wish"
msgstr ""

#: cdedb/frontend/templates/tex/event/lodgement_puzzle.tmpl:65
msgid "Reverse wish heuristic"
msgstr ""

#: cdedb/frontend/templates/tex/event/nametags.tmpl:96
#: cdedb/frontend/templates/tex/event/participant_list.tmpl:100
#: cdedb/frontend/templates/web/cde/show_past_course.tmpl:63
#: cdedb/frontend/templates/web/cde/show_past_event.tmpl:100
#: cdedb/frontend/templates/web/cde/show_past_event.tmpl:133
msgid "Orga"
msgstr ""

#: cdedb/frontend/templates/tex/event/participant_list.tmpl:22
#, python-format
msgid "Participant list %(title)s"
msgstr ""

#: cdedb/frontend/templates/tex/event/participant_list.tmpl:25
#, python-format
msgid "Page %(curr_page)s of %(total_pages)s"
msgstr ""

#: cdedb/frontend/templates/tex/event/participant_list.tmpl:46
msgid "Given Name"
msgstr ""

#: cdedb/frontend/templates/tex/event/participant_list.tmpl:47
#: cdedb/frontend/templates/web/cde/batch_admission.tmpl:48
#: cdedb/frontend/templates/web/cde/member_search.tmpl:54
#: cdedb/frontend/templates/web/cde/money_transfers.tmpl:29
#: cdedb/frontend/templates/web/core/admin_change_user.tmpl:30
#: cdedb/frontend/templates/web/core/change_user.tmpl:30
#: cdedb/frontend/templates/web/core/genesis_modify_form.tmpl:24
#: cdedb/frontend/templates/web/core/genesis_request.tmpl:42
#: cdedb/frontend/templates/web/core/inspect_change.tmpl:54
#: cdedb/frontend/templates/web/event/batch_fees.tmpl:40
#: cdedb/frontend/templates/web/event/participant_list.tmpl:101
#: cdedb/frontend/templates/web/event/participant_list.tmpl:148
#: cdedb/frontend/templates/web/event/registration_query.tmpl:54
#: cdedb/frontend/templates/web/generic.tmpl:12
#: cdedb/frontend/templates/web/generic.tmpl:113
#: cdedb/frontend/templates/web/generic.tmpl:180
msgid "Family Name"
msgstr ""

#: cdedb/frontend/templates/tex/event/participant_list.tmpl:48
#: cdedb/frontend/templates/web/event/participant_list.tmpl:102
#: cdedb/frontend/templates/web/event/participant_list.tmpl:149
msgid "Email Address"
msgstr ""

#: cdedb/frontend/templates/tex/event/participant_list.tmpl:49
#: cdedb/frontend/templates/web/event/participant_list.tmpl:103
#: cdedb/frontend/templates/web/event/participant_list.tmpl:150
msgid "Postal Code, City"
msgstr ""

#: cdedb/frontend/templates/web/base.tmpl:32
msgid "View E-Mail in Browser"
msgstr ""

#: cdedb/frontend/templates/web/base.tmpl:84
#: cdedb/frontend/templates/web/base.tmpl:87
msgid "This site provides additional functionality with JavaScript enabled."
msgstr ""

#: cdedb/frontend/templates/web/base.tmpl:89
#: cdedb/frontend/templates/web/base.tmpl:92
msgid "This site can be used more easily with JavaScript enabled."
msgstr ""

#: cdedb/frontend/templates/web/base.tmpl:96
#: cdedb/frontend/templates/web/base.tmpl:98
#: cdedb/frontend/templates/web/base.tmpl:99
#: cdedb/frontend/templates/web/base.tmpl:101
msgid "Main Menu"
msgstr ""

#: cdedb/frontend/templates/web/base.tmpl:101
#: cdedb/frontend/templates/web/base.tmpl:104
msgid "Display Main Menu"
msgstr ""

#: cdedb/frontend/templates/web/base.tmpl:115
#: cdedb/frontend/templates/web/base.tmpl:118
msgid "Logged-In as"
msgstr ""

#: cdedb/frontend/templates/web/base.tmpl:120
#: cdedb/frontend/templates/web/base.tmpl:121
#: cdedb/frontend/templates/web/base.tmpl:123
#: cdedb/frontend/templates/web/base.tmpl:124
#: cdedb/frontend/templates/web/base.tmpl:126
msgid "Logout"
msgstr ""

#: cdedb/frontend/templates/web/base.tmpl:130
#: cdedb/frontend/templates/web/core/login.tmpl:41
#: cdedb/frontend/templates/web/base.tmpl:133
msgid "Login"
msgstr ""

#: cdedb/frontend/templates/web/base.tmpl:138
#: cdedb/frontend/templates/web/core/base.tmpl:9
#: cdedb/frontend/templates/web/core/index.tmpl:12
#: cdedb/frontend/templates/web/core/login.tmpl:14
#: cdedb/frontend/templates/web/base.tmpl:141
msgid "Index"
msgstr ""

#: cdedb/frontend/templates/web/base.tmpl:142
#: cdedb/frontend/templates/web/cde/base.tmpl:5
#: cdedb/frontend/templates/web/cde/base.tmpl:9
#: cdedb/frontend/templates/web/cde/index.tmpl:9
#: cdedb/frontend/templates/web/cde/view_finance_log.tmpl:28
#: cdedb/frontend/templates/web/core/change_user.tmpl:43
#: cdedb/frontend/templates/web/core/genesis_modify_form.tmpl:36
#: cdedb/frontend/templates/web/core/genesis_show_case.tmpl:31
#: cdedb/frontend/templates/web/core/show_user.tmpl:277
#: cdedb/frontend/templates/web/base.tmpl:145
#: cdedb/frontend/templates/web/core/show_user.tmpl:284
msgid "Members"
msgstr ""

#: cdedb/frontend/templates/web/base.tmpl:146
#: cdedb/frontend/templates/web/core/genesis_modify_form.tmpl:35
#: cdedb/frontend/templates/web/core/genesis_show_case.tmpl:30
#: cdedb/frontend/templates/web/core/show_history.tmpl:152
#: cdedb/frontend/templates/web/core/show_user.tmpl:151
#: cdedb/frontend/templates/web/event/base.tmpl:80
#: cdedb/frontend/templates/web/event/base.tmpl:93
#: cdedb/frontend/templates/web/event/index.tmpl:5
#: cdedb/frontend/templates/web/event/index.tmpl:10
#: cdedb/frontend/templates/web/generic.tmpl:149
#: cdedb/frontend/templates/web/generic.tmpl:153
#: cdedb/frontend/templates/web/generic.tmpl:216
#: cdedb/frontend/templates/web/generic.tmpl:220
#: cdedb/frontend/templates/web/base.tmpl:149
#: cdedb/frontend/templates/web/core/show_user.tmpl:158
msgid "Events"
msgstr ""

#: cdedb/frontend/templates/web/base.tmpl:150
#: cdedb/frontend/templates/web/core/genesis_modify_form.tmpl:34
#: cdedb/frontend/templates/web/core/genesis_show_case.tmpl:29
#: cdedb/frontend/templates/web/core/promote_user.tmpl:22
#: cdedb/frontend/templates/web/core/show_history.tmpl:153
#: cdedb/frontend/templates/web/core/show_user.tmpl:152
#: cdedb/frontend/templates/web/event/create_event.tmpl:57
#: cdedb/frontend/templates/web/generic.tmpl:148
#: cdedb/frontend/templates/web/generic.tmpl:152
#: cdedb/frontend/templates/web/generic.tmpl:215
#: cdedb/frontend/templates/web/generic.tmpl:219
#: cdedb/frontend/templates/web/ml/base.tmpl:29
#: cdedb/frontend/templates/web/ml/index.tmpl:4
#: cdedb/frontend/templates/web/ml/index.tmpl:7
#: cdedb/frontend/templates/web/base.tmpl:153
#: cdedb/frontend/templates/web/core/show_user.tmpl:159
#: cdedb/frontend/templates/web/event/create_event.tmpl:60
#: cdedb/frontend/templates/web/ml/base.tmpl:31
#: cdedb/frontend/templates/web/ml/index.tmpl:6
#: cdedb/frontend/templates/web/ml/index.tmpl:9
msgid "Mailinglists"
msgstr ""

#: cdedb/frontend/templates/web/assembly/base.tmpl:35
#: cdedb/frontend/templates/web/assembly/base.tmpl:47
#: cdedb/frontend/templates/web/assembly/index.tmpl:3
#: cdedb/frontend/templates/web/assembly/index.tmpl:5
#: cdedb/frontend/templates/web/base.tmpl:155
#: cdedb/frontend/templates/web/core/genesis_modify_form.tmpl:37
#: cdedb/frontend/templates/web/core/genesis_show_case.tmpl:32
#: cdedb/frontend/templates/web/core/show_user.tmpl:153
#: cdedb/frontend/templates/web/generic.tmpl:150
#: cdedb/frontend/templates/web/generic.tmpl:154
#: cdedb/frontend/templates/web/generic.tmpl:217
#: cdedb/frontend/templates/web/generic.tmpl:221
#: cdedb/frontend/templates/web/base.tmpl:158
#: cdedb/frontend/templates/web/core/show_user.tmpl:160
msgid "Assemblies"
msgstr ""

#: cdedb/frontend/templates/web/base.tmpl:167
#: cdedb/frontend/templates/web/base.tmpl:170
msgid "Sub Menu"
msgstr ""

#: cdedb/frontend/templates/web/base.tmpl:179
#: cdedb/frontend/templates/web/base.tmpl:182
msgid "You are here:"
msgstr ""

#: cdedb/frontend/templates/web/base.tmpl:192
#: cdedb/frontend/templates/web/base.tmpl:195
msgid "Success!"
msgstr ""

#: cdedb/frontend/templates/web/base.tmpl:192
#: cdedb/frontend/templates/web/base.tmpl:195
msgid "Info!"
msgstr ""

#: cdedb/frontend/templates/web/base.tmpl:192
#: cdedb/frontend/templates/web/base.tmpl:195
msgid "Question:"
msgstr ""

#: cdedb/frontend/templates/web/base.tmpl:193
#: cdedb/frontend/templates/web/event/partial_import_check.tmpl:101
#: cdedb/frontend/templates/web/event/partial_import_check.tmpl:107
#: cdedb/frontend/templates/web/event/partial_import_check.tmpl:113
#: cdedb/frontend/templates/web/event/partial_import_check.tmpl:119
#: cdedb/frontend/templates/web/event/partial_import_check.tmpl:125
#: cdedb/frontend/templates/web/base.tmpl:196
msgid "Warning!"
msgstr ""

#: cdedb/frontend/templates/web/base.tmpl:193
#: cdedb/frontend/templates/web/base.tmpl:196
msgid "Error!"
msgstr ""

#: cdedb/frontend/templates/web/base.tmpl:211
#: cdedb/frontend/templates/web/base.tmpl:214
msgid "This should not be visible."
msgstr ""

#: cdedb/frontend/templates/web/base.tmpl:220
#: cdedb/frontend/templates/web/base.tmpl:223
msgid "Club der Ehemaligen e.V."
msgstr ""

#: cdedb/frontend/templates/web/base.tmpl:222
#: cdedb/frontend/templates/web/base.tmpl:223
#: cdedb/frontend/templates/web/error.tmpl:5
#: cdedb/frontend/templates/web/error.tmpl:34
#: cdedb/frontend/templates/web/error.tmpl:43
#: cdedb/frontend/templates/web/error.tmpl:61
#: cdedb/frontend/templates/web/base.tmpl:225
#: cdedb/frontend/templates/web/base.tmpl:226
msgid "CdE-Datenbank development team"
msgstr ""

#: cdedb/frontend/templates/web/base.tmpl:227
#: cdedb/frontend/templates/web/base.tmpl:230
msgid "Version"
msgstr ""

#: cdedb/frontend/templates/web/error.tmpl:9
msgid "You do not have sufficient permissions to access this page:"
msgstr ""

#: cdedb/frontend/templates/web/error.tmpl:12
msgid "Couldn’t find the requested page."
msgstr ""

#: cdedb/frontend/templates/web/error.tmpl:15
msgid "This HTTP method is not allowed for this URL."
msgstr ""

#: cdedb/frontend/templates/web/error.tmpl:17
msgid "An internal error occured:"
msgstr ""

#: cdedb/frontend/templates/web/error.tmpl:22
msgid "An unknown error occurred."
msgstr ""

#: cdedb/frontend/templates/web/error.tmpl:34
#, python-format
msgid ""
"If you think this is an error, please contact the %(team)s at %(mail)s with "
"the error message displayed above, the current time (%(time)s) and a "
"detailed description of your actions: What were you about to do? Which links "
"and buttons did you click to get here? Have you changed any settings before "
"the error occurred?"
msgstr ""

#: cdedb/frontend/templates/web/error.tmpl:43
#, python-format
msgid ""
"If you reached this page via an internal link of the CdE-Datenbank, please "
"contact the %(team)s at %(mail)s and describe how you got here."
msgstr ""

#: cdedb/frontend/templates/web/error.tmpl:49
msgid "frontpage"
msgstr ""

#: cdedb/frontend/templates/web/error.tmpl:49
#, python-format
msgid ""
"Use the navigation buttons of your browser to get back to the previous page "
"or go to the %(frontpage_link)s of the CdE-Datenbank."
msgstr ""

#: cdedb/frontend/templates/web/error.tmpl:58
msgid "First try reloading this page."
msgstr ""

#: cdedb/frontend/templates/web/error.tmpl:61
#, python-format
msgid ""
"If the error persists, you probably found a bug, hidden in our code. Please "
"contact the %(team)s at %(mail)s with the error message displayed above, the "
"current time (%(time)s) and a detailed description of your actions: What "
"were you about to do? Which links and buttons did you click to get here? "
"Have you changed any settings before the error occurred?"
msgstr ""

#: cdedb/frontend/templates/web/cde/lastschrift_subscription_form_fill.tmpl:21
#: cdedb/frontend/templates/web/core/admin_change_user.tmpl:27
#: cdedb/frontend/templates/web/core/change_user.tmpl:27
#: cdedb/frontend/templates/web/core/inspect_change.tmpl:51
#: cdedb/frontend/templates/web/core/show_user.tmpl:106
#: cdedb/frontend/templates/web/event/add_registration.tmpl:29
#: cdedb/frontend/templates/web/event/change_registration.tmpl:41
#: cdedb/frontend/templates/web/event/show_registration.tmpl:29
#: cdedb/frontend/templates/web/generic.tmpl:9
#: cdedb/frontend/templates/web/core/show_user.tmpl:113
msgid "Personal Information"
msgstr ""

#: cdedb/frontend/templates/web/assembly/change_assembly.tmpl:26
#: cdedb/frontend/templates/web/assembly/change_ballot.tmpl:26
#: cdedb/frontend/templates/web/assembly/create_assembly.tmpl:15
#: cdedb/frontend/templates/web/assembly/create_ballot.tmpl:17
#: cdedb/frontend/templates/web/cde/batch_admission.tmpl:48
#: cdedb/frontend/templates/web/cde/change_past_course.tmpl:31
#: cdedb/frontend/templates/web/cde/change_past_event.tmpl:28
#: cdedb/frontend/templates/web/cde/create_past_course.tmpl:29
#: cdedb/frontend/templates/web/cde/create_past_event.tmpl:21
#: cdedb/frontend/templates/web/cde/create_past_event.tmpl:35
#: cdedb/frontend/templates/web/core/admin_change_user.tmpl:28
#: cdedb/frontend/templates/web/core/change_user.tmpl:28
#: cdedb/frontend/templates/web/core/inspect_change.tmpl:52
#: cdedb/frontend/templates/web/core/promote_user.tmpl:76
#: cdedb/frontend/templates/web/event/change_event.tmpl:29
#: cdedb/frontend/templates/web/event/create_event.tmpl:21
#: cdedb/frontend/templates/web/event/part_summary.tmpl:68
#: cdedb/frontend/templates/web/event/registration_query.tmpl:57
#: cdedb/frontend/templates/web/generic.tmpl:10
#: cdedb/frontend/templates/web/generic.tmpl:117
#: cdedb/frontend/templates/web/generic.tmpl:184
#: cdedb/frontend/templates/web/ml/change_mailinglist.tmpl:42
#: cdedb/frontend/templates/web/ml/create_mailinglist.tmpl:34
#: cdedb/frontend/templates/web/util.tmpl:770
#: cdedb/frontend/templates/web/event/change_event.tmpl:32
#: cdedb/frontend/templates/web/util.tmpl:779
msgid "Title"
msgstr ""

#: cdedb/frontend/templates/web/cde/batch_admission.tmpl:48
#: cdedb/frontend/templates/web/cde/member_search.tmpl:52
#: cdedb/frontend/templates/web/cde/money_transfers.tmpl:29
#: cdedb/frontend/templates/web/core/admin_change_user.tmpl:29
#: cdedb/frontend/templates/web/core/change_user.tmpl:29
#: cdedb/frontend/templates/web/core/genesis_modify_form.tmpl:23
#: cdedb/frontend/templates/web/core/genesis_request.tmpl:41
#: cdedb/frontend/templates/web/core/inspect_change.tmpl:53
#: cdedb/frontend/templates/web/event/batch_fees.tmpl:40
#: cdedb/frontend/templates/web/event/participant_list.tmpl:100
#: cdedb/frontend/templates/web/event/participant_list.tmpl:147
#: cdedb/frontend/templates/web/event/registration_query.tmpl:55
#: cdedb/frontend/templates/web/generic.tmpl:11
#: cdedb/frontend/templates/web/generic.tmpl:115
#: cdedb/frontend/templates/web/generic.tmpl:182
msgid "Given Names"
msgstr ""

#: cdedb/frontend/templates/web/cde/batch_admission.tmpl:49
#: cdedb/frontend/templates/web/core/admin_change_user.tmpl:32
#: cdedb/frontend/templates/web/core/change_user.tmpl:32
#: cdedb/frontend/templates/web/core/genesis_modify_form.tmpl:25
#: cdedb/frontend/templates/web/core/genesis_request.tmpl:43
#: cdedb/frontend/templates/web/core/genesis_show_case.tmpl:62
#: cdedb/frontend/templates/web/core/inspect_change.tmpl:57
#: cdedb/frontend/templates/web/core/show_history.tmpl:119
#: cdedb/frontend/templates/web/core/show_user.tmpl:114
#: cdedb/frontend/templates/web/generic.tmpl:14
#: cdedb/frontend/templates/web/generic.tmpl:114
#: cdedb/frontend/templates/web/generic.tmpl:181
#: cdedb/frontend/templates/web/core/show_user.tmpl:121
msgid "Birth Name"
msgstr ""

#: cdedb/frontend/templates/web/cde/batch_admission.tmpl:48
#: cdedb/frontend/templates/web/core/admin_change_user.tmpl:34
#: cdedb/frontend/templates/web/core/change_user.tmpl:34
#: cdedb/frontend/templates/web/core/inspect_change.tmpl:55
#: cdedb/frontend/templates/web/core/promote_user.tmpl:77
#: cdedb/frontend/templates/web/event/registration_query.tmpl:58
#: cdedb/frontend/templates/web/generic.tmpl:16
#: cdedb/frontend/templates/web/generic.tmpl:118
#: cdedb/frontend/templates/web/generic.tmpl:185
msgid "Name Affix"
msgstr ""

#: cdedb/frontend/templates/web/core/admin_change_user.tmpl:35
#: cdedb/frontend/templates/web/core/change_user.tmpl:35
#: cdedb/frontend/templates/web/core/inspect_change.tmpl:56
#: cdedb/frontend/templates/web/event/registration_query.tmpl:56
#: cdedb/frontend/templates/web/generic.tmpl:17
#: cdedb/frontend/templates/web/generic.tmpl:116
#: cdedb/frontend/templates/web/generic.tmpl:183
msgid "First Given Name"
msgstr ""

#: cdedb/frontend/templates/web/core/admin_change_user.tmpl:101
#: cdedb/frontend/templates/web/core/change_user.tmpl:89
#: cdedb/frontend/templates/web/core/inspect_change.tmpl:93
#: cdedb/frontend/templates/web/core/show_history.tmpl:260
#: cdedb/frontend/templates/web/core/show_user.tmpl:358
#: cdedb/frontend/templates/web/generic.tmpl:19
#: cdedb/frontend/templates/web/generic.tmpl:134
#: cdedb/frontend/templates/web/generic.tmpl:201
#: cdedb/frontend/templates/web/core/show_user.tmpl:365
msgid "Specialisation"
msgstr ""

#: cdedb/frontend/templates/web/core/admin_change_user.tmpl:104
#: cdedb/frontend/templates/web/core/change_user.tmpl:92
#: cdedb/frontend/templates/web/core/inspect_change.tmpl:94
#: cdedb/frontend/templates/web/core/show_history.tmpl:261
#: cdedb/frontend/templates/web/core/show_user.tmpl:362
#: cdedb/frontend/templates/web/generic.tmpl:20
#: cdedb/frontend/templates/web/generic.tmpl:135
#: cdedb/frontend/templates/web/generic.tmpl:202
#: cdedb/frontend/templates/web/core/show_user.tmpl:369
msgid "School, University, …"
msgstr ""

#: cdedb/frontend/templates/web/core/admin_change_user.tmpl:107
#: cdedb/frontend/templates/web/core/change_user.tmpl:95
#: cdedb/frontend/templates/web/core/inspect_change.tmpl:95
#: cdedb/frontend/templates/web/core/show_history.tmpl:262
#: cdedb/frontend/templates/web/core/show_user.tmpl:366
#: cdedb/frontend/templates/web/generic.tmpl:21
#: cdedb/frontend/templates/web/generic.tmpl:136
#: cdedb/frontend/templates/web/generic.tmpl:203
#: cdedb/frontend/templates/web/core/show_user.tmpl:373
msgid "Year(s) of Graduation"
msgstr ""

#: cdedb/frontend/templates/web/cde/member_search.tmpl:58
#: cdedb/frontend/templates/web/core/admin_change_user.tmpl:110
#: cdedb/frontend/templates/web/core/change_user.tmpl:98
#: cdedb/frontend/templates/web/core/inspect_change.tmpl:96
#: cdedb/frontend/templates/web/core/show_history.tmpl:263
#: cdedb/frontend/templates/web/core/show_user.tmpl:370
#: cdedb/frontend/templates/web/generic.tmpl:22
#: cdedb/frontend/templates/web/generic.tmpl:137
#: cdedb/frontend/templates/web/generic.tmpl:204
#: cdedb/frontend/templates/web/core/show_user.tmpl:377
msgid "Interests"
msgstr ""

#: cdedb/frontend/templates/web/cde/base.tmpl:58
#: cdedb/frontend/templates/web/cde/view_misc.tmpl:5
#: cdedb/frontend/templates/web/cde/view_misc.tmpl:9
#: cdedb/frontend/templates/web/core/admin_change_user.tmpl:100
#: cdedb/frontend/templates/web/core/admin_change_user.tmpl:113
#: cdedb/frontend/templates/web/core/change_user.tmpl:44
#: cdedb/frontend/templates/web/core/change_user.tmpl:88
#: cdedb/frontend/templates/web/core/change_user.tmpl:101
#: cdedb/frontend/templates/web/core/inspect_change.tmpl:92
#: cdedb/frontend/templates/web/core/inspect_change.tmpl:97
#: cdedb/frontend/templates/web/core/promote_user.tmpl:94
#: cdedb/frontend/templates/web/core/show_history.tmpl:258
#: cdedb/frontend/templates/web/core/show_history.tmpl:264
#: cdedb/frontend/templates/web/core/show_user.tmpl:277
#: cdedb/frontend/templates/web/core/show_user.tmpl:355
#: cdedb/frontend/templates/web/core/show_user.tmpl:374
#: cdedb/frontend/templates/web/generic.tmpl:23
#: cdedb/frontend/templates/web/generic.tmpl:138
#: cdedb/frontend/templates/web/generic.tmpl:205
#: cdedb/frontend/templates/web/core/show_user.tmpl:284
#: cdedb/frontend/templates/web/core/show_user.tmpl:362
#: cdedb/frontend/templates/web/core/show_user.tmpl:381
msgid "Miscellaneous"
msgstr ""

#: cdedb/frontend/templates/web/cde/batch_admission.tmpl:49
#: cdedb/frontend/templates/web/core/admin_change_user.tmpl:39
#: cdedb/frontend/templates/web/core/genesis_modify_form.tmpl:54
#: cdedb/frontend/templates/web/core/genesis_request.tmpl:61
#: cdedb/frontend/templates/web/core/genesis_show_case.tmpl:70
#: cdedb/frontend/templates/web/core/inspect_change.tmpl:61
#: cdedb/frontend/templates/web/core/promote_user.tmpl:81
#: cdedb/frontend/templates/web/core/show_history.tmpl:130
#: cdedb/frontend/templates/web/core/show_user.tmpl:122
#: cdedb/frontend/templates/web/event/change_registration.tmpl:48
#: cdedb/frontend/templates/web/event/change_registrations.tmpl:92
#: cdedb/frontend/templates/web/event/change_registrations.tmpl:94
#: cdedb/frontend/templates/web/event/register.tmpl:74
#: cdedb/frontend/templates/web/event/registration_query.tmpl:59
#: cdedb/frontend/templates/web/event/show_registration.tmpl:50
#: cdedb/frontend/templates/web/generic.tmpl:27
#: cdedb/frontend/templates/web/generic.tmpl:119
#: cdedb/frontend/templates/web/generic.tmpl:186
#: cdedb/frontend/templates/web/core/show_user.tmpl:129
msgid "Gender"
msgstr ""

#: cdedb/frontend/templates/web/cde/batch_admission.tmpl:50
#: cdedb/frontend/templates/web/core/admin_change_user.tmpl:42
#: cdedb/frontend/templates/web/core/genesis_modify_form.tmpl:55
#: cdedb/frontend/templates/web/core/genesis_request.tmpl:62
#: cdedb/frontend/templates/web/core/genesis_show_case.tmpl:66
#: cdedb/frontend/templates/web/core/inspect_change.tmpl:58
#: cdedb/frontend/templates/web/core/promote_user.tmpl:78
#: cdedb/frontend/templates/web/core/show_history.tmpl:124
#: cdedb/frontend/templates/web/core/show_user.tmpl:118
#: cdedb/frontend/templates/web/event/change_registration.tmpl:47
#: cdedb/frontend/templates/web/event/register.tmpl:72
#: cdedb/frontend/templates/web/event/registration_query.tmpl:60
#: cdedb/frontend/templates/web/event/show_registration.tmpl:46
#: cdedb/frontend/templates/web/generic.tmpl:28
#: cdedb/frontend/templates/web/generic.tmpl:120
#: cdedb/frontend/templates/web/generic.tmpl:187
#: cdedb/frontend/templates/web/core/show_user.tmpl:125
msgid "Birthday"
msgstr ""

#: cdedb/frontend/templates/web/core/admin_change_user.tmpl:59
#: cdedb/frontend/templates/web/core/change_user.tmpl:47
#: cdedb/frontend/templates/web/core/inspect_change.tmpl:72
#: cdedb/frontend/templates/web/core/show_history.tmpl:220
#: cdedb/frontend/templates/web/core/show_user.tmpl:283
#: cdedb/frontend/templates/web/generic.tmpl:31
#: cdedb/frontend/templates/web/core/show_user.tmpl:290
msgid "Contact Information"
msgstr ""

#: cdedb/frontend/templates/web/cde/batch_admission.tmpl:50
#: cdedb/frontend/templates/web/cde/lastschrift_subscription_form_fill.tmpl:26
#: cdedb/frontend/templates/web/cde/lastschrift_subscription_form_fill.tmpl:43
#: cdedb/frontend/templates/web/cde/member_search.tmpl:74
#: cdedb/frontend/templates/web/core/change_user.tmpl:48
#: cdedb/frontend/templates/web/core/genesis_modify_form.tmpl:27
#: cdedb/frontend/templates/web/core/genesis_request.tmpl:45
#: cdedb/frontend/templates/web/core/genesis_show_case.tmpl:73
#: cdedb/frontend/templates/web/core/inspect_change.tmpl:73
#: cdedb/frontend/templates/web/core/login.tmpl:29
#: cdedb/frontend/templates/web/core/reset_password.tmpl:24
#: cdedb/frontend/templates/web/core/show_history.tmpl:222
#: cdedb/frontend/templates/web/core/show_user.tmpl:286
#: cdedb/frontend/templates/web/event/register.tmpl:76
#: cdedb/frontend/templates/web/event/registration_query.tmpl:53
#: cdedb/frontend/templates/web/event/show_registration.tmpl:54
#: cdedb/frontend/templates/web/generic.tmpl:32
#: cdedb/frontend/templates/web/generic.tmpl:111
#: cdedb/frontend/templates/web/generic.tmpl:178
#: cdedb/frontend/templates/web/core/show_user.tmpl:293
msgid "E-Mail"
msgstr ""

#: cdedb/frontend/templates/web/cde/member_search.tmpl:75
#: cdedb/frontend/templates/web/core/admin_change_user.tmpl:62
#: cdedb/frontend/templates/web/core/change_user.tmpl:51
#: cdedb/frontend/templates/web/core/genesis_modify_form.tmpl:57
#: cdedb/frontend/templates/web/core/genesis_request.tmpl:64
#: cdedb/frontend/templates/web/core/genesis_show_case.tmpl:82
#: cdedb/frontend/templates/web/core/inspect_change.tmpl:74
#: cdedb/frontend/templates/web/core/promote_user.tmpl:84
#: cdedb/frontend/templates/web/core/show_history.tmpl:223
#: cdedb/frontend/templates/web/core/show_user.tmpl:302
#: cdedb/frontend/templates/web/event/register.tmpl:78
#: cdedb/frontend/templates/web/event/registration_query.tmpl:61
#: cdedb/frontend/templates/web/event/show_registration.tmpl:56
#: cdedb/frontend/templates/web/generic.tmpl:34
#: cdedb/frontend/templates/web/generic.tmpl:121
#: cdedb/frontend/templates/web/generic.tmpl:188
#: cdedb/frontend/templates/web/core/show_user.tmpl:309
msgid "Phone"
msgstr ""

#: cdedb/frontend/templates/web/core/admin_change_user.tmpl:63
#: cdedb/frontend/templates/web/core/change_user.tmpl:52
#: cdedb/frontend/templates/web/core/genesis_modify_form.tmpl:59
#: cdedb/frontend/templates/web/core/genesis_request.tmpl:66
#: cdedb/frontend/templates/web/core/genesis_show_case.tmpl:86
#: cdedb/frontend/templates/web/core/inspect_change.tmpl:75
#: cdedb/frontend/templates/web/core/promote_user.tmpl:85
#: cdedb/frontend/templates/web/core/show_history.tmpl:224
#: cdedb/frontend/templates/web/core/show_user.tmpl:308
#: cdedb/frontend/templates/web/event/register.tmpl:80
#: cdedb/frontend/templates/web/event/registration_query.tmpl:62
#: cdedb/frontend/templates/web/event/show_registration.tmpl:58
#: cdedb/frontend/templates/web/generic.tmpl:35
#: cdedb/frontend/templates/web/generic.tmpl:122
#: cdedb/frontend/templates/web/generic.tmpl:189
#: cdedb/frontend/templates/web/core/show_user.tmpl:315
msgid "Mobile Phone"
msgstr ""

#: cdedb/frontend/templates/web/core/admin_change_user.tmpl:66
#: cdedb/frontend/templates/web/core/change_user.tmpl:55
#: cdedb/frontend/templates/web/core/inspect_change.tmpl:76
#: cdedb/frontend/templates/web/core/show_history.tmpl:225
#: cdedb/frontend/templates/web/core/show_user.tmpl:314
#: cdedb/frontend/templates/web/generic.tmpl:38
#: cdedb/frontend/templates/web/generic.tmpl:133
#: cdedb/frontend/templates/web/generic.tmpl:200
#: cdedb/frontend/templates/web/core/show_user.tmpl:321
msgid "WWW"
msgstr ""

#: cdedb/frontend/templates/web/cde/lastschrift_subscription_form_fill.tmpl:32
#: cdedb/frontend/templates/web/cde/lastschrift_subscription_form_fill.tmpl:46
#: cdedb/frontend/templates/web/cde/lastschrift_subscription_form_fill.tmpl:48
#: cdedb/frontend/templates/web/cde/member_search.tmpl:78
#: cdedb/frontend/templates/web/core/admin_change_user.tmpl:70
#: cdedb/frontend/templates/web/core/change_user.tmpl:59
#: cdedb/frontend/templates/web/core/genesis_show_case.tmpl:92
#: cdedb/frontend/templates/web/core/inspect_change.tmpl:78
#: cdedb/frontend/templates/web/core/show_history.tmpl:232
#: cdedb/frontend/templates/web/core/show_user.tmpl:328
#: cdedb/frontend/templates/web/event/register.tmpl:82
#: cdedb/frontend/templates/web/event/registration_query.tmpl:63
#: cdedb/frontend/templates/web/event/show_registration.tmpl:62
#: cdedb/frontend/templates/web/generic.tmpl:42
#: cdedb/frontend/templates/web/generic.tmpl:123
#: cdedb/frontend/templates/web/generic.tmpl:190
#: cdedb/frontend/templates/web/ml/change_mailinglist.tmpl:43
#: cdedb/frontend/templates/web/ml/create_mailinglist.tmpl:35
#: cdedb/frontend/templates/web/ml/create_mailinglist.tmpl:40
#: cdedb/frontend/templates/web/core/show_user.tmpl:335
msgid "Address"
msgstr ""

#: cdedb/frontend/templates/web/cde/batch_admission.tmpl:49
#: cdedb/frontend/templates/web/core/admin_change_user.tmpl:78
#: cdedb/frontend/templates/web/core/admin_change_user.tmpl:92
#: cdedb/frontend/templates/web/core/change_user.tmpl:67
#: cdedb/frontend/templates/web/core/change_user.tmpl:81
#: cdedb/frontend/templates/web/core/genesis_modify_form.tmpl:61
#: cdedb/frontend/templates/web/core/genesis_request.tmpl:68
#: cdedb/frontend/templates/web/core/inspect_change.tmpl:79
#: cdedb/frontend/templates/web/core/inspect_change.tmpl:86
#: cdedb/frontend/templates/web/core/promote_user.tmpl:86
#: cdedb/frontend/templates/web/generic.tmpl:43
#: cdedb/frontend/templates/web/generic.tmpl:51
msgid "Street, Nr."
msgstr ""

#: cdedb/frontend/templates/web/cde/batch_admission.tmpl:49
#: cdedb/frontend/templates/web/cde/lastschrift_subscription_form_fill.tmpl:30
#: cdedb/frontend/templates/web/cde/lastschrift_subscription_form_fill.tmpl:47
#: cdedb/frontend/templates/web/core/admin_change_user.tmpl:79
#: cdedb/frontend/templates/web/core/admin_change_user.tmpl:93
#: cdedb/frontend/templates/web/core/change_user.tmpl:68
#: cdedb/frontend/templates/web/core/change_user.tmpl:82
#: cdedb/frontend/templates/web/core/genesis_modify_form.tmpl:63
#: cdedb/frontend/templates/web/core/genesis_request.tmpl:70
#: cdedb/frontend/templates/web/core/inspect_change.tmpl:80
#: cdedb/frontend/templates/web/core/inspect_change.tmpl:87
#: cdedb/frontend/templates/web/core/promote_user.tmpl:87
#: cdedb/frontend/templates/web/event/register.tmpl:84
#: cdedb/frontend/templates/web/event/registration_query.tmpl:64
#: cdedb/frontend/templates/web/event/show_registration.tmpl:64
#: cdedb/frontend/templates/web/generic.tmpl:44
#: cdedb/frontend/templates/web/generic.tmpl:52
#: cdedb/frontend/templates/web/generic.tmpl:124
#: cdedb/frontend/templates/web/generic.tmpl:191
msgid "Address Supplement"
msgstr ""

#: cdedb/frontend/templates/web/cde/batch_admission.tmpl:49
#: cdedb/frontend/templates/web/core/admin_change_user.tmpl:80
#: cdedb/frontend/templates/web/core/admin_change_user.tmpl:94
#: cdedb/frontend/templates/web/core/change_user.tmpl:69
#: cdedb/frontend/templates/web/core/change_user.tmpl:83
#: cdedb/frontend/templates/web/core/genesis_modify_form.tmpl:65
#: cdedb/frontend/templates/web/core/genesis_request.tmpl:73
#: cdedb/frontend/templates/web/core/promote_user.tmpl:88
#: cdedb/frontend/templates/web/generic.tmpl:45
#: cdedb/frontend/templates/web/generic.tmpl:53
msgid "Zipcode"
msgstr ""

#: cdedb/frontend/templates/web/cde/batch_admission.tmpl:49
#: cdedb/frontend/templates/web/cde/lastschrift_subscription_form_fill.tmpl:36
#: cdedb/frontend/templates/web/cde/lastschrift_subscription_form_fill.tmpl:50
#: cdedb/frontend/templates/web/cde/member_search.tmpl:81
#: cdedb/frontend/templates/web/core/admin_change_user.tmpl:81
#: cdedb/frontend/templates/web/core/admin_change_user.tmpl:95
#: cdedb/frontend/templates/web/core/change_user.tmpl:70
#: cdedb/frontend/templates/web/core/change_user.tmpl:84
#: cdedb/frontend/templates/web/core/genesis_modify_form.tmpl:67
#: cdedb/frontend/templates/web/core/genesis_request.tmpl:75
#: cdedb/frontend/templates/web/core/inspect_change.tmpl:82
#: cdedb/frontend/templates/web/core/inspect_change.tmpl:89
#: cdedb/frontend/templates/web/core/promote_user.tmpl:89
#: cdedb/frontend/templates/web/event/register.tmpl:86
#: cdedb/frontend/templates/web/event/registration_query.tmpl:66
#: cdedb/frontend/templates/web/event/show_registration.tmpl:66
#: cdedb/frontend/templates/web/generic.tmpl:46
#: cdedb/frontend/templates/web/generic.tmpl:54
#: cdedb/frontend/templates/web/generic.tmpl:126
#: cdedb/frontend/templates/web/generic.tmpl:193
msgid "City"
msgstr ""

#: cdedb/frontend/templates/web/cde/batch_admission.tmpl:50
#: cdedb/frontend/templates/web/cde/member_search.tmpl:83
#: cdedb/frontend/templates/web/core/admin_change_user.tmpl:82
#: cdedb/frontend/templates/web/core/admin_change_user.tmpl:96
#: cdedb/frontend/templates/web/core/change_user.tmpl:71
#: cdedb/frontend/templates/web/core/change_user.tmpl:85
#: cdedb/frontend/templates/web/core/genesis_modify_form.tmpl:69
#: cdedb/frontend/templates/web/core/genesis_request.tmpl:77
#: cdedb/frontend/templates/web/core/inspect_change.tmpl:83
#: cdedb/frontend/templates/web/core/inspect_change.tmpl:90
#: cdedb/frontend/templates/web/core/promote_user.tmpl:90
#: cdedb/frontend/templates/web/event/register.tmpl:88
#: cdedb/frontend/templates/web/event/registration_query.tmpl:67
#: cdedb/frontend/templates/web/event/show_registration.tmpl:68
#: cdedb/frontend/templates/web/generic.tmpl:47
#: cdedb/frontend/templates/web/generic.tmpl:55
#: cdedb/frontend/templates/web/generic.tmpl:127
#: cdedb/frontend/templates/web/generic.tmpl:194
msgid "Country"
msgstr ""

#: cdedb/frontend/templates/web/core/admin_change_user.tmpl:85
#: cdedb/frontend/templates/web/core/change_user.tmpl:74
#: cdedb/frontend/templates/web/core/inspect_change.tmpl:85
#: cdedb/frontend/templates/web/core/show_history.tmpl:245
#: cdedb/frontend/templates/web/core/show_user.tmpl:341
#: cdedb/frontend/templates/web/generic.tmpl:50
#: cdedb/frontend/templates/web/core/show_user.tmpl:348
msgid "Second Address"
msgstr ""

#: cdedb/frontend/templates/web/core/inspect_change.tmpl:65
#: cdedb/frontend/templates/web/core/show_history.tmpl:142
#: cdedb/frontend/templates/web/core/show_user.tmpl:128
#: cdedb/frontend/templates/web/generic.tmpl:58
#: cdedb/frontend/templates/web/core/show_user.tmpl:135
msgid "Account & Membership"
msgstr ""

#: cdedb/frontend/templates/web/core/show_history.tmpl:189
#: cdedb/frontend/templates/web/core/show_user.tmpl:210
#: cdedb/frontend/templates/web/event/registration_query.tmpl:52
#: cdedb/frontend/templates/web/event/show_registration.tmpl:44
#: cdedb/frontend/templates/web/generic.tmpl:60
#: cdedb/frontend/templates/web/generic.tmpl:146
#: cdedb/frontend/templates/web/generic.tmpl:213
#: cdedb/frontend/templates/web/core/show_user.tmpl:217
msgid "CdE-Member"
msgstr ""

#: cdedb/frontend/templates/web/generic.tmpl:62
#: cdedb/frontend/templates/web/generic.tmpl:143
#: cdedb/frontend/templates/web/generic.tmpl:210
msgid "Trial Member"
msgstr ""

#: cdedb/frontend/templates/web/core/admin_change_user.tmpl:49
#: cdedb/frontend/templates/web/core/show_history.tmpl:201
#: cdedb/frontend/templates/web/generic.tmpl:64
#: cdedb/frontend/templates/web/generic.tmpl:147
#: cdedb/frontend/templates/web/generic.tmpl:214
msgid "Searchable"
msgstr ""

#: cdedb/frontend/templates/web/core/admin_change_user.tmpl:52
#: cdedb/frontend/templates/web/core/change_user.tmpl:39
#: cdedb/frontend/templates/web/core/show_user.tmpl:269
#: cdedb/frontend/templates/web/generic.tmpl:66
#: cdedb/frontend/templates/web/generic.tmpl:144
#: cdedb/frontend/templates/web/generic.tmpl:211
#: cdedb/frontend/templates/web/core/show_user.tmpl:276
msgid "Printed exPuls"
msgstr ""

#: cdedb/frontend/templates/web/assembly/change_assembly.tmpl:28
#: cdedb/frontend/templates/web/assembly/change_assembly.tmpl:35
#: cdedb/frontend/templates/web/assembly/change_ballot.tmpl:28
#: cdedb/frontend/templates/web/assembly/change_ballot.tmpl:41
#: cdedb/frontend/templates/web/assembly/create_assembly.tmpl:17
#: cdedb/frontend/templates/web/assembly/create_assembly.tmpl:22
#: cdedb/frontend/templates/web/assembly/create_ballot.tmpl:19
#: cdedb/frontend/templates/web/assembly/create_ballot.tmpl:32
#: cdedb/frontend/templates/web/cde/change_past_course.tmpl:33
#: cdedb/frontend/templates/web/cde/change_past_event.tmpl:33
#: cdedb/frontend/templates/web/cde/create_past_course.tmpl:31
#: cdedb/frontend/templates/web/cde/create_past_event.tmpl:25
#: cdedb/frontend/templates/web/cde/lastschrift_change.tmpl:32
#: cdedb/frontend/templates/web/cde/lastschrift_create.tmpl:42
#: cdedb/frontend/templates/web/core/admin_change_user.tmpl:102
#: cdedb/frontend/templates/web/core/admin_change_user.tmpl:105
#: cdedb/frontend/templates/web/core/admin_change_user.tmpl:108
#: cdedb/frontend/templates/web/core/admin_change_user.tmpl:111
#: cdedb/frontend/templates/web/core/admin_change_user.tmpl:114
#: cdedb/frontend/templates/web/core/change_user.tmpl:90
#: cdedb/frontend/templates/web/core/change_user.tmpl:93
#: cdedb/frontend/templates/web/core/change_user.tmpl:96
#: cdedb/frontend/templates/web/core/change_user.tmpl:99
#: cdedb/frontend/templates/web/core/change_user.tmpl:102
#: cdedb/frontend/templates/web/core/meta_info.tmpl:30
#: cdedb/frontend/templates/web/core/promote_user.tmpl:95
#: cdedb/frontend/templates/web/event/change_course.tmpl:35
#: cdedb/frontend/templates/web/event/change_course.tmpl:78
#: cdedb/frontend/templates/web/event/change_event.tmpl:90
#: cdedb/frontend/templates/web/event/create_course.tmpl:32
#: cdedb/frontend/templates/web/event/create_course.tmpl:48
#: cdedb/frontend/templates/web/event/create_event.tmpl:23
#: cdedb/frontend/templates/web/generic.tmpl:70
#: cdedb/frontend/templates/web/ml/change_mailinglist.tmpl:57
#: cdedb/frontend/templates/web/ml/change_mailinglist.tmpl:61
#: cdedb/frontend/templates/web/ml/create_mailinglist.tmpl:50
#: cdedb/frontend/templates/web/ml/create_mailinglist.tmpl:53
#: cdedb/frontend/templates/web/cde/lastschrift_create.tmpl:61
#: cdedb/frontend/templates/web/event/change_event.tmpl:27
#: cdedb/frontend/templates/web/event/change_event.tmpl:93
#: cdedb/frontend/templates/web/event/create_event.tmpl:48
#, python-format
msgid "Supports %(infolink)s."
msgstr ""

#: cdedb/frontend/templates/web/assembly/change_assembly.tmpl:29
#: cdedb/frontend/templates/web/assembly/change_assembly.tmpl:36
#: cdedb/frontend/templates/web/assembly/change_ballot.tmpl:29
#: cdedb/frontend/templates/web/assembly/change_ballot.tmpl:42
#: cdedb/frontend/templates/web/assembly/create_assembly.tmpl:18
#: cdedb/frontend/templates/web/assembly/create_assembly.tmpl:23
#: cdedb/frontend/templates/web/assembly/create_ballot.tmpl:20
#: cdedb/frontend/templates/web/assembly/create_ballot.tmpl:33
#: cdedb/frontend/templates/web/cde/change_past_course.tmpl:34
#: cdedb/frontend/templates/web/cde/change_past_event.tmpl:34
#: cdedb/frontend/templates/web/cde/change_past_event.tmpl:42
#: cdedb/frontend/templates/web/cde/create_past_course.tmpl:32
#: cdedb/frontend/templates/web/cde/create_past_event.tmpl:26
#: cdedb/frontend/templates/web/cde/create_past_event.tmpl:31
#: cdedb/frontend/templates/web/cde/lastschrift_change.tmpl:33
#: cdedb/frontend/templates/web/cde/lastschrift_create.tmpl:43
#: cdedb/frontend/templates/web/core/admin_change_user.tmpl:57
#: cdedb/frontend/templates/web/core/admin_change_user.tmpl:103
#: cdedb/frontend/templates/web/core/admin_change_user.tmpl:106
#: cdedb/frontend/templates/web/core/admin_change_user.tmpl:109
#: cdedb/frontend/templates/web/core/admin_change_user.tmpl:112
#: cdedb/frontend/templates/web/core/admin_change_user.tmpl:115
#: cdedb/frontend/templates/web/core/change_user.tmpl:91
#: cdedb/frontend/templates/web/core/change_user.tmpl:94
#: cdedb/frontend/templates/web/core/change_user.tmpl:97
#: cdedb/frontend/templates/web/core/change_user.tmpl:100
#: cdedb/frontend/templates/web/core/change_user.tmpl:103
#: cdedb/frontend/templates/web/core/meta_info.tmpl:32
#: cdedb/frontend/templates/web/core/promote_user.tmpl:96
#: cdedb/frontend/templates/web/event/change_course.tmpl:36
#: cdedb/frontend/templates/web/event/change_course.tmpl:79
#: cdedb/frontend/templates/web/event/change_event.tmpl:33
#: cdedb/frontend/templates/web/event/change_event.tmpl:91
#: cdedb/frontend/templates/web/event/create_course.tmpl:33
#: cdedb/frontend/templates/web/event/create_course.tmpl:49
#: cdedb/frontend/templates/web/event/create_event.tmpl:24
#: cdedb/frontend/templates/web/generic.tmpl:72
#: cdedb/frontend/templates/web/ml/change_mailinglist.tmpl:58
#: cdedb/frontend/templates/web/ml/change_mailinglist.tmpl:62
#: cdedb/frontend/templates/web/ml/create_mailinglist.tmpl:51
#: cdedb/frontend/templates/web/ml/create_mailinglist.tmpl:54
#: cdedb/frontend/templates/web/util.tmpl:778
#: cdedb/frontend/templates/web/cde/lastschrift_create.tmpl:62
#: cdedb/frontend/templates/web/event/change_event.tmpl:28
#: cdedb/frontend/templates/web/event/change_event.tmpl:36
#: cdedb/frontend/templates/web/event/change_event.tmpl:94
#: cdedb/frontend/templates/web/event/create_event.tmpl:49
#: cdedb/frontend/templates/web/util.tmpl:787
msgid "Markdown"
msgstr ""

#: cdedb/frontend/templates/web/assembly/change_assembly.tmpl:29
#: cdedb/frontend/templates/web/assembly/change_assembly.tmpl:36
#: cdedb/frontend/templates/web/assembly/change_ballot.tmpl:29
#: cdedb/frontend/templates/web/assembly/change_ballot.tmpl:42
#: cdedb/frontend/templates/web/assembly/create_assembly.tmpl:18
#: cdedb/frontend/templates/web/assembly/create_assembly.tmpl:23
#: cdedb/frontend/templates/web/assembly/create_ballot.tmpl:20
#: cdedb/frontend/templates/web/assembly/create_ballot.tmpl:33
#: cdedb/frontend/templates/web/cde/change_past_course.tmpl:34
#: cdedb/frontend/templates/web/cde/change_past_event.tmpl:35
#: cdedb/frontend/templates/web/cde/change_past_event.tmpl:43
#: cdedb/frontend/templates/web/cde/create_past_course.tmpl:32
#: cdedb/frontend/templates/web/cde/create_past_event.tmpl:26
#: cdedb/frontend/templates/web/cde/create_past_event.tmpl:32
#: cdedb/frontend/templates/web/cde/lastschrift_change.tmpl:33
#: cdedb/frontend/templates/web/cde/lastschrift_create.tmpl:43
#: cdedb/frontend/templates/web/core/admin_change_user.tmpl:57
#: cdedb/frontend/templates/web/core/admin_change_user.tmpl:103
#: cdedb/frontend/templates/web/core/admin_change_user.tmpl:106
#: cdedb/frontend/templates/web/core/admin_change_user.tmpl:109
#: cdedb/frontend/templates/web/core/admin_change_user.tmpl:112
#: cdedb/frontend/templates/web/core/admin_change_user.tmpl:115
#: cdedb/frontend/templates/web/core/change_user.tmpl:91
#: cdedb/frontend/templates/web/core/change_user.tmpl:94
#: cdedb/frontend/templates/web/core/change_user.tmpl:97
#: cdedb/frontend/templates/web/core/change_user.tmpl:100
#: cdedb/frontend/templates/web/core/change_user.tmpl:103
#: cdedb/frontend/templates/web/core/meta_info.tmpl:32
#: cdedb/frontend/templates/web/core/promote_user.tmpl:96
#: cdedb/frontend/templates/web/event/change_course.tmpl:36
#: cdedb/frontend/templates/web/event/change_course.tmpl:79
#: cdedb/frontend/templates/web/event/change_event.tmpl:34
#: cdedb/frontend/templates/web/event/change_event.tmpl:92
#: cdedb/frontend/templates/web/event/create_course.tmpl:33
#: cdedb/frontend/templates/web/event/create_course.tmpl:49
#: cdedb/frontend/templates/web/event/create_event.tmpl:24
#: cdedb/frontend/templates/web/generic.tmpl:72
#: cdedb/frontend/templates/web/ml/change_mailinglist.tmpl:59
#: cdedb/frontend/templates/web/ml/change_mailinglist.tmpl:63
#: cdedb/frontend/templates/web/ml/create_mailinglist.tmpl:51
#: cdedb/frontend/templates/web/ml/create_mailinglist.tmpl:54
#: cdedb/frontend/templates/web/util.tmpl:779
#: cdedb/frontend/templates/web/cde/lastschrift_create.tmpl:63
#: cdedb/frontend/templates/web/event/change_event.tmpl:29
#: cdedb/frontend/templates/web/event/change_event.tmpl:37
#: cdedb/frontend/templates/web/event/change_event.tmpl:95
#: cdedb/frontend/templates/web/event/create_event.tmpl:50
#: cdedb/frontend/templates/web/util.tmpl:788
msgid "Short Markdown summary"
msgstr ""

#: cdedb/frontend/templates/web/assembly/create_user.tmpl:11
#: cdedb/frontend/templates/web/cde/create_user.tmpl:11
#: cdedb/frontend/templates/web/cde/user_search.tmpl:16
#: cdedb/frontend/templates/web/event/create_user.tmpl:13
#: cdedb/frontend/templates/web/event/user_search.tmpl:19
#: cdedb/frontend/templates/web/generic.tmpl:75
#: cdedb/frontend/templates/web/generic.tmpl:86
#: cdedb/frontend/templates/web/ml/create_user.tmpl:13
msgid "Create User"
msgstr ""

#: cdedb/frontend/templates/web/assembly/show_ballot.tmpl:59
#: cdedb/frontend/templates/web/cde/member_search.tmpl:15
#: cdedb/frontend/templates/web/cde/user_search.tmpl:33
#: cdedb/frontend/templates/web/core/archived_user_search.tmpl:22
#: cdedb/frontend/templates/web/core/user_search.tmpl:26
#: cdedb/frontend/templates/web/event/course_query.tmpl:41
#: cdedb/frontend/templates/web/event/lodgement_query.tmpl:41
#: cdedb/frontend/templates/web/event/registration_query.tmpl:75
#: cdedb/frontend/templates/web/event/user_search.tmpl:36
#: cdedb/frontend/templates/web/generic.tmpl:101
msgid "Result"
msgstr ""

#: cdedb/frontend/templates/web/cde/member_search.tmpl:51
#: cdedb/frontend/templates/web/generic.tmpl:109
#: cdedb/frontend/templates/web/generic.tmpl:176
msgid "Fulltext"
msgstr ""

#: cdedb/frontend/templates/web/cde/money_transfers.tmpl:29
#: cdedb/frontend/templates/web/event/registration_query.tmpl:41
#: cdedb/frontend/templates/web/generic.tmpl:110
#: cdedb/frontend/templates/web/generic.tmpl:177
msgid "ID"
msgstr ""

#: cdedb/frontend/templates/web/generic.tmpl:112
#: cdedb/frontend/templates/web/generic.tmpl:179
msgid "Active Account"
msgstr ""

#: cdedb/frontend/templates/web/cde/member_search.tmpl:79
#: cdedb/frontend/templates/web/core/inspect_change.tmpl:81
#: cdedb/frontend/templates/web/core/inspect_change.tmpl:88
#: cdedb/frontend/templates/web/event/registration_query.tmpl:65
#: cdedb/frontend/templates/web/generic.tmpl:125
#: cdedb/frontend/templates/web/generic.tmpl:192
msgid "ZIP"
msgstr ""

#: cdedb/frontend/templates/web/generic.tmpl:128
#: cdedb/frontend/templates/web/generic.tmpl:195
msgid "Address (2)"
msgstr ""

#: cdedb/frontend/templates/web/generic.tmpl:129
#: cdedb/frontend/templates/web/generic.tmpl:196
msgid "Address Supplement (2)"
msgstr ""

#: cdedb/frontend/templates/web/generic.tmpl:130
#: cdedb/frontend/templates/web/generic.tmpl:197
msgid "ZIP (2)"
msgstr ""

#: cdedb/frontend/templates/web/generic.tmpl:131
#: cdedb/frontend/templates/web/generic.tmpl:198
msgid "City (2)"
msgstr ""

#: cdedb/frontend/templates/web/generic.tmpl:132
#: cdedb/frontend/templates/web/generic.tmpl:199
msgid "Country (2)"
msgstr ""

#: cdedb/frontend/templates/web/generic.tmpl:139
#: cdedb/frontend/templates/web/generic.tmpl:206
msgid "Past Event"
msgstr ""

#: cdedb/frontend/templates/web/generic.tmpl:140
#: cdedb/frontend/templates/web/generic.tmpl:207
msgid "Past Course"
msgstr ""

#: cdedb/frontend/templates/web/generic.tmpl:141
#: cdedb/frontend/templates/web/generic.tmpl:208
msgid "Membership-Fee Balance"
msgstr ""

#: cdedb/frontend/templates/web/generic.tmpl:142
#: cdedb/frontend/templates/web/generic.tmpl:209
msgid "Searchability Decided"
msgstr ""

#: cdedb/frontend/templates/web/assembly/_ballot_meta.tmpl:152
#: cdedb/frontend/templates/web/assembly/change_assembly.tmpl:34
#: cdedb/frontend/templates/web/assembly/change_ballot.tmpl:40
#: cdedb/frontend/templates/web/assembly/create_assembly.tmpl:21
#: cdedb/frontend/templates/web/assembly/create_ballot.tmpl:31
#: cdedb/frontend/templates/web/assembly/show_assembly.tmpl:47
#: cdedb/frontend/templates/web/core/admin_change_user.tmpl:55
#: cdedb/frontend/templates/web/core/show_history.tmpl:213
#: cdedb/frontend/templates/web/core/show_user.tmpl:196
#: cdedb/frontend/templates/web/generic.tmpl:145
#: cdedb/frontend/templates/web/generic.tmpl:212
#: cdedb/frontend/templates/web/ml/change_mailinglist.tmpl:60
#: cdedb/frontend/templates/web/ml/create_mailinglist.tmpl:52
#: cdedb/frontend/templates/web/ml/show_mailinglist.tmpl:60
#: cdedb/frontend/templates/web/core/show_user.tmpl:203
msgid "Admin-Notes"
msgstr ""

#: cdedb/frontend/templates/web/core/genesis_modify_form.tmpl:31
#: cdedb/frontend/templates/web/core/genesis_modify_form.tmpl:39
#: cdedb/frontend/templates/web/core/genesis_show_case.tmpl:26
#: cdedb/frontend/templates/web/generic.tmpl:148
#: cdedb/frontend/templates/web/generic.tmpl:149
#: cdedb/frontend/templates/web/generic.tmpl:150
#: cdedb/frontend/templates/web/generic.tmpl:151
#: cdedb/frontend/templates/web/generic.tmpl:215
#: cdedb/frontend/templates/web/generic.tmpl:216
#: cdedb/frontend/templates/web/generic.tmpl:217
#: cdedb/frontend/templates/web/generic.tmpl:218
msgid "Realm"
msgstr ""

#: cdedb/frontend/templates/web/core/promote_user.tmpl:20
#: cdedb/frontend/templates/web/core/show_history.tmpl:151
#: cdedb/frontend/templates/web/core/show_user.tmpl:150
#: cdedb/frontend/templates/web/generic.tmpl:151
#: cdedb/frontend/templates/web/generic.tmpl:155
#: cdedb/frontend/templates/web/generic.tmpl:218
#: cdedb/frontend/templates/web/generic.tmpl:222
#: cdedb/frontend/templates/web/core/show_user.tmpl:157
msgid "cde_realm"
msgstr "CdE"

#: cdedb/frontend/templates/web/generic.tmpl:152
#: cdedb/frontend/templates/web/generic.tmpl:153
#: cdedb/frontend/templates/web/generic.tmpl:154
#: cdedb/frontend/templates/web/generic.tmpl:155
#: cdedb/frontend/templates/web/generic.tmpl:156
#: cdedb/frontend/templates/web/generic.tmpl:158
#: cdedb/frontend/templates/web/generic.tmpl:159
#: cdedb/frontend/templates/web/generic.tmpl:219
#: cdedb/frontend/templates/web/generic.tmpl:220
#: cdedb/frontend/templates/web/generic.tmpl:221
#: cdedb/frontend/templates/web/generic.tmpl:222
#: cdedb/frontend/templates/web/generic.tmpl:223
#: cdedb/frontend/templates/web/generic.tmpl:224
msgid "Admin"
msgstr ""

#: cdedb/frontend/templates/web/generic.tmpl:156
#: cdedb/frontend/templates/web/generic.tmpl:223
msgid "Core"
msgstr ""

#: cdedb/frontend/templates/web/generic.tmpl:158
msgid "Any"
msgstr ""

#: cdedb/frontend/templates/web/event/change_course.tmpl:30
#: cdedb/frontend/templates/web/event/create_course.tmpl:27
#: cdedb/frontend/templates/web/generic.tmpl:159
#: cdedb/frontend/templates/web/generic.tmpl:224
#: cdedb/frontend/templates/web/ml/change_mailinglist.tmpl:40
#: cdedb/frontend/templates/web/ml/create_mailinglist.tmpl:32
msgid "Meta"
msgstr ""

#: cdedb/frontend/templates/web/cde/member_search.tmpl:46
#: cdedb/frontend/templates/web/generic.tmpl:240
msgid "Search Mask"
msgstr ""

#: cdedb/frontend/templates/web/generic.tmpl:246
msgid "Tabular"
msgstr ""

#: cdedb/frontend/templates/web/generic.tmpl:251
msgid "Magic"
msgstr ""

#: cdedb/frontend/templates/web/generic.tmpl:265
msgid "show field"
msgstr ""

#: cdedb/frontend/templates/web/event/change_course.tmpl:81
#: cdedb/frontend/templates/web/event/change_lodgement.tmpl:35
#: cdedb/frontend/templates/web/event/create_course.tmpl:51
#: cdedb/frontend/templates/web/event/create_lodgement.tmpl:35
#: cdedb/frontend/templates/web/generic.tmpl:266
msgid "Fields"
msgstr ""

#: cdedb/frontend/templates/web/event/course_choices.tmpl:64
#: cdedb/frontend/templates/web/event/course_choices.tmpl:66
#: cdedb/frontend/templates/web/generic.tmpl:267
#: cdedb/frontend/templates/web/generic.tmpl:372
#: cdedb/frontend/templates/web/logging.tmpl:80
msgid "Filter"
msgstr ""

#: cdedb/frontend/templates/web/generic.tmpl:284
#, python-format
msgid "show %s"
msgstr ""

#: cdedb/frontend/templates/web/generic.tmpl:306
#, python-format
msgid "filter operator for %s"
msgstr ""

#: cdedb/frontend/templates/web/core/show_user.tmpl:139
#: cdedb/frontend/templates/web/core/show_user.tmpl:272
#: cdedb/frontend/templates/web/event/show_event.tmpl:102
#: cdedb/frontend/templates/web/generic.tmpl:319
#: cdedb/frontend/templates/web/core/show_user.tmpl:146
#: cdedb/frontend/templates/web/core/show_user.tmpl:279
msgid "Yes"
msgstr ""

#: cdedb/frontend/templates/web/core/show_user.tmpl:139
#: cdedb/frontend/templates/web/core/show_user.tmpl:272
#: cdedb/frontend/templates/web/event/show_event.tmpl:102
#: cdedb/frontend/templates/web/generic.tmpl:319
#: cdedb/frontend/templates/web/core/show_user.tmpl:146
#: cdedb/frontend/templates/web/core/show_user.tmpl:279
msgid "No"
msgstr ""

#: cdedb/frontend/templates/web/generic.tmpl:320
#: cdedb/frontend/templates/web/generic.tmpl:325
#, python-format
msgid "compare value for %s"
msgstr ""

#: cdedb/frontend/templates/web/generic.tmpl:354
#, python-format
msgid "%s sort key"
msgstr ""

#: cdedb/frontend/templates/web/generic.tmpl:360
#, python-format
msgid "%s sort order"
msgstr ""

#: cdedb/frontend/templates/web/generic.tmpl:375
msgid "add filter"
msgstr ""

#: cdedb/frontend/templates/web/generic.tmpl:377
msgid "field to filter on"
msgstr ""

#: cdedb/frontend/templates/web/generic.tmpl:382
msgid "Displayed Fields"
msgstr ""

#: cdedb/frontend/templates/web/generic.tmpl:386
msgid "add displayed field"
msgstr ""

#: cdedb/frontend/templates/web/generic.tmpl:389
msgid "field to add"
msgstr ""

#: cdedb/frontend/templates/web/generic.tmpl:394
msgid "Sorting"
msgstr ""

#: cdedb/frontend/templates/web/generic.tmpl:398
msgid "add sort key"
msgstr ""

#: cdedb/frontend/templates/web/generic.tmpl:401
msgid "sort key to add"
msgstr ""

#: cdedb/frontend/templates/web/cde/index.tmpl:23
#: cdedb/frontend/templates/web/cde/member_search.tmpl:94
#: cdedb/frontend/templates/web/core/index.tmpl:39
#: cdedb/frontend/templates/web/event/show_event.tmpl:141
#: cdedb/frontend/templates/web/generic.tmpl:410
msgid "Search"
msgstr ""

#: cdedb/frontend/templates/web/generic.tmpl:413
msgid "CSV file"
msgstr ""

#: cdedb/frontend/templates/web/event/downloads.tmpl:134
#: cdedb/frontend/templates/web/event/partial_import.tmpl:63
#: cdedb/frontend/templates/web/event/show_event.tmpl:254
#: cdedb/frontend/templates/web/event/show_event.tmpl:257
#: cdedb/frontend/templates/web/generic.tmpl:416
msgid "JSON file"
msgstr ""

#: cdedb/frontend/templates/web/generic.tmpl:426
msgid "– add displayed field –"
msgstr ""

#: cdedb/frontend/templates/web/generic.tmpl:427
msgid "– add filter –"
msgstr ""

#: cdedb/frontend/templates/web/generic.tmpl:428
msgid "– add sort key –"
msgstr ""

#: cdedb/frontend/templates/web/generic.tmpl:429
msgid "remove filter"
msgstr ""

#: cdedb/frontend/templates/web/generic.tmpl:430
msgid "remove field"
msgstr ""

#: cdedb/frontend/templates/web/generic.tmpl:431
msgid "remove sort key"
msgstr ""

#: cdedb/frontend/templates/web/generic.tmpl:432
msgid "filter operation"
msgstr ""

#: cdedb/frontend/templates/web/generic.tmpl:433
msgid "compare value"
msgstr ""

#: cdedb/frontend/templates/web/generic.tmpl:434
msgid "range start"
msgstr ""

#: cdedb/frontend/templates/web/generic.tmpl:435
msgid "range end"
msgstr ""

#: cdedb/frontend/templates/web/generic.tmpl:436
msgid "&ensp;and&ensp;"
msgstr ""

#: cdedb/frontend/templates/web/generic.tmpl:437
msgid "compare values"
msgstr ""

#: cdedb/frontend/templates/web/generic.tmpl:438
msgid "sort order"
msgstr ""

#: cdedb/frontend/templates/web/generic.tmpl:439
msgid "<value>,<value>,…"
msgstr ""

#: cdedb/frontend/templates/web/generic.tmpl:440
msgid "<id>,<id>,…"
msgstr ""

#: cdedb/frontend/templates/web/event/configure_additional_questionnaire.tmpl:62
#: cdedb/frontend/templates/web/event/configure_registration.tmpl:62
#: cdedb/frontend/templates/web/generic.tmpl:441
#: cdedb/frontend/templates/web/generic.tmpl:625
msgid "true"
msgstr ""

#: cdedb/frontend/templates/web/event/configure_additional_questionnaire.tmpl:63
#: cdedb/frontend/templates/web/event/configure_registration.tmpl:63
#: cdedb/frontend/templates/web/generic.tmpl:442
#: cdedb/frontend/templates/web/generic.tmpl:624
msgid "false"
msgstr ""

#: cdedb/frontend/templates/web/generic.tmpl:467
msgid "Default Queries"
msgstr ""

#: cdedb/frontend/templates/web/generic.tmpl:487
#: cdedb/frontend/templates/web/generic.tmpl:488
msgid "show in search mask"
msgstr ""

#: cdedb/frontend/templates/web/generic.tmpl:503
msgid "No search results!"
msgstr ""

#: cdedb/frontend/templates/web/generic.tmpl:538
msgid "select all"
msgstr ""

#: cdedb/frontend/templates/web/generic.tmpl:539
msgid "all"
msgstr ""

#: cdedb/frontend/templates/web/generic.tmpl:541
msgid "select none"
msgstr ""

#: cdedb/frontend/templates/web/generic.tmpl:542
msgid "none"
msgstr ""

#: cdedb/frontend/templates/web/generic.tmpl:544
msgid "invert selection"
msgstr ""

#: cdedb/frontend/templates/web/generic.tmpl:545
msgid "invert"
msgstr ""

#: cdedb/frontend/templates/web/generic.tmpl:548
msgid "filter for selected rows"
msgstr ""

#: cdedb/frontend/templates/web/generic.tmpl:550
msgid "selected only"
msgstr ""

#: cdedb/frontend/templates/web/generic.tmpl:552
#: cdedb/frontend/templates/web/generic.tmpl:553
msgid "widen results table"
msgstr ""

#: cdedb/frontend/templates/web/generic.tmpl:567
msgid "filtered column"
msgstr ""

#: cdedb/frontend/templates/web/generic.tmpl:574
msgid "sorted column"
msgstr ""

#: cdedb/frontend/templates/web/generic.tmpl:590
#, python-format
msgid "row %s"
msgstr ""

#: cdedb/frontend/templates/web/core/genesis_list_cases.tmpl:38
#: cdedb/frontend/templates/web/event/checkin.tmpl:77
#: cdedb/frontend/templates/web/event/course_list.tmpl:61
#: cdedb/frontend/templates/web/generic.tmpl:595
#: cdedb/frontend/templates/web/generic.tmpl:598
#: cdedb/frontend/templates/web/generic.tmpl:601
msgid "Details"
msgstr ""

#: cdedb/frontend/templates/web/cde/lastschrift_index.tmpl:203
#: cdedb/frontend/templates/web/generic.tmpl:604
#: cdedb/frontend/templates/web/cde/lastschrift_index.tmpl:208
msgid "Profile"
msgstr ""

#: cdedb/frontend/templates/web/logging.tmpl:5
#: cdedb/frontend/templates/web/logging.tmpl:7
#: cdedb/frontend/templates/web/logging.tmpl:13
msgid "of"
msgstr ""

#: cdedb/frontend/templates/web/logging.tmpl:19
msgid "Go to Filter."
msgstr ""

#: cdedb/frontend/templates/web/cde/view_finance_log.tmpl:21
#: cdedb/frontend/templates/web/core/show_history.tmpl:278
#: cdedb/frontend/templates/web/core/view_changelog_meta.tmpl:21
#: cdedb/frontend/templates/web/logging.tmpl:28
#: cdedb/frontend/templates/web/logging.tmpl:124
msgid "Timestamp"
msgstr ""

#: cdedb/frontend/templates/web/cde/view_finance_log.tmpl:22
#: cdedb/frontend/templates/web/logging.tmpl:29
msgid "Code"
msgstr ""

#: cdedb/frontend/templates/web/cde/view_finance_log.tmpl:23
#: cdedb/frontend/templates/web/core/show_history.tmpl:280
#: cdedb/frontend/templates/web/core/view_changelog_meta.tmpl:23
#: cdedb/frontend/templates/web/logging.tmpl:30
#: cdedb/frontend/templates/web/logging.tmpl:84
msgid "Submitted By"
msgstr ""

#: cdedb/frontend/templates/web/cde/view_finance_log.tmpl:24
#: cdedb/frontend/templates/web/core/view_changelog_meta.tmpl:25
#: cdedb/frontend/templates/web/logging.tmpl:34
#: cdedb/frontend/templates/web/logging.tmpl:86
msgid "Affected"
msgstr ""

#: cdedb/frontend/templates/web/cde/view_finance_log.tmpl:27
#: cdedb/frontend/templates/web/core/show_history.tmpl:282
#: cdedb/frontend/templates/web/core/view_changelog_meta.tmpl:27
#: cdedb/frontend/templates/web/logging.tmpl:35
#: cdedb/frontend/templates/web/logging.tmpl:121
msgid "Additional Info"
msgstr ""

#: cdedb/frontend/templates/web/logging.tmpl:82
msgid "Categories"
msgstr ""

#: cdedb/frontend/templates/web/logging.tmpl:82
msgid "No selection means everything."
msgstr ""

#: cdedb/frontend/templates/web/assembly/list_attendees.tmpl:50
#: cdedb/frontend/templates/web/cde/parse_statement.tmpl:87
#: cdedb/frontend/templates/web/cde/show_past_course.tmpl:51
#: cdedb/frontend/templates/web/cde/show_past_event.tmpl:93
#: cdedb/frontend/templates/web/core/index.tmpl:37
#: cdedb/frontend/templates/web/core/index.tmpl:46
#: cdedb/frontend/templates/web/event/add_registration.tmpl:35
#: cdedb/frontend/templates/web/event/create_event.tmpl:54
#: cdedb/frontend/templates/web/logging.tmpl:91
#: cdedb/frontend/templates/web/logging.tmpl:95
#: cdedb/frontend/templates/web/logging.tmpl:117
#: cdedb/frontend/templates/web/ml/create_mailinglist.tmpl:80
#: cdedb/frontend/templates/web/ml/management.tmpl:163
#: cdedb/frontend/templates/web/ml/management.tmpl:56
#: cdedb/frontend/templates/web/cde/lastschrift_create.tmpl:51
#: cdedb/frontend/templates/web/event/create_event.tmpl:57
#: cdedb/frontend/templates/web/ml/create_mailinglist.tmpl:87
msgid "CdEDB-ID, Name or E-Mail"
msgstr ""

#: cdedb/frontend/templates/web/assembly/add_attachment.tmpl:31
#: cdedb/frontend/templates/web/assembly/base.tmpl:43
#: cdedb/frontend/templates/web/assembly/change_assembly.tmpl:14
#: cdedb/frontend/templates/web/assembly/change_attachment_link.tmpl:28
#: cdedb/frontend/templates/web/assembly/edit_attachment_version.tmpl:28
#: cdedb/frontend/templates/web/core/promote_user.tmpl:23
#: cdedb/frontend/templates/web/core/show_history.tmpl:154
#: cdedb/frontend/templates/web/logging.tmpl:100
#: cdedb/frontend/templates/web/ml/change_mailinglist.tmpl:83
#: cdedb/frontend/templates/web/ml/change_ml_type.tmpl:55
#: cdedb/frontend/templates/web/ml/create_mailinglist.tmpl:66
#: cdedb/frontend/templates/web/ml/change_mailinglist.tmpl:88
#: cdedb/frontend/templates/web/ml/create_mailinglist.tmpl:72
msgid "Assembly"
msgstr ""

#: cdedb/frontend/templates/web/cde/parse_statement.tmpl:99
#: cdedb/frontend/templates/web/core/promote_user.tmpl:21
#: cdedb/frontend/templates/web/event/base.tmpl:89
#: cdedb/frontend/templates/web/event/change_course.tmpl:23
#: cdedb/frontend/templates/web/event/reorder_questionnaire.tmpl:35
#: cdedb/frontend/templates/web/logging.tmpl:103
#: cdedb/frontend/templates/web/logging.tmpl:106
#: cdedb/frontend/templates/web/ml/change_mailinglist.tmpl:78
#: cdedb/frontend/templates/web/ml/change_ml_type.tmpl:49
#: cdedb/frontend/templates/web/ml/create_mailinglist.tmpl:62
#: cdedb/frontend/templates/web/ml/change_mailinglist.tmpl:79
#: cdedb/frontend/templates/web/ml/create_mailinglist.tmpl:63
msgid "Event"
msgstr ""

#: cdedb/frontend/templates/web/logging.tmpl:109
msgid "Mailinglist"
msgstr ""

#: cdedb/frontend/templates/web/core/show_history.tmpl:281
#: cdedb/frontend/templates/web/core/view_changelog_meta.tmpl:24
#: cdedb/frontend/templates/web/logging.tmpl:112
msgid "Reviewed By"
msgstr ""

#: cdedb/frontend/templates/web/logging.tmpl:122
msgid "Length"
msgstr ""

#: cdedb/frontend/templates/web/logging.tmpl:123
msgid "Offset"
msgstr ""

#: cdedb/frontend/templates/web/logging.tmpl:125
msgid "Apply"
msgstr ""

#: cdedb/frontend/templates/web/logging.tmpl:131
msgid "Log page navigation"
msgstr ""

#: cdedb/frontend/templates/web/logging.tmpl:142
msgid "First"
msgstr ""

#: cdedb/frontend/templates/web/assembly/_ballot_meta.tmpl:168
#: cdedb/frontend/templates/web/logging.tmpl:150
msgid "Previous"
msgstr ""

#: cdedb/frontend/templates/web/assembly/_ballot_meta.tmpl:172
#: cdedb/frontend/templates/web/logging.tmpl:178
msgid "Next"
msgstr ""

#: cdedb/frontend/templates/web/logging.tmpl:185
msgid "Last"
msgstr ""

#: cdedb/frontend/templates/web/assembly/_ballot_result.tmpl:253
#: cdedb/frontend/templates/web/assembly/_ballot_voting.tmpl:82
#: cdedb/frontend/templates/web/assembly/_ballot_voting.tmpl:172
#: cdedb/frontend/templates/web/util.tmpl:196
#: cdedb/frontend/templates/web/assembly/_ballot_voting.tmpl:78
#: cdedb/frontend/templates/web/assembly/_ballot_voting.tmpl:168
#: cdedb/frontend/templates/web/util.tmpl:203
msgid "Help"
msgstr ""

#: cdedb/frontend/templates/web/util.tmpl:200
#: cdedb/frontend/templates/web/util.tmpl:204
msgid "for this site"
msgstr ""

#: cdedb/frontend/templates/web/cde/parse_statement.tmpl:178
#: cdedb/frontend/templates/web/event/batch_fees.tmpl:25
#: cdedb/frontend/templates/web/util.tmpl:520
#: cdedb/frontend/templates/web/util.tmpl:533
msgid "Ignore Warnings"
msgstr ""

#: cdedb/frontend/templates/web/util.tmpl:542
#: cdedb/frontend/templates/web/util.tmpl:555
msgid "from"
msgstr ""

#: cdedb/frontend/templates/web/util.tmpl:543
#: cdedb/frontend/templates/web/util.tmpl:556
#, python-format
msgid "%s from"
msgstr ""

#: cdedb/frontend/templates/web/util.tmpl:544
#: cdedb/frontend/templates/web/util.tmpl:557
msgid "to"
msgstr ""

#: cdedb/frontend/templates/web/util.tmpl:545
#: cdedb/frontend/templates/web/util.tmpl:558
#, python-format
msgid "%s to"
msgstr ""

#: cdedb/frontend/templates/web/assembly/list_attendees.tmpl:41
#: cdedb/frontend/templates/web/cde/show_past_course.tmpl:67
#: cdedb/frontend/templates/web/cde/show_past_event.tmpl:104
#: cdedb/frontend/templates/web/event/add_registration.tmpl:95
#: cdedb/frontend/templates/web/event/create_course.tmpl:64
#: cdedb/frontend/templates/web/event/field_summary.tmpl:54
#: cdedb/frontend/templates/web/event/part_summary.tmpl:48
#: cdedb/frontend/templates/web/event/part_summary.tmpl:104
#: cdedb/frontend/templates/web/event/part_summary.tmpl:146
#: cdedb/frontend/templates/web/event/show_event.tmpl:194
#: cdedb/frontend/templates/web/ml/management.tmpl:60
#: cdedb/frontend/templates/web/ml/show_subscription_details.tmpl:54
#: cdedb/frontend/templates/web/ml/show_subscription_details.tmpl:106
#: cdedb/frontend/templates/web/util.tmpl:624
#: cdedb/frontend/templates/web/util.tmpl:811
#: cdedb/frontend/templates/web/util.tmpl:633
#: cdedb/frontend/templates/web/util.tmpl:820
msgid "Add"
msgstr ""

#: cdedb/frontend/templates/web/assembly/_ballot_meta.tmpl:11
#: cdedb/frontend/templates/web/assembly/show_assembly.tmpl:131
#: cdedb/frontend/templates/web/event/show_course.tmpl:171
#: cdedb/frontend/templates/web/event/show_event.tmpl:410
#: cdedb/frontend/templates/web/event/show_lodgement.tmpl:149
#: cdedb/frontend/templates/web/event/show_registration.tmpl:283
#: cdedb/frontend/templates/web/ml/show_mailinglist.tmpl:189
#: cdedb/frontend/templates/web/util.tmpl:628
#: cdedb/frontend/templates/web/assembly/show_assembly.tmpl:132
#: cdedb/frontend/templates/web/event/show_registration.tmpl:286
#: cdedb/frontend/templates/web/util.tmpl:637
msgid "Delete"
msgstr ""

#: cdedb/frontend/templates/web/util.tmpl:649
#: cdedb/frontend/templates/web/util.tmpl:658
#, python-format
msgid "%(title)s"
msgstr ""

#: cdedb/frontend/templates/web/util.tmpl:669
#: cdedb/frontend/templates/web/util.tmpl:678
#, python-format
msgid "Add %(name)s"
msgstr ""

#: cdedb/frontend/templates/web/util.tmpl:773
#: cdedb/frontend/templates/web/util.tmpl:782
msgid "Text"
msgstr ""

#: cdedb/frontend/templates/web/util.tmpl:776
#: cdedb/frontend/templates/web/util.tmpl:785
#, python-format
msgid "Supports %(infolink)s for “Text-Only” fields."
msgstr ""

#: cdedb/frontend/templates/web/util.tmpl:782
#: cdedb/frontend/templates/web/util.tmpl:791
msgid "Query"
msgstr ""

#: cdedb/frontend/templates/web/util.tmpl:784
#: cdedb/frontend/templates/web/util.tmpl:793
msgid "— Only Text —"
msgstr ""

#: cdedb/frontend/templates/web/util.tmpl:788
#: cdedb/frontend/templates/web/util.tmpl:797
msgid "Input Size"
msgstr ""

#: cdedb/frontend/templates/web/util.tmpl:789
#: cdedb/frontend/templates/web/util.tmpl:798
msgid "singleline"
msgstr ""

#: cdedb/frontend/templates/web/util.tmpl:789
#: cdedb/frontend/templates/web/util.tmpl:790
#: cdedb/frontend/templates/web/util.tmpl:798
#: cdedb/frontend/templates/web/util.tmpl:799
msgid "multiline"
msgstr ""

#: cdedb/frontend/templates/web/util.tmpl:794
#: cdedb/frontend/templates/web/util.tmpl:803
msgid "Default Value"
msgstr ""

#: cdedb/frontend/templates/web/util.tmpl:800
#: cdedb/frontend/templates/web/util.tmpl:809
msgid "read-only"
msgstr ""

#: cdedb/frontend/templates/web/cde/show_past_course.tmpl:92
#: cdedb/frontend/templates/web/cde/show_past_event.tmpl:143
#: cdedb/frontend/templates/web/event/field_summary.tmpl:57
#: cdedb/frontend/templates/web/event/manage_attendees.tmpl:42
#: cdedb/frontend/templates/web/event/manage_inhabitants.tmpl:47
#: cdedb/frontend/templates/web/event/part_summary.tmpl:51
#: cdedb/frontend/templates/web/event/part_summary.tmpl:107
#: cdedb/frontend/templates/web/event/part_summary.tmpl:149
#: cdedb/frontend/templates/web/util.tmpl:815
#: cdedb/frontend/templates/web/util.tmpl:824
msgid "Remove"
msgstr ""

#: cdedb/frontend/templates/web/util.tmpl:868
#: cdedb/frontend/templates/web/util.tmpl:876
#, python-format
msgid "Hide %(label)s"
msgstr ""

#: cdedb/frontend/templates/web/util.tmpl:868
#: cdedb/frontend/templates/web/util.tmpl:876
#, python-format
msgid "Show %(label)s"
msgstr ""

#: cdedb/frontend/templates/web/util.tmpl:870
#: cdedb/frontend/templates/web/util.tmpl:879
msgid "(enabled)"
msgstr ""

#: cdedb/frontend/templates/web/assembly/_ballot_meta.tmpl:4
#: cdedb/frontend/templates/web/assembly/show_assembly.tmpl:101
#: cdedb/frontend/templates/web/assembly/show_attachment.tmpl:54
#: cdedb/frontend/templates/web/cde/show_past_course.tmpl:126
#: cdedb/frontend/templates/web/cde/show_past_event.tmpl:175
#: cdedb/frontend/templates/web/core/show_user.tmpl:434
#: cdedb/frontend/templates/web/event/show_course.tmpl:164
#: cdedb/frontend/templates/web/event/show_event.tmpl:329
#: cdedb/frontend/templates/web/event/show_lodgement.tmpl:142
#: cdedb/frontend/templates/web/event/show_registration.tmpl:276
#: cdedb/frontend/templates/web/ml/show_mailinglist.tmpl:182
#: cdedb/frontend/templates/web/assembly/show_assembly.tmpl:102
#: cdedb/frontend/templates/web/core/show_user.tmpl:441
#: cdedb/frontend/templates/web/event/show_registration.tmpl:279
msgid "Actions"
msgstr ""

#: cdedb/frontend/templates/web/assembly/_ballot_meta.tmpl:12
#: cdedb/frontend/templates/web/assembly/show_assembly.tmpl:110
#: cdedb/frontend/templates/web/assembly/show_assembly.tmpl:132
#: cdedb/frontend/templates/web/assembly/util.tmpl:66
#: cdedb/frontend/templates/web/assembly/util.tmpl:105
#: cdedb/frontend/templates/web/cde/show_past_course.tmpl:134
#: cdedb/frontend/templates/web/cde/show_past_event.tmpl:183
#: cdedb/frontend/templates/web/core/show_user.tmpl:512
#: cdedb/frontend/templates/web/core/show_user.tmpl:596
#: cdedb/frontend/templates/web/event/show_course.tmpl:173
#: cdedb/frontend/templates/web/event/show_event.tmpl:218
#: cdedb/frontend/templates/web/event/show_event.tmpl:386
#: cdedb/frontend/templates/web/event/show_event.tmpl:413
#: cdedb/frontend/templates/web/event/show_lodgement.tmpl:151
#: cdedb/frontend/templates/web/event/show_registration.tmpl:285
#: cdedb/frontend/templates/web/ml/show_mailinglist.tmpl:191
#: cdedb/frontend/templates/web/assembly/show_assembly.tmpl:111
#: cdedb/frontend/templates/web/assembly/show_assembly.tmpl:133
#: cdedb/frontend/templates/web/core/show_user.tmpl:519
#: cdedb/frontend/templates/web/core/show_user.tmpl:603
#: cdedb/frontend/templates/web/event/show_registration.tmpl:288
msgid "Are you sure?"
msgstr ""

#: cdedb/frontend/templates/web/assembly/_ballot_meta.tmpl:17
msgid "This ballot and all its data will be permanently deleted."
msgstr ""

#: cdedb/frontend/templates/web/assembly/_ballot_meta.tmpl:26
msgid "Deletes the ballot and all associated settings and candidates."
msgstr ""

#: cdedb/frontend/templates/web/assembly/_ballot_meta.tmpl:35
msgid "Voting Period"
msgstr ""

#: cdedb/frontend/templates/web/assembly/_ballot_meta.tmpl:37
#, python-format
msgid "From %(begin)s until %(end)s."
msgstr ""

#: cdedb/frontend/templates/web/assembly/_ballot_meta.tmpl:44
#, python-format
msgid "Extension until %(extension)s if %(quorum)s votes are not reached."
msgstr ""

#: cdedb/frontend/templates/web/assembly/_ballot_meta.tmpl:52
#, python-format
msgid "Extended until %(extension)s because %(quorum)s votes were not reached."
msgstr ""

#: cdedb/frontend/templates/web/assembly/_ballot_meta.tmpl:58
#, python-format
msgid "No extension neccessary, because %(quorum)s votes were reached."
msgstr ""

#: cdedb/frontend/templates/web/assembly/_ballot_meta.tmpl:67
msgid "This ballot has not yet begun."
msgstr ""

#: cdedb/frontend/templates/web/assembly/_ballot_meta.tmpl:68
msgid "Admins can still make changes to description, files and candidates."
msgstr ""

#: cdedb/frontend/templates/web/assembly/_ballot_meta.tmpl:70
msgid ""
"All CdE-Members and external assembly participants can already see this "
"ballot and all associated information."
msgstr ""

#: cdedb/frontend/templates/web/assembly/_ballot_meta.tmpl:76
msgid "This ballot has been concluded."
msgstr ""

#: cdedb/frontend/templates/web/assembly/_ballot_meta.tmpl:77
msgid "You can see the results below."
msgstr ""

#: cdedb/frontend/templates/web/assembly/_ballot_meta.tmpl:79
msgid ""
"You are not participating in this assembly, therefore you cannot vote in "
"this ballot."
msgstr ""

#: cdedb/frontend/templates/web/assembly/_ballot_meta.tmpl:83
msgid "This ballot is currently open for voting."
msgstr ""

#: cdedb/frontend/templates/web/assembly/_ballot_meta.tmpl:86
msgid "You have abstained."
msgstr ""

#: cdedb/frontend/templates/web/assembly/_ballot_meta.tmpl:87
msgid "You can make your choice below, during the voting period."
msgstr ""

#: cdedb/frontend/templates/web/assembly/_ballot_meta.tmpl:89
msgid "You already voted."
msgstr ""

#: cdedb/frontend/templates/web/assembly/_ballot_meta.tmpl:90
msgid ""
"You can check your vote below and change it before the end of the voting "
"period."
msgstr ""

#: cdedb/frontend/templates/web/assembly/_ballot_meta.tmpl:98
msgid "Voting Modality"
msgstr ""

#: cdedb/frontend/templates/web/assembly/_ballot_meta.tmpl:102
#, python-format
msgid "Classical voting with %(votes)s vote and \"Against all\" option."
msgstr ""

#: cdedb/frontend/templates/web/assembly/_ballot_meta.tmpl:106
#, python-format
msgid "Classical voting with %(votes)s vote."
msgstr ""

#: cdedb/frontend/templates/web/assembly/_ballot_meta.tmpl:112
#, python-format
msgid "Classical voting with %(votes)s votes and \"Against all\" option."
msgstr ""

#: cdedb/frontend/templates/web/assembly/_ballot_meta.tmpl:116
#, python-format
msgid "Classical voting with %(votes)s votes."
msgstr ""

#: cdedb/frontend/templates/web/assembly/_ballot_meta.tmpl:122
msgid "Preferential voting with bar option."
msgstr ""

#: cdedb/frontend/templates/web/assembly/_ballot_meta.tmpl:126
msgid "Preferential voting without bar option."
msgstr ""

#: cdedb/frontend/templates/web/assembly/_ballot_meta.tmpl:134
msgid "Had voted"
msgstr ""

#: cdedb/frontend/templates/web/assembly/_ballot_meta.tmpl:136
#, python-format
msgid "%(count)s attendees had given their vote for this ballot."
msgstr ""

#: cdedb/frontend/templates/web/assembly/_ballot_meta.tmpl:141
#: cdedb/frontend/templates/web/assembly/list_ballots.tmpl:40
msgid "Already voted"
msgstr ""

#: cdedb/frontend/templates/web/assembly/_ballot_meta.tmpl:143
#, python-format
msgid "Until now, %(count)s attendees had given their vote for this ballot."
msgstr ""

#: cdedb/frontend/templates/web/assembly/_ballot_meta.tmpl:159
#: cdedb/frontend/templates/web/assembly/show_assembly.tmpl:55
msgid "Files"
msgstr ""

#: cdedb/frontend/templates/web/assembly/_ballot_result.tmpl:7
msgid "Ranking"
msgstr ""

#: cdedb/frontend/templates/web/assembly/_ballot_result.tmpl:10
#: cdedb/frontend/templates/web/assembly/_ballot_voting.tmpl:5
#: cdedb/frontend/templates/web/assembly/_ballot_voting.tmpl:26
#: cdedb/frontend/templates/web/assembly/_ballot_voting.tmpl:64
#: cdedb/frontend/templates/web/assembly/_ballot_voting.tmpl:313
#: cdedb/frontend/templates/web/assembly/_ballot_voting.tmpl:24
#: cdedb/frontend/templates/web/assembly/_ballot_voting.tmpl:62
#: cdedb/frontend/templates/web/assembly/_ballot_voting.tmpl:309
#: cdedb/frontend/templates/web/assembly/_ballot_voting.tmpl:316
msgid "Candidates"
msgstr ""

#: cdedb/frontend/templates/web/assembly/_ballot_result.tmpl:13
msgid "Pro-Votes"
msgstr ""

#: cdedb/frontend/templates/web/assembly/_ballot_result.tmpl:17
msgid "Contra-Votes"
msgstr ""

#: cdedb/frontend/templates/web/assembly/_ballot_result.tmpl:67
#: cdedb/frontend/templates/web/assembly/_ballot_result.tmpl:195
#: cdedb/frontend/templates/web/core/show_user.tmpl:233
#: cdedb/frontend/templates/web/event/course_list.tmpl:82
#: cdedb/frontend/templates/web/event/participant_list.tmpl:178
#: cdedb/frontend/templates/web/core/show_user.tmpl:240
msgid "and"
msgstr ""

#: cdedb/frontend/templates/web/assembly/_ballot_result.tmpl:93
msgid "Against all Candidates."
msgstr ""

#: cdedb/frontend/templates/web/assembly/_ballot_result.tmpl:98
msgid ""
"The following candidates have less votes than the \"Against all Candidates\" "
"choice."
msgstr ""

#: cdedb/frontend/templates/web/assembly/_ballot_result.tmpl:102
msgid "No candidate has less votes than the \"Against all Candidates\" choice."
msgstr ""

#: cdedb/frontend/templates/web/assembly/_ballot_result.tmpl:109
msgid "Rejection limit."
msgstr ""

#: cdedb/frontend/templates/web/assembly/_ballot_result.tmpl:114
msgid "The following candidates lost against the rejection limit."
msgstr ""

#: cdedb/frontend/templates/web/assembly/_ballot_result.tmpl:118
msgid "No candidate lost against the rejection limit."
msgstr ""

#: cdedb/frontend/templates/web/assembly/_ballot_result.tmpl:203
#, python-format
msgid "%(abstentions)s voters had abstained."
msgstr ""

#: cdedb/frontend/templates/web/assembly/_ballot_result.tmpl:209
msgid "Help for tallying"
msgstr ""

#: cdedb/frontend/templates/web/assembly/_ballot_result.tmpl:211
msgid "Classical vote"
msgstr ""

#: cdedb/frontend/templates/web/assembly/_ballot_result.tmpl:215
msgid ""
"Pro votes are the sum of all votes in favor of this candidate. Votes against "
"candidates are not possible in this voting system."
msgstr ""

#: cdedb/frontend/templates/web/assembly/_ballot_result.tmpl:222
msgid ""
"Using the \"Against all candidates\" option it is possible to vote against "
"all candidates. This option can only be exclusively chosen, potential other "
"votes expire."
msgstr ""

#: cdedb/frontend/templates/web/assembly/_ballot_result.tmpl:230
msgid "Preferential vote"
msgstr ""

#: cdedb/frontend/templates/web/assembly/_ballot_result.tmpl:234
msgid ""
"Pro votes (i.e. 5) and Contra votes (i.e. 2) are valid for the given "
"position and are relative to the next lower position (i.e. 3.). Multiple "
"candidates can share the same position in the ranking."
msgstr ""

#: cdedb/frontend/templates/web/assembly/_ballot_result.tmpl:240
msgid ""
"Therefore, all candidates on 3rd place win against all candidates on fourth "
"place with 5 Pro votes and 2 Contra votes."
msgstr ""

#: cdedb/frontend/templates/web/assembly/_ballot_result.tmpl:255
#, python-format
msgid ""
"This vote was a preferential vote. Voters arranged the candidates according "
"to their preference. The preferences of all participants were evaluated "
"using the %(link)s, to determine the winner."
msgstr ""

#: cdedb/frontend/templates/web/assembly/_ballot_result.tmpl:255
msgid ""
"<a href='https://en.wikipedia.org/w/index.php?"
"title=Schulze_method&oldid=904460701'>Schulze method</a>"
msgstr ""

#: cdedb/frontend/templates/web/assembly/_ballot_result.tmpl:262
#, python-format
msgid ""
"The summary shows the combined preference list of all participant. The "
"greater-than character %(gt)s means that the candidate, represented by their "
"shortname, on the left has higher overall preference than the one on the "
"right. The equals character %(eq)s means that two or more candidates have "
"the same overall preference across all participants."
msgstr ""

#: cdedb/frontend/templates/web/assembly/_ballot_result.tmpl:272
#, python-format
msgid ""
"Additionally the moniker %(abm)s shows where in the election the rejection "
"limit was ranked. Should no candidate have won against the rejection limit, "
"the board may take additional measures."
msgstr ""

#: cdedb/frontend/templates/web/assembly/_ballot_result.tmpl:282
msgid "Your Vote"
msgstr ""

#: cdedb/frontend/templates/web/assembly/_ballot_result.tmpl:286
msgid "You are not participating in this assembly."
msgstr ""

#: cdedb/frontend/templates/web/assembly/_ballot_result.tmpl:289
#: cdedb/frontend/templates/web/assembly/_ballot_result.tmpl:322
msgid "You did not vote."
msgstr ""

#: cdedb/frontend/templates/web/assembly/_ballot_result.tmpl:294
msgid "The assembly concluded and the votes got encrypted."
msgstr ""

#: cdedb/frontend/templates/web/assembly/_ballot_result.tmpl:295
#: cdedb/frontend/templates/web/assembly/_ballot_result.tmpl:301
msgid ""
"To show your vote, enter the secret you were sent when registering for the "
"assembly."
msgstr ""

#: cdedb/frontend/templates/web/assembly/_ballot_result.tmpl:300
msgid "You entered an invalid secret."
msgstr ""

#: cdedb/frontend/templates/web/assembly/_ballot_result.tmpl:308
msgid "Secret"
msgstr ""

#: cdedb/frontend/templates/web/assembly/_ballot_result.tmpl:312
msgid "Show Vote"
msgstr ""

#: cdedb/frontend/templates/web/assembly/_ballot_result.tmpl:320
msgid "You have not voted yet."
msgstr ""

#: cdedb/frontend/templates/web/assembly/_ballot_result.tmpl:327
msgid "You abstained."
msgstr ""

#: cdedb/frontend/templates/web/assembly/_ballot_result.tmpl:329
msgid "You voted against all candidates."
msgstr ""

#: cdedb/frontend/templates/web/assembly/_ballot_result.tmpl:331
msgid "You voted for the following candidates:"
msgstr ""

#: cdedb/frontend/templates/web/assembly/_ballot_result.tmpl:338
#, python-format
msgid "You voted %(vote)s."
msgstr ""

#: cdedb/frontend/templates/web/assembly/_ballot_voting.tmpl:19
#: cdedb/frontend/templates/web/assembly/_ballot_voting.tmpl:219
#: cdedb/frontend/templates/web/assembly/add_attachment.tmpl:27
#: cdedb/frontend/templates/web/assembly/change_attachment_link.tmpl:24
#: cdedb/frontend/templates/web/assembly/change_attachment_link.tmpl:59
#: cdedb/frontend/templates/web/assembly/edit_attachment_version.tmpl:24
#: cdedb/frontend/templates/web/assembly/_ballot_voting.tmpl:17
#: cdedb/frontend/templates/web/assembly/_ballot_voting.tmpl:215
msgid "Ballot"
msgstr ""

#: cdedb/frontend/templates/web/assembly/_ballot_voting.tmpl:23
#: cdedb/frontend/templates/web/assembly/_ballot_voting.tmpl:21
#, python-format
msgid "You have %(votes)s votes."
msgstr ""

#: cdedb/frontend/templates/web/assembly/_ballot_voting.tmpl:31
#: cdedb/frontend/templates/web/assembly/_ballot_voting.tmpl:29
msgid "Against all Candidates"
msgstr ""

#: cdedb/frontend/templates/web/assembly/_ballot_voting.tmpl:33
#: cdedb/frontend/templates/web/assembly/_ballot_voting.tmpl:31
msgid ""
"With this option you reject all candidates. If this gets a majority the "
"board may take additional measures."
msgstr ""

#: cdedb/frontend/templates/web/assembly/_ballot_voting.tmpl:36
#: cdedb/frontend/templates/web/assembly/_ballot_voting.tmpl:245
#: cdedb/frontend/templates/web/assembly/_ballot_voting.tmpl:268
#: cdedb/frontend/templates/web/assembly/_ballot_voting.tmpl:34
#: cdedb/frontend/templates/web/assembly/_ballot_voting.tmpl:241
#: cdedb/frontend/templates/web/assembly/_ballot_voting.tmpl:264
msgid "Vote"
msgstr ""

#: cdedb/frontend/templates/web/assembly/_ballot_voting.tmpl:48
#: cdedb/frontend/templates/web/assembly/_ballot_voting.tmpl:46
msgid "Additional Options"
msgstr ""

#: cdedb/frontend/templates/web/assembly/_ballot_voting.tmpl:55
#: cdedb/frontend/templates/web/assembly/_ballot_voting.tmpl:53
msgid "Abstain"
msgstr ""

#: cdedb/frontend/templates/web/assembly/_ballot_voting.tmpl:71
#: cdedb/frontend/templates/web/assembly/_ballot_voting.tmpl:68
msgid "Short:"
msgstr ""

#: cdedb/frontend/templates/web/assembly/_ballot_voting.tmpl:84
#: cdedb/frontend/templates/web/assembly/_ballot_voting.tmpl:174
#: cdedb/frontend/templates/web/assembly/_ballot_voting.tmpl:80
#: cdedb/frontend/templates/web/assembly/_ballot_voting.tmpl:170
#, python-format
msgid ""
"This vote is a preferential vote. You can arrange the candidates in the "
"field above according to your personal preference. The preferences of all "
"participants will be evaluated using the %(link)s, to determine the winner."
msgstr ""

#: cdedb/frontend/templates/web/assembly/_ballot_voting.tmpl:84
#: cdedb/frontend/templates/web/assembly/_ballot_voting.tmpl:174
#: cdedb/frontend/templates/web/assembly/_ballot_voting.tmpl:80
#: cdedb/frontend/templates/web/assembly/_ballot_voting.tmpl:170
msgid ""
"<a href='https://en.wikipedia.org/wiki/Schulze_method'>Schulze method</a>"
msgstr ""

#: cdedb/frontend/templates/web/assembly/_ballot_voting.tmpl:91
#: cdedb/frontend/templates/web/assembly/_ballot_voting.tmpl:87
#, python-format
msgid ""
"To enter your preferencelist, use the shortnames given in the list of "
"candidates and the %(gt)s and %(eq)s characters. Use the greater-than "
"character %(gt)s to give the candidates left of the character higher "
"preference than those on the right. Use the equals character to give two "
"candidates the same preference. You need to have all candidates in your "
"preferencelist."
msgstr ""

#: cdedb/frontend/templates/web/assembly/_ballot_voting.tmpl:101
#: cdedb/frontend/templates/web/assembly/_ballot_voting.tmpl:97
#, python-format
msgid ""
"Additionally you need to use the rejection bar %(abm)s in your "
"preferencelist. Use it in your preferencelist like you would a candidate. "
"Put all candidates you deem suitable higher than %(abm)s and all candidates "
"you reject lower, i. e. to the right of %(abm)s. Should no candidate win "
"against the bar, the board may take additional measures."
msgstr ""

#: cdedb/frontend/templates/web/assembly/_ballot_voting.tmpl:111
#: cdedb/frontend/templates/web/assembly/_ballot_voting.tmpl:107
msgid "Examples"
msgstr ""

#: cdedb/frontend/templates/web/assembly/_ballot_voting.tmpl:112
#: cdedb/frontend/templates/web/assembly/_ballot_voting.tmpl:108
msgid "Take the following examplatory candidate list:"
msgstr ""

#: cdedb/frontend/templates/web/assembly/_ballot_voting.tmpl:117
#: cdedb/frontend/templates/web/assembly/_ballot_voting.tmpl:113
msgid "Luke Skywalker, short: [Luke]"
msgstr ""

#: cdedb/frontend/templates/web/assembly/_ballot_voting.tmpl:118
#: cdedb/frontend/templates/web/assembly/_ballot_voting.tmpl:114
msgid "Princess Leia Organa of Alderaan, short: [Leia]"
msgstr ""

#: cdedb/frontend/templates/web/assembly/_ballot_voting.tmpl:119
#: cdedb/frontend/templates/web/assembly/_ballot_voting.tmpl:115
msgid "Han Solo, short: [Han]"
msgstr ""

#: cdedb/frontend/templates/web/assembly/_ballot_voting.tmpl:120
#: cdedb/frontend/templates/web/assembly/_ballot_voting.tmpl:116
msgid "Obi-Wan “Ben” Kenobi, short: [ObiWan]"
msgstr ""

#: cdedb/frontend/templates/web/assembly/_ballot_voting.tmpl:123
#: cdedb/frontend/templates/web/assembly/_ballot_voting.tmpl:119
msgid "Your Vote could look like this:"
msgstr ""

#: cdedb/frontend/templates/web/assembly/_ballot_voting.tmpl:127
#: cdedb/frontend/templates/web/assembly/_ballot_voting.tmpl:123
msgid ""
"You deem all candidates suitable, but you like Leia the best, with no "
"difference between the other candidates."
msgstr ""

#: cdedb/frontend/templates/web/assembly/_ballot_voting.tmpl:132
#: cdedb/frontend/templates/web/assembly/_ballot_voting.tmpl:128
msgid ""
"You deem Leia and Obi-Wan (equally) suitable, you want to reject Luke and "
"you absolutely can’t stand Han Solo."
msgstr ""

#: cdedb/frontend/templates/web/assembly/_ballot_voting.tmpl:137
#: cdedb/frontend/templates/web/assembly/_ballot_voting.tmpl:157
#: cdedb/frontend/templates/web/assembly/_ballot_voting.tmpl:133
#: cdedb/frontend/templates/web/assembly/_ballot_voting.tmpl:153
msgid ""
"You want to vote for Luke and if he doesn’t make it, you think Obi-Wan "
"should. You don’t have an opinion about the others."
msgstr ""

#: cdedb/frontend/templates/web/assembly/_ballot_voting.tmpl:142
#: cdedb/frontend/templates/web/assembly/_ballot_voting.tmpl:162
#: cdedb/frontend/templates/web/assembly/_ballot_voting.tmpl:138
#: cdedb/frontend/templates/web/assembly/_ballot_voting.tmpl:158
msgid "You want to completely abstain."
msgstr ""

#: cdedb/frontend/templates/web/assembly/_ballot_voting.tmpl:149
#: cdedb/frontend/templates/web/assembly/_ballot_voting.tmpl:145
msgid "You like Leia the most, but you see no difference between the others."
msgstr ""

#: cdedb/frontend/templates/web/assembly/_ballot_voting.tmpl:153
#: cdedb/frontend/templates/web/assembly/_ballot_voting.tmpl:149
msgid ""
"You deem Leia and Obi-Wan (equally) suitable, Luke less so and Han Solo not "
"at all."
msgstr ""

#: cdedb/frontend/templates/web/assembly/_ballot_voting.tmpl:181
#: cdedb/frontend/templates/web/assembly/_ballot_voting.tmpl:177
msgid ""
"To arrange the candidates, move them into one of the shaded boxes. The "
"higher up the box, the higher your preference for that candidate. Candidates "
"within the same box will be evaluated with the same preference. Move a "
"candidate between two boxes to create a new box."
msgstr ""

#: cdedb/frontend/templates/web/assembly/_ballot_voting.tmpl:188
#: cdedb/frontend/templates/web/assembly/_ballot_voting.tmpl:184
#, python-format
msgid ""
"There are three ways of moving candidates: Drag’n’Drop them into a different "
"box or click on a candidate and then on a box. Or you can select a candidate "
"with %(tab)s, confirm it with %(enter)s or %(space)s, then select a box with "
"%(tab)s and confirm the selection with %(enter)s or %(space)s."
msgstr ""

#: cdedb/frontend/templates/web/assembly/_ballot_voting.tmpl:188
#: cdedb/frontend/templates/web/assembly/_ballot_voting.tmpl:184
msgid "TAB"
msgstr ""

#: cdedb/frontend/templates/web/assembly/_ballot_voting.tmpl:189
#: cdedb/frontend/templates/web/assembly/_ballot_voting.tmpl:185
msgid "ENTER"
msgstr ""

#: cdedb/frontend/templates/web/assembly/_ballot_voting.tmpl:190
#: cdedb/frontend/templates/web/assembly/_ballot_voting.tmpl:186
msgid "Space"
msgstr ""

#: cdedb/frontend/templates/web/assembly/_ballot_voting.tmpl:199
#: cdedb/frontend/templates/web/assembly/_ballot_voting.tmpl:195
msgid ""
"One of the boxes is marked as “Neutral”. Please place candidates cou deem "
"suitable above this box (they will be highlighted in green) and candidates "
"you want to reject below this box (they will be highlighted in red). Should "
"all candidates be rejected, the board may take additional measures."
msgstr ""

#: cdedb/frontend/templates/web/assembly/_ballot_voting.tmpl:207
#: cdedb/frontend/templates/web/assembly/_ballot_voting.tmpl:203
msgid "To abstain, place all candidates in the neutral box."
msgstr ""

#: cdedb/frontend/templates/web/assembly/_ballot_voting.tmpl:211
#: cdedb/frontend/templates/web/assembly/_ballot_voting.tmpl:207
msgid "To abstain, place all candidates in the same box."
msgstr ""

#: cdedb/frontend/templates/web/assembly/_ballot_voting.tmpl:226
#: cdedb/frontend/templates/web/assembly/_ballot_voting.tmpl:222
msgid "Text-based Voting"
msgstr ""

#: cdedb/frontend/templates/web/assembly/_ballot_voting.tmpl:232
#: cdedb/frontend/templates/web/assembly/_ballot_voting.tmpl:228
msgid "Interactive Voting"
msgstr ""

#: cdedb/frontend/templates/web/assembly/_ballot_voting.tmpl:243
#: cdedb/frontend/templates/web/assembly/_ballot_voting.tmpl:239
msgid "Preferencelist"
msgstr ""

#: cdedb/frontend/templates/web/assembly/_ballot_voting.tmpl:256
#: cdedb/frontend/templates/web/assembly/_ballot_voting.tmpl:252
msgid ""
"This is the interactive voting form. It is inconvenient to used with a "
"keyboard only. Use the link above to switch to the text-based form."
msgstr ""

#: cdedb/frontend/templates/web/assembly/_ballot_voting.tmpl:263
#: cdedb/frontend/templates/web/assembly/_ballot_voting.tmpl:259
msgid "Incr. Preference"
msgstr ""

#: cdedb/frontend/templates/web/assembly/_ballot_voting.tmpl:279
#: cdedb/frontend/templates/web/assembly/_ballot_voting.tmpl:275
msgid "neutral"
msgstr ""

#: cdedb/frontend/templates/web/assembly/_ballot_voting.tmpl:280
#: cdedb/frontend/templates/web/assembly/_ballot_voting.tmpl:276
msgid "Box {0}"
msgstr ""

#: cdedb/frontend/templates/web/assembly/_ballot_voting.tmpl:281
#: cdedb/frontend/templates/web/assembly/_ballot_voting.tmpl:277
msgid "Box {0}: highest priority"
msgstr ""

#: cdedb/frontend/templates/web/assembly/_ballot_voting.tmpl:282
#: cdedb/frontend/templates/web/assembly/_ballot_voting.tmpl:278
msgid "Box {0}: lowest priority"
msgstr ""

#: cdedb/frontend/templates/web/assembly/_ballot_voting.tmpl:283
#: cdedb/frontend/templates/web/assembly/_ballot_voting.tmpl:279
msgid "Between box {0} and {1}"
msgstr ""

#: cdedb/frontend/templates/web/assembly/_ballot_voting.tmpl:284
#: cdedb/frontend/templates/web/assembly/_ballot_voting.tmpl:280
msgid "Above box with highest priority"
msgstr ""

#: cdedb/frontend/templates/web/assembly/_ballot_voting.tmpl:285
#: cdedb/frontend/templates/web/assembly/_ballot_voting.tmpl:281
msgid "Below box with lowest priority"
msgstr ""

#: cdedb/frontend/templates/web/assembly/_ballot_voting.tmpl:328
#: cdedb/frontend/templates/web/cde/institution_summary.tmpl:29
#: cdedb/frontend/templates/web/event/lodgement_group_summary.tmpl:38
#: cdedb/frontend/templates/web/assembly/_ballot_voting.tmpl:324
msgid "Delete line"
msgstr ""

#: cdedb/frontend/templates/web/assembly/add_attachment.tmpl:12
#, python-format
msgid "Add Version (%(title)s)"
msgstr ""

#: cdedb/frontend/templates/web/assembly/add_attachment.tmpl:15
#, python-format
msgid "Add File (%(title)s)"
msgstr ""

#: cdedb/frontend/templates/web/assembly/add_attachment.tmpl:21
#: cdedb/frontend/templates/web/assembly/add_attachment.tmpl:51
#: cdedb/frontend/templates/web/assembly/util.tmpl:42
#: cdedb/frontend/templates/web/assembly/util.tmpl:45
msgid "Add Version"
msgstr ""

#: cdedb/frontend/templates/web/assembly/add_attachment.tmpl:23
#: cdedb/frontend/templates/web/assembly/add_attachment.tmpl:53
#: cdedb/frontend/templates/web/assembly/show_assembly.tmpl:71
#: cdedb/frontend/templates/web/assembly/util.tmpl:218
#: cdedb/frontend/templates/web/assembly/show_assembly.tmpl:72
msgid "Add File"
msgstr ""

#: cdedb/frontend/templates/web/assembly/add_attachment.tmpl:45
#: cdedb/frontend/templates/web/assembly/base.tmpl:13
#: cdedb/frontend/templates/web/assembly/change_attachment_link.tmpl:40
#: cdedb/frontend/templates/web/assembly/change_ballot.tmpl:12
#: cdedb/frontend/templates/web/assembly/create_ballot.tmpl:11
#: cdedb/frontend/templates/web/assembly/edit_attachment_version.tmpl:40
#: cdedb/frontend/templates/web/assembly/list_ballots.tmpl:10
#: cdedb/frontend/templates/web/assembly/list_ballots.tmpl:17
#: cdedb/frontend/templates/web/assembly/show_attachment.tmpl:33
#: cdedb/frontend/templates/web/assembly/show_ballot.tmpl:26
msgid "Ballots"
msgstr ""

#: cdedb/frontend/templates/web/assembly/add_attachment.tmpl:60
#: cdedb/frontend/templates/web/assembly/edit_attachment_version.tmpl:53
msgid "Label"
msgstr ""

#: cdedb/frontend/templates/web/assembly/add_attachment.tmpl:61
#: cdedb/frontend/templates/web/assembly/edit_attachment_version.tmpl:54
msgid "Authors"
msgstr ""

#: cdedb/frontend/templates/web/assembly/add_attachment.tmpl:62
#: cdedb/frontend/templates/web/assembly/edit_attachment_version.tmpl:55
msgid "Filename"
msgstr ""

#: cdedb/frontend/templates/web/assembly/add_attachment.tmpl:62
msgid "Leave empty for current filename."
msgstr ""

#: cdedb/frontend/templates/web/assembly/add_attachment.tmpl:63
msgid "Only PDFs allowed."
msgstr ""

#: cdedb/frontend/templates/web/assembly/add_attachment.tmpl:64
#: cdedb/frontend/templates/web/core/set_foto.tmpl:63
#: cdedb/frontend/templates/web/event/show_event.tmpl:238
msgid "Upload"
msgstr ""

#: cdedb/frontend/templates/web/assembly/base.tmpl:7
#: cdedb/frontend/templates/web/assembly/base.tmpl:49
#: cdedb/frontend/templates/web/cde/base.tmpl:11
#: cdedb/frontend/templates/web/cde/list_past_events.tmpl:20
#: cdedb/frontend/templates/web/core/base.tmpl:11
#: cdedb/frontend/templates/web/event/base.tmpl:8
#: cdedb/frontend/templates/web/event/base.tmpl:96
#: cdedb/frontend/templates/web/event/base.tmpl:101
#: cdedb/frontend/templates/web/event/participant_list.tmpl:82
#: cdedb/frontend/templates/web/ml/base.tmpl:7
#: cdedb/frontend/templates/web/ml/base.tmpl:52
#: cdedb/frontend/templates/web/ml/show_subscription_details.tmpl:179
#: cdedb/frontend/templates/web/ml/base.tmpl:8
#: cdedb/frontend/templates/web/ml/base.tmpl:54
msgid "Overview"
msgstr ""

#: cdedb/frontend/templates/web/assembly/base.tmpl:16
#: cdedb/frontend/templates/web/assembly/show_ballot.tmpl:63
#: cdedb/frontend/templates/web/assembly/summary_ballots.tmpl:6
#: cdedb/frontend/templates/web/assembly/summary_ballots.tmpl:9
#: cdedb/frontend/templates/web/assembly/summary_ballots.tmpl:16
msgid "Summary"
msgstr ""

#: cdedb/frontend/templates/web/assembly/base.tmpl:20
#: cdedb/frontend/templates/web/assembly/list_attachments.tmpl:14
#: cdedb/frontend/templates/web/assembly/list_attachments.tmpl:23
msgid "Attachment Overview"
msgstr ""

#: cdedb/frontend/templates/web/assembly/base.tmpl:24
#: cdedb/frontend/templates/web/assembly/change_assembly.tmpl:13
#: cdedb/frontend/templates/web/assembly/change_assembly.tmpl:20
#: cdedb/frontend/templates/web/assembly/show_assembly.tmpl:16
#: cdedb/frontend/templates/web/event/base.tmpl:57
#: cdedb/frontend/templates/web/event/change_event.tmpl:14
#: cdedb/frontend/templates/web/event/change_event.tmpl:18
#: cdedb/frontend/templates/web/event/change_event.tmpl:19
#: cdedb/frontend/templates/web/ml/base.tmpl:18
#: cdedb/frontend/templates/web/ml/change_mailinglist.tmpl:17
#: cdedb/frontend/templates/web/ml/change_mailinglist.tmpl:21
#: cdedb/frontend/templates/web/ml/change_ml_type.tmpl:17
#: cdedb/frontend/templates/web/ml/base.tmpl:20
msgid "Configuration"
msgstr ""

#: cdedb/frontend/templates/web/assembly/base.tmpl:28
#: cdedb/frontend/templates/web/assembly/base.tmpl:59
#: cdedb/frontend/templates/web/assembly/view_assembly_log.tmpl:15
#: cdedb/frontend/templates/web/assembly/view_log.tmpl:14
#: cdedb/frontend/templates/web/event/base.tmpl:68
#: cdedb/frontend/templates/web/event/base.tmpl:112
#: cdedb/frontend/templates/web/event/view_event_log.tmpl:14
#: cdedb/frontend/templates/web/event/view_event_log.tmpl:22
#: cdedb/frontend/templates/web/event/view_log.tmpl:14
#: cdedb/frontend/templates/web/ml/base.tmpl:22
#: cdedb/frontend/templates/web/ml/base.tmpl:77
#: cdedb/frontend/templates/web/ml/view_log.tmpl:14
#: cdedb/frontend/templates/web/ml/view_ml_log.tmpl:18
#: cdedb/frontend/templates/web/ml/base.tmpl:24
#: cdedb/frontend/templates/web/ml/base.tmpl:79
msgid "Log"
msgstr ""

#: cdedb/frontend/templates/web/assembly/base.tmpl:40
msgid "Assembly-Overview"
msgstr ""

#: cdedb/frontend/templates/web/assembly/base.tmpl:55
#: cdedb/frontend/templates/web/assembly/user_search.tmpl:10
#: cdedb/frontend/templates/web/cde/base.tmpl:25
#: cdedb/frontend/templates/web/cde/batch_admission.tmpl:9
#: cdedb/frontend/templates/web/cde/create_user.tmpl:10
#: cdedb/frontend/templates/web/cde/member_search.tmpl:90
#: cdedb/frontend/templates/web/cde/money_transfers.tmpl:12
#: cdedb/frontend/templates/web/cde/user_search.tmpl:10
#: cdedb/frontend/templates/web/core/base.tmpl:21
#: cdedb/frontend/templates/web/core/index.tmpl:31
#: cdedb/frontend/templates/web/core/user_search.tmpl:18
#: cdedb/frontend/templates/web/event/base.tmpl:108
#: cdedb/frontend/templates/web/event/create_user.tmpl:12
#: cdedb/frontend/templates/web/event/user_search.tmpl:12
#: cdedb/frontend/templates/web/ml/base.tmpl:73
#: cdedb/frontend/templates/web/ml/create_user.tmpl:12
#: cdedb/frontend/templates/web/ml/user_search.tmpl:12
#: cdedb/frontend/templates/web/ml/base.tmpl:75
msgid "Manage Users"
msgstr ""

#: cdedb/frontend/templates/web/assembly/base.tmpl:71
#: cdedb/frontend/templates/web/assembly/base.tmpl:75
msgid "Assembly Administration"
msgstr ""

#: cdedb/frontend/templates/web/assembly/base.tmpl:72
msgid "Presider Controls"
msgstr ""

#: cdedb/frontend/templates/web/assembly/base.tmpl:74
#: cdedb/frontend/templates/web/cde/base.tmpl:68
#: cdedb/frontend/templates/web/core/base.tmpl:55
#: cdedb/frontend/templates/web/core/show_user.tmpl:23
#: cdedb/frontend/templates/web/event/base.tmpl:130
#: cdedb/frontend/templates/web/ml/base.tmpl:98
#: cdedb/frontend/templates/web/core/show_user.tmpl:24
#: cdedb/frontend/templates/web/ml/base.tmpl:101
msgid "User Administration"
msgstr ""

#: cdedb/frontend/templates/web/assembly/change_assembly.tmpl:7
#, python-format
msgid "Edit %(title)s"
msgstr ""

#: cdedb/frontend/templates/web/assembly/change_assembly.tmpl:27
#: cdedb/frontend/templates/web/assembly/change_ballot.tmpl:27
#: cdedb/frontend/templates/web/assembly/create_assembly.tmpl:16
#: cdedb/frontend/templates/web/assembly/create_ballot.tmpl:18
#: cdedb/frontend/templates/web/cde/change_past_course.tmpl:32
#: cdedb/frontend/templates/web/cde/change_past_event.tmpl:32
#: cdedb/frontend/templates/web/cde/create_past_course.tmpl:30
#: cdedb/frontend/templates/web/cde/create_past_event.tmpl:24
#: cdedb/frontend/templates/web/cde/create_past_event.tmpl:35
#: cdedb/frontend/templates/web/event/change_course.tmpl:34
#: cdedb/frontend/templates/web/event/change_event.tmpl:30
#: cdedb/frontend/templates/web/event/create_course.tmpl:31
#: cdedb/frontend/templates/web/event/create_event.tmpl:22
#: cdedb/frontend/templates/web/event/partial_import_check.tmpl:75
#: cdedb/frontend/templates/web/event/show_course.tmpl:161
#: cdedb/frontend/templates/web/ml/change_mailinglist.tmpl:56
#: cdedb/frontend/templates/web/ml/create_mailinglist.tmpl:49
#: cdedb/frontend/templates/web/event/change_event.tmpl:33
msgid "Description"
msgstr ""

#: cdedb/frontend/templates/web/assembly/change_assembly.tmpl:30
msgid "Mail Address"
msgstr ""

#: cdedb/frontend/templates/web/assembly/change_assembly.tmpl:31
msgid ""
"This email will be the default address for replies to mails sent for this "
"assembly."
msgstr ""

#: cdedb/frontend/templates/web/assembly/change_assembly.tmpl:32
#: cdedb/frontend/templates/web/assembly/create_assembly.tmpl:19
msgid "Application Deadline"
msgstr ""

#: cdedb/frontend/templates/web/assembly/change_assembly.tmpl:38
#: cdedb/frontend/templates/web/assembly/change_ballot.tmpl:44
msgid ""
"Warning: All changes will be immediately visible to all CdE-Members and "
"Assembly-Participants."
msgstr ""

#: cdedb/frontend/templates/web/assembly/change_attachment_link.tmpl:7
#: cdedb/frontend/templates/web/assembly/change_attachment_link.tmpl:11
#, python-format
msgid "Change Attachment Link (%(title)s)"
msgstr ""

#: cdedb/frontend/templates/web/assembly/change_attachment_link.tmpl:19
#: cdedb/frontend/templates/web/assembly/change_attachment_link.tmpl:45
#: cdedb/frontend/templates/web/assembly/util.tmpl:57
msgid "Change Attachment Link"
msgstr ""

#: cdedb/frontend/templates/web/assembly/change_attachment_link.tmpl:50
msgid ""
"Here you can change the association of this attachment. You can link it to a "
"(different) ballot or directly to the assembly as a general file."
msgstr ""

#: cdedb/frontend/templates/web/assembly/change_ballot.tmpl:6
#, python-format
msgid "Edit %(ballot)s %(assembly)s"
msgstr ""

#: cdedb/frontend/templates/web/assembly/change_ballot.tmpl:14
#: cdedb/frontend/templates/web/assembly/list_ballots.tmpl:49
#: cdedb/frontend/templates/web/assembly/show_ballot.tmpl:39
#: cdedb/frontend/templates/web/cde/change_past_course.tmpl:19
#: cdedb/frontend/templates/web/cde/change_past_event.tmpl:16
#: cdedb/frontend/templates/web/cde/lastschrift_change.tmpl:12
#: cdedb/frontend/templates/web/cde/lastschrift_show.tmpl:39
#: cdedb/frontend/templates/web/cde/show_past_course.tmpl:29
#: cdedb/frontend/templates/web/cde/show_past_event.tmpl:23
#: cdedb/frontend/templates/web/core/genesis_list_cases.tmpl:40
#: cdedb/frontend/templates/web/core/genesis_show_case.tmpl:124
#: cdedb/frontend/templates/web/core/show_user.tmpl:67
#: cdedb/frontend/templates/web/core/show_user.tmpl:71
#: cdedb/frontend/templates/web/core/show_user.tmpl:190
#: cdedb/frontend/templates/web/core/show_user.tmpl:294
#: cdedb/frontend/templates/web/core/show_user.tmpl:297
#: cdedb/frontend/templates/web/event/change_course.tmpl:16
#: cdedb/frontend/templates/web/event/change_lodgement.tmpl:16
#: cdedb/frontend/templates/web/event/change_registration.tmpl:17
#: cdedb/frontend/templates/web/event/change_registrations.tmpl:15
#: cdedb/frontend/templates/web/event/checkin.tmpl:74
#: cdedb/frontend/templates/web/event/course_list.tmpl:63
#: cdedb/frontend/templates/web/event/course_stats.tmpl:146
#: cdedb/frontend/templates/web/event/lodgements.tmpl:132
#: cdedb/frontend/templates/web/event/registration_query.tmpl:105
#: cdedb/frontend/templates/web/event/show_course.tmpl:33
#: cdedb/frontend/templates/web/event/show_lodgement.tmpl:26
#: cdedb/frontend/templates/web/event/show_registration.tmpl:26
#: cdedb/frontend/templates/web/core/show_user.tmpl:68
#: cdedb/frontend/templates/web/core/show_user.tmpl:72
#: cdedb/frontend/templates/web/core/show_user.tmpl:197
#: cdedb/frontend/templates/web/core/show_user.tmpl:301
#: cdedb/frontend/templates/web/core/show_user.tmpl:304
msgid "Edit"
msgstr ""

#: cdedb/frontend/templates/web/assembly/change_ballot.tmpl:18
msgid "Edit Ballot"
msgstr ""

#: cdedb/frontend/templates/web/assembly/change_ballot.tmpl:30
#: cdedb/frontend/templates/web/assembly/create_ballot.tmpl:21
msgid "Start of voting period"
msgstr ""

#: cdedb/frontend/templates/web/assembly/change_ballot.tmpl:32
#: cdedb/frontend/templates/web/assembly/create_ballot.tmpl:23
msgid "End of voting period"
msgstr ""

#: cdedb/frontend/templates/web/assembly/change_ballot.tmpl:34
#: cdedb/frontend/templates/web/assembly/create_ballot.tmpl:25
msgid "Quorum"
msgstr ""

#: cdedb/frontend/templates/web/assembly/change_ballot.tmpl:35
#: cdedb/frontend/templates/web/assembly/create_ballot.tmpl:26
msgid "End of extension"
msgstr ""

#: cdedb/frontend/templates/web/assembly/change_ballot.tmpl:37
#: cdedb/frontend/templates/web/assembly/create_ballot.tmpl:28
msgid "Number of votes"
msgstr ""

#: cdedb/frontend/templates/web/assembly/change_ballot.tmpl:38
#: cdedb/frontend/templates/web/assembly/create_ballot.tmpl:29
msgid "Leave empty for Preferential Vote."
msgstr ""

#: cdedb/frontend/templates/web/assembly/change_ballot.tmpl:39
#: cdedb/frontend/templates/web/assembly/create_ballot.tmpl:30
msgid "Allow rejection"
msgstr ""

#: cdedb/frontend/templates/web/assembly/create_assembly.tmpl:6
#: cdedb/frontend/templates/web/assembly/create_assembly.tmpl:9
#: cdedb/frontend/templates/web/assembly/index.tmpl:9
msgid "Create Assembly"
msgstr ""

#: cdedb/frontend/templates/web/assembly/create_assembly.tmpl:26
msgid "Warning: The Assembly will be immediately visible to all CdE-Members."
msgstr ""

#: cdedb/frontend/templates/web/assembly/create_assembly.tmpl:28
#: cdedb/frontend/templates/web/assembly/create_ballot.tmpl:37
#: cdedb/frontend/templates/web/cde/batch_admission.tmpl:14
#: cdedb/frontend/templates/web/cde/create_past_course.tmpl:36
#: cdedb/frontend/templates/web/cde/create_past_event.tmpl:40
#: cdedb/frontend/templates/web/cde/lastschrift_create.tmpl:30
#: cdedb/frontend/templates/web/cde/lastschrift_create.tmpl:44
#: cdedb/frontend/templates/web/cde/lastschrift_show.tmpl:88
#: cdedb/frontend/templates/web/event/create_event.tmpl:61
#: cdedb/frontend/templates/web/event/create_lodgement.tmpl:42
#: cdedb/frontend/templates/web/ml/create_mailinglist.tmpl:105
#: cdedb/frontend/templates/web/cde/lastschrift_create.tmpl:38
#: cdedb/frontend/templates/web/cde/lastschrift_create.tmpl:65
#: cdedb/frontend/templates/web/cde/lastschrift_create.tmpl:67
#: cdedb/frontend/templates/web/event/create_event.tmpl:64
#: cdedb/frontend/templates/web/ml/create_mailinglist.tmpl:112
msgid "Create"
msgstr ""

#: cdedb/frontend/templates/web/assembly/create_ballot.tmpl:7
#: cdedb/frontend/templates/web/assembly/create_ballot.tmpl:12
#: cdedb/frontend/templates/web/assembly/list_ballots.tmpl:22
msgid "Create Ballot"
msgstr ""

#: cdedb/frontend/templates/web/assembly/create_ballot.tmpl:35
msgid ""
"Warning: The new Ballot will be immediately visible to all CdE-Members and "
"Assembly-Participants."
msgstr ""

#: cdedb/frontend/templates/web/assembly/create_user.tmpl:7
msgid "Create new Assembly-User"
msgstr ""

#: cdedb/frontend/templates/web/assembly/create_user.tmpl:10
msgid "Manage Assembly-Users"
msgstr ""

#: cdedb/frontend/templates/web/assembly/edit_attachment_version.tmpl:7
#: cdedb/frontend/templates/web/assembly/edit_attachment_version.tmpl:11
#, python-format
msgid "Edit Version (%(title)s)"
msgstr ""

#: cdedb/frontend/templates/web/assembly/edit_attachment_version.tmpl:19
#: cdedb/frontend/templates/web/assembly/edit_attachment_version.tmpl:47
msgid "Edit Version"
msgstr ""

#: cdedb/frontend/templates/web/assembly/index.tmpl:12
msgid "Here You can find the CdE’s general assemblies."
msgstr ""

#: cdedb/frontend/templates/web/assembly/index.tmpl:14
msgid "Active Assemblies"
msgstr ""

#: cdedb/frontend/templates/web/assembly/index.tmpl:22
msgid "(already attending)"
msgstr ""

#: cdedb/frontend/templates/web/assembly/index.tmpl:26
#, python-format
msgid "(registration possible until %(date)s)"
msgstr ""

#: cdedb/frontend/templates/web/assembly/index.tmpl:34
msgid "Inactive Assemblies"
msgstr ""

#: cdedb/frontend/templates/web/assembly/list_attachments.tmpl:8
#, python-format
msgid "Attachment Overview (%(title)s)"
msgstr ""

#: cdedb/frontend/templates/web/assembly/list_attachments.tmpl:32
#: cdedb/frontend/templates/web/assembly/show_assembly.tmpl:59
#: cdedb/frontend/templates/web/assembly/util.tmpl:155
msgid "General Files"
msgstr ""

#: cdedb/frontend/templates/web/assembly/list_attachments.tmpl:35
#, python-format
msgid "Files for %(link)s"
msgstr ""

#: cdedb/frontend/templates/web/assembly/list_attendees.tmpl:6
#, python-format
msgid "Participantlist (%(title)s)"
msgstr ""

#: cdedb/frontend/templates/web/assembly/list_attendees.tmpl:12
msgid "Participantlist"
msgstr ""

#: cdedb/frontend/templates/web/assembly/list_attendees.tmpl:23
msgid "Add external participants"
msgstr ""

#: cdedb/frontend/templates/web/assembly/list_attendees.tmpl:27
msgid ""
"Current CdE-Members must register for the assembly themselves. Only external "
"participants can be added with this form. This is only possible within the "
"application deadline."
msgstr ""

#: cdedb/frontend/templates/web/assembly/list_attendees.tmpl:37
msgid "User-ID of the new participant"
msgstr ""

#: cdedb/frontend/templates/web/assembly/list_attendees.tmpl:47
msgid "The user will be added as a participant. This cannot be undone."
msgstr ""

#: cdedb/frontend/templates/web/assembly/list_attendees.tmpl:57
#, python-format
msgid "%(count)s participants total."
msgstr ""

#: cdedb/frontend/templates/web/assembly/list_attendees.tmpl:74
msgid "Download"
msgstr ""

#: cdedb/frontend/templates/web/assembly/list_attendees.tmpl:78
msgid "TeX-List"
msgstr ""

#: cdedb/frontend/templates/web/assembly/list_attendees.tmpl:83
msgid "A download TeX-Snipped to generate a participant list in the protocol."
msgstr ""

#: cdedb/frontend/templates/web/assembly/list_ballots.tmpl:4
#, python-format
msgid "Ballots (%(title)s)"
msgstr ""

#: cdedb/frontend/templates/web/assembly/list_ballots.tmpl:26
msgid "Future Ballots"
msgstr ""

#: cdedb/frontend/templates/web/assembly/list_ballots.tmpl:27
msgid "Current Ballots"
msgstr ""

#: cdedb/frontend/templates/web/assembly/list_ballots.tmpl:28
msgid "Past Ballots"
msgstr ""

#: cdedb/frontend/templates/web/assembly/list_ballots.tmpl:42
msgid "Abstained"
msgstr ""

#: cdedb/frontend/templates/web/assembly/list_ballots.tmpl:45
msgid "Not yet voted"
msgstr ""

#: cdedb/frontend/templates/web/assembly/list_ballots.tmpl:59
msgid "No ballots have been created yet."
msgstr ""

#: cdedb/frontend/templates/web/assembly/show_assembly.tmpl:26
msgid "Participation Deadline"
msgstr ""

#: cdedb/frontend/templates/web/assembly/show_assembly.tmpl:30
msgid "Participation Status"
msgstr ""

#: cdedb/frontend/templates/web/assembly/show_assembly.tmpl:33
msgid "You are participating in this assembly."
msgstr ""

#: cdedb/frontend/templates/web/assembly/show_assembly.tmpl:35
msgid "You are not participating."
msgstr ""

#: cdedb/frontend/templates/web/assembly/show_assembly.tmpl:39
msgid "Participate"
msgstr ""

#: cdedb/frontend/templates/web/assembly/show_assembly.tmpl:80
#: cdedb/frontend/templates/web/assembly/show_assembly.tmpl:81
msgid "Ballot Files"
msgstr ""

#: cdedb/frontend/templates/web/assembly/show_assembly.tmpl:108
#: cdedb/frontend/templates/web/event/show_event.tmpl:381
#: cdedb/frontend/templates/web/assembly/show_assembly.tmpl:109
msgid "Archive"
msgstr ""

#: cdedb/frontend/templates/web/assembly/show_assembly.tmpl:109
#: cdedb/frontend/templates/web/assembly/show_assembly.tmpl:110
msgid "Assembly still has open ballots."
msgstr ""

#: cdedb/frontend/templates/web/assembly/show_assembly.tmpl:116
#: cdedb/frontend/templates/web/assembly/show_assembly.tmpl:117
msgid ""
"Archives the assembly. The configuration cannot be changed after this. The "
"private keys used to sign the votes will be deleted from the database. This "
"should typically be done shortly after all ballots have been conlcuded."
msgstr ""

#: cdedb/frontend/templates/web/assembly/show_assembly.tmpl:138
#: cdedb/frontend/templates/web/assembly/show_assembly.tmpl:139
msgid ""
"Permanently deletes the assembly including all ballots and attendee "
"information. This is only possible while no ballots have begun voting."
msgstr ""

#: cdedb/frontend/templates/web/assembly/show_assembly.tmpl:149
#: cdedb/frontend/templates/web/assembly/show_assembly.tmpl:150
msgid "The assembly will be permanently archived."
msgstr ""

#: cdedb/frontend/templates/web/assembly/show_assembly.tmpl:151
#: cdedb/frontend/templates/web/assembly/show_assembly.tmpl:152
msgid "The assembly will be permanently deleted."
msgstr ""

#: cdedb/frontend/templates/web/assembly/show_attachment.tmpl:9
#: cdedb/frontend/templates/web/assembly/show_attachment.tmpl:13
#, python-format
msgid "Attachment Details (%(title)s)"
msgstr ""

#: cdedb/frontend/templates/web/assembly/show_attachment.tmpl:21
#: cdedb/frontend/templates/web/assembly/show_attachment.tmpl:39
#: cdedb/frontend/templates/web/assembly/util.tmpl:30
msgid "Attachment Details"
msgstr ""

#: cdedb/frontend/templates/web/assembly/show_attachment.tmpl:63
msgid "Permanently deletes this attachment including all versions."
msgstr ""

#: cdedb/frontend/templates/web/assembly/show_ballot.tmpl:45
msgid "Start Voting"
msgstr ""

#: cdedb/frontend/templates/web/assembly/show_ballot.tmpl:67
msgid "Download Results"
msgstr ""

#: cdedb/frontend/templates/web/assembly/user_search.tmpl:7
msgid "Assembly-User Management"
msgstr ""

#: cdedb/frontend/templates/web/assembly/user_search.tmpl:13
msgid ""
"This User Management finds Assembly-Users only, not CdE-Members, not even "
"past members."
msgstr ""

#: cdedb/frontend/templates/web/assembly/util.tmpl:67
#: cdedb/frontend/templates/web/assembly/util.tmpl:68
msgid "Delete Attachment"
msgstr ""

#: cdedb/frontend/templates/web/assembly/util.tmpl:72
msgid "The attachment will be permanently deleted."
msgstr ""

#: cdedb/frontend/templates/web/assembly/util.tmpl:83
#: cdedb/frontend/templates/web/assembly/util.tmpl:150
#, python-format
msgid "(Version %(version)s)"
msgstr ""

#: cdedb/frontend/templates/web/assembly/util.tmpl:94
#, python-format
msgid "Edit Version %(version)s"
msgstr ""

#: cdedb/frontend/templates/web/assembly/util.tmpl:108
#, python-format
msgid "Delete Version %(version)s"
msgstr ""

#: cdedb/frontend/templates/web/assembly/util.tmpl:114
msgid "The version of the attachment will be permanently deleted."
msgstr ""

#: cdedb/frontend/templates/web/assembly/util.tmpl:127
#, python-format
msgid "Version %(version)s was deleted."
msgstr ""

#: cdedb/frontend/templates/web/assembly/util.tmpl:131
msgid "by"
msgstr ""

#: cdedb/frontend/templates/web/assembly/util.tmpl:133
#, python-format
msgid "uploaded %(ctime)s"
msgstr ""

#: cdedb/frontend/templates/web/assembly/util.tmpl:135
#, python-format
msgid "deleted %(dtime)s"
msgstr ""

#: cdedb/frontend/templates/web/assembly/util.tmpl:172
msgid "This ballot does not have any attachments."
msgstr ""

#: cdedb/frontend/templates/web/assembly/util.tmpl:176
msgid "This ballot does not yet have any attachments."
msgstr ""

#: cdedb/frontend/templates/web/assembly/util.tmpl:182
msgid "This assembly does not yet have any general files."
msgstr ""

#: cdedb/frontend/templates/web/assembly/util.tmpl:186
msgid "This assembly does not have any general files."
msgstr ""

#: cdedb/frontend/templates/web/assembly/view_assembly_log.tmpl:9
#, python-format
msgid "%(title)s: Log"
msgstr ""

#: cdedb/frontend/templates/web/assembly/view_log.tmpl:9
msgid "Assembly Log"
msgstr ""

#: cdedb/frontend/templates/web/cde/base.tmpl:14
#: cdedb/frontend/templates/web/cde/member_search.tmpl:4
#: cdedb/frontend/templates/web/cde/member_search.tmpl:7
msgid "CdE-Member Search"
msgstr ""

#: cdedb/frontend/templates/web/cde/base.tmpl:17
#: cdedb/frontend/templates/web/cde/consent_decision.tmpl:11
#: cdedb/frontend/templates/web/cde/index.tmpl:30
msgid "Privacy Policy"
msgstr ""

#: cdedb/frontend/templates/web/cde/base.tmpl:29
#: cdedb/frontend/templates/web/cde/lastschrift_change.tmpl:8
#: cdedb/frontend/templates/web/cde/lastschrift_create.tmpl:22
#: cdedb/frontend/templates/web/cde/lastschrift_index.tmpl:12
#: cdedb/frontend/templates/web/cde/lastschrift_create.tmpl:29
msgid "Direct Debit Authorizations"
msgstr ""

#: cdedb/frontend/templates/web/cde/base.tmpl:31
#: cdedb/frontend/templates/web/cde/parse_statement.tmpl:9
#: cdedb/frontend/templates/web/cde/parse_statement.tmpl:15
msgid "Parse Bank Statement"
msgstr ""

#: cdedb/frontend/templates/web/cde/base.tmpl:33
#: cdedb/frontend/templates/web/cde/money_transfers.tmpl:13
msgid "Enter Bank Transfers"
msgstr ""

#: cdedb/frontend/templates/web/cde/base.tmpl:35
#: cdedb/frontend/templates/web/cde/show_semester.tmpl:6
#: cdedb/frontend/templates/web/cde/show_semester.tmpl:9
msgid "Semester Management"
msgstr ""

#: cdedb/frontend/templates/web/cde/base.tmpl:37
#: cdedb/frontend/templates/web/cde/view_cde_log.tmpl:9
#: cdedb/frontend/templates/web/cde/view_cde_log.tmpl:14
msgid "CdE Log"
msgstr ""

#: cdedb/frontend/templates/web/cde/base.tmpl:39
#: cdedb/frontend/templates/web/cde/view_finance_log.tmpl:9
#: cdedb/frontend/templates/web/cde/view_finance_log.tmpl:14
msgid "Finance Log"
msgstr ""

#: cdedb/frontend/templates/web/cde/base.tmpl:47
#: cdedb/frontend/templates/web/cde/change_past_course.tmpl:13
#: cdedb/frontend/templates/web/cde/change_past_event.tmpl:13
#: cdedb/frontend/templates/web/cde/create_past_course.tmpl:13
#: cdedb/frontend/templates/web/cde/create_past_event.tmpl:9
#: cdedb/frontend/templates/web/cde/list_past_events.tmpl:7
#: cdedb/frontend/templates/web/cde/show_past_course.tmpl:20
#: cdedb/frontend/templates/web/cde/show_past_event.tmpl:16
#: cdedb/frontend/templates/web/core/show_user.tmpl:381
#: cdedb/frontend/templates/web/core/show_user.tmpl:388
msgid "Past Events"
msgstr ""

#: cdedb/frontend/templates/web/cde/base.tmpl:50
#: cdedb/frontend/templates/web/cde/institution_summary.tmpl:12
msgid "Manage Institutions"
msgstr ""

#: cdedb/frontend/templates/web/cde/base.tmpl:52
#: cdedb/frontend/templates/web/cde/view_past_log.tmpl:9
#: cdedb/frontend/templates/web/cde/view_past_log.tmpl:14
msgid "Past Events Log"
msgstr ""

#: cdedb/frontend/templates/web/cde/base.tmpl:69
msgid "Past Event Administration"
msgstr ""

#: cdedb/frontend/templates/web/cde/base.tmpl:70
#: cdedb/frontend/templates/web/core/show_user.tmpl:27
#: cdedb/frontend/templates/web/core/show_user.tmpl:28
msgid "Finance Administration"
msgstr ""

#: cdedb/frontend/templates/web/cde/batch_admission.tmpl:6
msgid "Create Accounts"
msgstr ""

#: cdedb/frontend/templates/web/cde/batch_admission.tmpl:10
#: cdedb/frontend/templates/web/cde/user_search.tmpl:18
msgid "Batch Admission"
msgstr ""

#: cdedb/frontend/templates/web/cde/batch_admission.tmpl:17
msgid "Validate Again"
msgstr ""

#: cdedb/frontend/templates/web/cde/batch_admission.tmpl:19
#: cdedb/frontend/templates/web/cde/money_transfers.tmpl:103
#: cdedb/frontend/templates/web/cde/parse_statement.tmpl:179
#: cdedb/frontend/templates/web/event/batch_fees.tmpl:134
#: cdedb/frontend/templates/web/event/partial_import.tmpl:64
msgid "Validate"
msgstr ""

#: cdedb/frontend/templates/web/cde/batch_admission.tmpl:29
msgid "Set CdE-Membership"
msgstr ""

#: cdedb/frontend/templates/web/cde/batch_admission.tmpl:30
msgid "Set Trial-Membership"
msgstr ""

#: cdedb/frontend/templates/web/cde/batch_admission.tmpl:34
msgid "Privacy Consent given"
msgstr ""

#: cdedb/frontend/templates/web/cde/batch_admission.tmpl:35
msgid "Send Welcome Mail"
msgstr ""

#: cdedb/frontend/templates/web/cde/batch_admission.tmpl:38
msgid "Data"
msgstr ""

#: cdedb/frontend/templates/web/cde/batch_admission.tmpl:41
#: cdedb/frontend/templates/web/cde/money_transfers.tmpl:25
#: cdedb/frontend/templates/web/event/batch_fees.tmpl:36
msgid "Enter one dataset per line."
msgstr ""

#: cdedb/frontend/templates/web/cde/batch_admission.tmpl:42
#: cdedb/frontend/templates/web/cde/money_transfers.tmpl:26
#: cdedb/frontend/templates/web/event/batch_fees.tmpl:37
msgid "Use the following format:"
msgstr ""

#: cdedb/frontend/templates/web/cde/batch_admission.tmpl:48
#: cdedb/frontend/templates/web/cde/member_search.tmpl:60
msgid "Academy"
msgstr ""

#: cdedb/frontend/templates/web/cde/batch_admission.tmpl:50
msgid "Phone number"
msgstr ""

#: cdedb/frontend/templates/web/cde/batch_admission.tmpl:50
msgid "Mobilephone number"
msgstr ""

#: cdedb/frontend/templates/web/cde/batch_admission.tmpl:53
msgid ""
"For Gender enter 1 for male, 2 for female, 3 for other and 0 for not "
"specified."
msgstr ""

#: cdedb/frontend/templates/web/cde/batch_admission.tmpl:56
msgid ""
"The course column first tries to match the course number and if this fails "
"the course title."
msgstr ""

#: cdedb/frontend/templates/web/cde/batch_admission.tmpl:62
#: cdedb/frontend/templates/web/cde/money_transfers.tmpl:35
#: cdedb/frontend/templates/web/cde/parse_statement.tmpl:136
msgid "Validation results"
msgstr ""

#: cdedb/frontend/templates/web/cde/batch_admission.tmpl:67
#: cdedb/frontend/templates/web/cde/money_transfers.tmpl:39
#: cdedb/frontend/templates/web/cde/parse_statement.tmpl:28
#: cdedb/frontend/templates/web/event/batch_fees.tmpl:55
#, python-format
msgid "Line %(lineno)s"
msgstr ""

#: cdedb/frontend/templates/web/cde/batch_admission.tmpl:70
#: cdedb/frontend/templates/web/cde/batch_admission.tmpl:136
msgid "born"
msgstr ""

#: cdedb/frontend/templates/web/cde/batch_admission.tmpl:84
#: cdedb/frontend/templates/web/cde/money_transfers.tmpl:51
#: cdedb/frontend/templates/web/cde/parse_statement.tmpl:47
#: cdedb/frontend/templates/web/event/batch_fees.tmpl:67
msgid "Error"
msgstr ""

#: cdedb/frontend/templates/web/cde/batch_admission.tmpl:96
#: cdedb/frontend/templates/web/cde/money_transfers.tmpl:63
#: cdedb/frontend/templates/web/cde/parse_statement.tmpl:56
#: cdedb/frontend/templates/web/event/batch_fees.tmpl:81
#: cdedb/frontend/templates/web/event/lodgements.tmpl:163
msgid "Warning"
msgstr ""

#: cdedb/frontend/templates/web/cde/batch_admission.tmpl:110
msgid "Action"
msgstr ""

#: cdedb/frontend/templates/web/cde/batch_admission.tmpl:120
#, python-format
msgid "Operation for line %s"
msgstr ""

#: cdedb/frontend/templates/web/cde/batch_admission.tmpl:127
msgid "Merge with Account"
msgstr ""

#: cdedb/frontend/templates/web/cde/batch_admission.tmpl:138
msgid " (not a Member)"
msgstr ""

#: cdedb/frontend/templates/web/cde/change_past_course.tmpl:7
#, python-format
msgid "Edit %(pcourse)s (%(pevent)s)"
msgstr ""

#: cdedb/frontend/templates/web/cde/change_past_course.tmpl:30
#: cdedb/frontend/templates/web/cde/create_past_course.tmpl:28
#: cdedb/frontend/templates/web/cde/create_past_event.tmpl:35
#: cdedb/frontend/templates/web/event/create_course.tmpl:28
msgid "Number"
msgstr ""

#: cdedb/frontend/templates/web/cde/change_past_event.tmpl:7
#, python-format
msgid "Edit %(pevent)s"
msgstr ""

#: cdedb/frontend/templates/web/cde/change_past_event.tmpl:29
#: cdedb/frontend/templates/web/cde/create_past_event.tmpl:22
#: cdedb/frontend/templates/web/cde/show_past_event.tmpl:30
#: cdedb/frontend/templates/web/event/change_course.tmpl:33
#: cdedb/frontend/templates/web/event/change_event.tmpl:35
#: cdedb/frontend/templates/web/event/create_course.tmpl:30
#: cdedb/frontend/templates/web/event/create_event.tmpl:25
#: cdedb/frontend/templates/web/event/part_summary.tmpl:74
#: cdedb/frontend/templates/web/event/part_summary.tmpl:131
#: cdedb/frontend/templates/web/event/part_summary.tmpl:198
#: cdedb/frontend/templates/web/event/partial_import_check.tmpl:73
#: cdedb/frontend/templates/web/event/show_event.tmpl:93
#: cdedb/frontend/templates/web/event/change_event.tmpl:38
#: cdedb/frontend/templates/web/event/part_summary.tmpl:199
msgid "Shortname"
msgstr ""

#: cdedb/frontend/templates/web/cde/change_past_event.tmpl:30
#: cdedb/frontend/templates/web/cde/create_past_event.tmpl:23
#: cdedb/frontend/templates/web/cde/show_past_event.tmpl:33
#: cdedb/frontend/templates/web/event/change_event.tmpl:39
#: cdedb/frontend/templates/web/event/create_event.tmpl:26
#: cdedb/frontend/templates/web/event/show_event.tmpl:95
#: cdedb/frontend/templates/web/event/change_event.tmpl:42
msgid "Institution"
msgstr ""

#: cdedb/frontend/templates/web/cde/change_past_event.tmpl:36
#: cdedb/frontend/templates/web/cde/create_past_event.tmpl:27
msgid "Cutoff date"
msgstr ""

#: cdedb/frontend/templates/web/cde/change_past_event.tmpl:37
#: cdedb/frontend/templates/web/cde/create_past_event.tmpl:28
msgid "Photo gallery"
msgstr ""

#: cdedb/frontend/templates/web/cde/change_past_event.tmpl:38
#: cdedb/frontend/templates/web/cde/create_past_event.tmpl:29
#, python-format
msgid ""
"Supports %(infolink)s. Link to photo gallery (e. g. <https://user:"
"pwd@example.cde>) with http authentification information encoded."
msgstr ""

#: cdedb/frontend/templates/web/cde/consent_decision.tmpl:5
msgid "Consent to Member Search"
msgstr ""

#: cdedb/frontend/templates/web/cde/consent_decision.tmpl:15
msgid ""
"The CdE-Datenbank provides several capabilities, one of which is an "
"electronical member index."
msgstr ""

#: cdedb/frontend/templates/web/cde/consent_decision.tmpl:22
msgid "You have not yet decided, whether you want to be visible in this index."
msgstr ""

#: cdedb/frontend/templates/web/cde/consent_decision.tmpl:28
msgid "You have decided to be visible in this index."
msgstr ""

#: cdedb/frontend/templates/web/cde/consent_decision.tmpl:34
msgid "You have decided you do not want to be visible in this index."
msgstr ""

#: cdedb/frontend/templates/web/cde/consent_decision.tmpl:42
#: cdedb/frontend/templates/web/cde/consent_decision.tmpl:97
msgid "Decide later"
msgstr ""

#: cdedb/frontend/templates/web/cde/consent_decision.tmpl:44
#: cdedb/frontend/templates/web/core/genesis_request.tmpl:25
#: cdedb/frontend/templates/web/core/show_user.tmpl:77
#: cdedb/frontend/templates/web/core/show_user.tmpl:84
msgid "Who can see my data?"
msgstr ""

#: cdedb/frontend/templates/web/cde/consent_decision.tmpl:47
msgid "Consent"
msgstr ""

#: cdedb/frontend/templates/web/cde/consent_decision.tmpl:50
msgid ""
"The CdE-Datenbank relies on the principle of mutuality: Only if you consent "
"to the following, others can access your data and you can search for and "
"access others."
msgstr ""

#: cdedb/frontend/templates/web/cde/consent_decision.tmpl:59
msgid "I accept that my data may be mailed to other CdE-Members by post."
msgstr ""

#: cdedb/frontend/templates/web/cde/consent_decision.tmpl:65
msgid ""
"I accept that my personal information can be accessed by other CdE-Members "
"via the internet. (All data is encrypted and password-protected. The CdE can "
"only contact you per E-Mail to give you important information and to remind "
"you about outstanding fees, if you consent to the storage of your data.)"
msgstr ""

#: cdedb/frontend/templates/web/cde/consent_decision.tmpl:74
msgid ""
"I hereby declare that I will not pass the data of CdE-Members to third "
"parties and that I will will not use it for any purpose, that is not in the "
"sense and purpose of the CdE."
msgstr ""

#: cdedb/frontend/templates/web/cde/consent_decision.tmpl:85
msgid "Give consent"
msgstr ""

#: cdedb/frontend/templates/web/cde/consent_decision.tmpl:94
msgid "Refuse consent"
msgstr ""

#: cdedb/frontend/templates/web/cde/consent_decision.tmpl:99
msgid "Don’t change anything"
msgstr ""

#: cdedb/frontend/templates/web/cde/create_past_course.tmpl:7
#, python-format
msgid "Create Course (%(pevent)s)"
msgstr ""

#: cdedb/frontend/templates/web/cde/create_past_course.tmpl:17
#: cdedb/frontend/templates/web/event/course_query.tmpl:28
msgid "Create Course"
msgstr ""

#: cdedb/frontend/templates/web/cde/create_past_course.tmpl:34
msgid ""
"Warning: The new Course will be immediately visible to all CdE members "
"viewing this past event."
msgstr ""

#: cdedb/frontend/templates/web/cde/create_past_event.tmpl:6
#: cdedb/frontend/templates/web/cde/create_past_event.tmpl:10
#: cdedb/frontend/templates/web/cde/list_past_events.tmpl:12
msgid "Create Past Event"
msgstr ""

#: cdedb/frontend/templates/web/cde/create_past_event.tmpl:33
#: cdedb/frontend/templates/web/cde/show_past_event.tmpl:55
#: cdedb/frontend/templates/web/core/index.tmpl:159
#: cdedb/frontend/templates/web/event/base.tmpl:41
#: cdedb/frontend/templates/web/event/change_course.tmpl:14
#: cdedb/frontend/templates/web/event/course_query.tmpl:14
#: cdedb/frontend/templates/web/event/course_query.tmpl:21
#: cdedb/frontend/templates/web/event/course_stats.tmpl:12
#: cdedb/frontend/templates/web/event/create_course.tmpl:14
#: cdedb/frontend/templates/web/event/index.tmpl:103
#: cdedb/frontend/templates/web/event/manage_attendees.tmpl:14
#: cdedb/frontend/templates/web/event/partial_import_check.tmpl:203
#: cdedb/frontend/templates/web/event/participant_list.tmpl:105
#: cdedb/frontend/templates/web/event/show_course.tmpl:16
#: cdedb/frontend/templates/web/event/partial_import_check.tmpl:222
#: cdedb/frontend/templates/web/event/partial_import_check.tmpl:214
msgid "Courses"
msgstr ""

#: cdedb/frontend/templates/web/cde/create_past_event.tmpl:34
#, python-format
msgid ""
"Enter one Course per line in the format: “%(number)s”;“%(title)s”;“%(desc)s”."
msgstr ""

#: cdedb/frontend/templates/web/cde/create_past_event.tmpl:38
msgid ""
"Warning: The new Event will be immediately visible to all CdE-Members "
"viewing the list of past Events."
msgstr ""

#: cdedb/frontend/templates/web/cde/create_user.tmpl:7
msgid "Create New Member"
msgstr ""

#: cdedb/frontend/templates/web/cde/i25p_index.tmpl:4
#: cdedb/frontend/templates/web/cde/i25p_index.tmpl:45
#: cdedb/frontend/templates/web/cde/index.tmpl:46
msgid "Initiative 25+"
msgstr ""

#: cdedb/frontend/templates/web/cde/i25p_index.tmpl:9
#: cdedb/frontend/templates/web/cde/lastschrift_subscription_form_fill.tmpl:7
msgid "Initiative 25+ (Additional Information)"
msgstr ""

#: cdedb/frontend/templates/web/cde/i25p_index.tmpl:12
msgid "Initiative 25+ – What’s that?"
msgstr ""

#: cdedb/frontend/templates/web/cde/i25p_index.tmpl:15
#, python-format
msgid ""
"If you give the authorization, the CdE will withdraw %(amount)s or more "
"annually via Direct Debit."
msgstr ""

#: cdedb/frontend/templates/web/cde/i25p_index.tmpl:22
#, python-format
msgid ""
"These %(amount)s will be used to pay the annual membership fee currently in "
"force, currently %(fee)s. The remainder is a donation to the CdE. The CdE "
"will make sure that about 40 to 50 percent of this is given to %(dsa)s or "
"otherwise used to support the “%(idea)s”."
msgstr ""

#: cdedb/frontend/templates/web/cde/i25p_index.tmpl:23
msgid "Deutsche SchülerAkademie"
msgstr ""

#: cdedb/frontend/templates/web/cde/i25p_index.tmpl:23
#: cdedb/frontend/templates/web/cde/i25p_index.tmpl:46
#: cdedb/frontend/templates/web/cde/index.tmpl:50
#: cdedb/frontend/templates/web/cde/index.tmpl:68
msgid "Idee SchülerAkademie"
msgstr ""

#: cdedb/frontend/templates/web/cde/i25p_index.tmpl:31
msgid "For what does the CdE need donations?"
msgstr ""

#: cdedb/frontend/templates/web/cde/i25p_index.tmpl:34
msgid ""
"The Pfingst-, Sommer, Winter- and Multinationale Akademie are subsidised "
"with donations. This way the participation fees can be lowered which "
"benefits all participants. Since 2013 we also subsidise some smaller events, "
"such as the CdE-Seminar, the FamilienAkademie and the "
"Studieninformationswochenende."
msgstr ""

#: cdedb/frontend/templates/web/cde/i25p_index.tmpl:42
msgid "Supporting the SchülerAkademie"
msgstr ""

#: cdedb/frontend/templates/web/cde/i25p_index.tmpl:45
#, python-format
msgid ""
"The %(initiative)s implements a decision of the General Assembly 2008 to "
"support the “%(idea)s“ financially. To this end, the CdE may give a portion "
"of the donations received this way to %(bub)s or use them to support "
"SchülerAkademien in some other way."
msgstr ""

#: cdedb/frontend/templates/web/cde/i25p_index.tmpl:47
msgid "Bildung & Begabung gem. GmbH"
msgstr ""

#: cdedb/frontend/templates/web/cde/i25p_index.tmpl:55
#: cdedb/frontend/templates/web/cde/index.tmpl:76
#: cdedb/frontend/templates/web/cde/lastschrift_subscription_form_fill.tmpl:9
msgid "Authorization Form"
msgstr ""

#: cdedb/frontend/templates/web/cde/i25p_index.tmpl:58
msgid "this form"
msgstr ""

#: cdedb/frontend/templates/web/cde/i25p_index.tmpl:58
#, python-format
msgid ""
"For legal reasons, we need the Direct Debit Authorization Form in written "
"form. Please fill %(link)s and send it to us by mail (not E-Mail)."
msgstr ""

#: cdedb/frontend/templates/web/cde/index.tmpl:4
msgid "CdE-Member Area"
msgstr ""

#: cdedb/frontend/templates/web/cde/index.tmpl:14
msgid "CdE-Member Quick-Search"
msgstr ""

#: cdedb/frontend/templates/web/cde/index.tmpl:20
msgid "Search item"
msgstr ""

#: cdedb/frontend/templates/web/cde/index.tmpl:29
#, python-format
msgid "To use the Member Search, You need to agree to the %(pri_pol)s."
msgstr ""

#: cdedb/frontend/templates/web/cde/index.tmpl:36
msgid ""
"To use the Member Search, You need to be a CdE-Member. You can find more "
"Information about Membership below."
msgstr ""

#: cdedb/frontend/templates/web/cde/index.tmpl:49
#: cdedb/frontend/templates/web/cde/index.tmpl:74
msgid "More Information"
msgstr ""

#: cdedb/frontend/templates/web/cde/index.tmpl:49
#, python-format
msgid ""
"With the Initiative 25+ you can support the CdE and the “%(idea)s” "
"financially, via Direct Debit of %(amount)s or more annually. %(link)s"
msgstr ""

#: cdedb/frontend/templates/web/cde/index.tmpl:57
msgid "You are already a part of the Initiative 25+."
msgstr ""

#: cdedb/frontend/templates/web/cde/index.tmpl:62
#: cdedb/frontend/templates/web/cde/lastschrift_show.tmpl:19
msgid "existing Direct Debit Authorization"
msgstr ""

#: cdedb/frontend/templates/web/cde/index.tmpl:61
#, python-format
msgid "View Your %(link)s."
msgstr ""

#: cdedb/frontend/templates/web/cde/index.tmpl:68
#, python-format
msgid ""
"You want to support the CdE and the “%(idea)s“ financially? You can give "
"authorization for the CdE to withdraw %(amount)s or more annually via Direct "
"Debit."
msgstr ""

#: cdedb/frontend/templates/web/cde/index.tmpl:74
#, python-format
msgid "Get %(link_more_info)s or go directly to the %(link_form)s."
msgstr ""

#: cdedb/frontend/templates/web/cde/index.tmpl:85
msgid "Membership-Fee"
msgstr ""

#: cdedb/frontend/templates/web/cde/index.tmpl:88
#, python-format
msgid "Your current Balance is %(amount)s."
msgstr ""

#: cdedb/frontend/templates/web/cde/index.tmpl:92
msgid "Your Membership will end in a few days."
msgstr ""

#: cdedb/frontend/templates/web/cde/index.tmpl:96
#, python-format
msgid "This will presumably last until %(date)s."
msgstr ""

#: cdedb/frontend/templates/web/cde/index.tmpl:103
msgid ""
"You are currently <u>not a Member</u>. To become a Member again, You just "
"have to replenish Your Account Balance."
msgstr ""

#: cdedb/frontend/templates/web/cde/index.tmpl:110
msgid ""
"To replenish your Account Balance, transfer money to the following Account:"
msgstr ""

#: cdedb/frontend/templates/web/cde/index.tmpl:117
#: cdedb/frontend/templates/web/cde/lastschrift_show.tmpl:72
#: cdedb/frontend/templates/web/event/registration_status.tmpl:48
msgid "Account holder"
msgstr ""

#: cdedb/frontend/templates/web/cde/index.tmpl:121
#: cdedb/frontend/templates/web/cde/lastschrift_change.tmpl:28
#: cdedb/frontend/templates/web/cde/lastschrift_create.tmpl:38
#: cdedb/frontend/templates/web/cde/lastschrift_show.tmpl:69
#: cdedb/frontend/templates/web/cde/lastschrift_subscription_form_fill.tmpl:57
#: cdedb/frontend/templates/web/event/registration_status.tmpl:52
#: cdedb/frontend/templates/web/cde/lastschrift_create.tmpl:57
msgid "IBAN"
msgstr ""

#: cdedb/frontend/templates/web/cde/index.tmpl:125
#: cdedb/frontend/templates/web/event/registration_status.tmpl:56
msgid "BIC"
msgstr ""

#: cdedb/frontend/templates/web/cde/index.tmpl:129
#: cdedb/frontend/templates/web/event/registration_status.tmpl:60
msgid "Bank"
msgstr ""

#: cdedb/frontend/templates/web/cde/index.tmpl:133
msgid "Payment reference"
msgstr ""

#: cdedb/frontend/templates/web/cde/institution_summary.tmpl:9
msgid "Manage Institutions of past Events"
msgstr ""

#: cdedb/frontend/templates/web/cde/lastschrift_change.tmpl:5
msgid "Edit Direct Debit Authorization"
msgstr ""

#: cdedb/frontend/templates/web/cde/lastschrift_change.tmpl:24
#: cdedb/frontend/templates/web/cde/lastschrift_index.tmpl:134
#: cdedb/frontend/templates/web/cde/lastschrift_show.tmpl:53
#: cdedb/frontend/templates/web/cde/lastschrift_subscription_form_fill.tmpl:23
#: cdedb/frontend/templates/web/cde/lastschrift_subscription_form_fill.tmpl:41
#: cdedb/frontend/templates/web/cde/parse_statement.tmpl:83
#: cdedb/frontend/templates/web/cde/lastschrift_index.tmpl:139
msgid "Member"
msgstr ""

#: cdedb/frontend/templates/web/cde/lastschrift_change.tmpl:26
#: cdedb/frontend/templates/web/cde/lastschrift_create.tmpl:37
#: cdedb/frontend/templates/web/cde/lastschrift_index.tmpl:136
#: cdedb/frontend/templates/web/cde/lastschrift_show.tmpl:66
#: cdedb/frontend/templates/web/cde/lastschrift_show.tmpl:127
#: cdedb/frontend/templates/web/cde/lastschrift_subscription_form_fill.tmpl:55
#: cdedb/frontend/templates/web/cde/money_transfers.tmpl:29
#: cdedb/frontend/templates/web/cde/view_finance_log.tmpl:25
#: cdedb/frontend/templates/web/event/batch_fees.tmpl:40
#: cdedb/frontend/templates/web/event/part_summary.tmpl:168
#: cdedb/frontend/templates/web/event/registration_status.tmpl:64
#: cdedb/frontend/templates/web/cde/lastschrift_create.tmpl:55
#: cdedb/frontend/templates/web/cde/lastschrift_index.tmpl:141
#: cdedb/frontend/templates/web/event/part_summary.tmpl:169
msgid "Amount"
msgstr ""

#: cdedb/frontend/templates/web/cde/lastschrift_change.tmpl:29
#: cdedb/frontend/templates/web/cde/lastschrift_create.tmpl:39
#: cdedb/frontend/templates/web/cde/lastschrift_subscription_form_fill.tmpl:58
#: cdedb/frontend/templates/web/cde/lastschrift_create.tmpl:58
msgid "Account holder (if different)"
msgstr ""

#: cdedb/frontend/templates/web/cde/lastschrift_change.tmpl:30
#: cdedb/frontend/templates/web/cde/lastschrift_create.tmpl:40
#: cdedb/frontend/templates/web/cde/lastschrift_create.tmpl:59
msgid "Account holder’s address (if different)"
msgstr ""

#: cdedb/frontend/templates/web/cde/lastschrift_create.tmpl:4
#: cdedb/frontend/templates/web/cde/lastschrift_create.tmpl:11
#: cdedb/frontend/templates/web/cde/lastschrift_create.tmpl:7
#: cdedb/frontend/templates/web/cde/lastschrift_create.tmpl:16
#: cdedb/frontend/templates/web/cde/lastschrift_index.tmpl:29
msgid "New Direct Debit Authorization"
msgstr ""

#: cdedb/frontend/templates/web/cde/lastschrift_index.tmpl:6
msgid "Direct Debit Authorizations Overview"
msgstr ""

#: cdedb/frontend/templates/web/cde/lastschrift_index.tmpl:18
msgid ""
"This Direct Debit will be skipped for this semster. This cannot be undone."
msgstr ""

#: cdedb/frontend/templates/web/cde/lastschrift_index.tmpl:19
#: cdedb/frontend/templates/web/cde/lastschrift_show.tmpl:28
#: cdedb/frontend/templates/web/cde/lastschrift_show.tmpl:29
#: cdedb/frontend/templates/web/cde/lastschrift_show.tmpl:33
#: cdedb/frontend/templates/web/cde/lastschrift_show.tmpl:34
msgid "This action cannot be undone."
msgstr ""

#: cdedb/frontend/templates/web/cde/lastschrift_index.tmpl:21
msgid "Direct Debits will be created."
msgstr ""

#: cdedb/frontend/templates/web/cde/lastschrift_index.tmpl:23
#: cdedb/frontend/templates/web/cde/lastschrift_show.tmpl:31
msgid "Direct Debit will be created."
msgstr ""

#: cdedb/frontend/templates/web/cde/lastschrift_index.tmpl:28
#: cdedb/frontend/templates/web/cde/lastschrift_index.tmpl:33
msgid "Open Direct Debit Authorizations"
msgstr ""

#: cdedb/frontend/templates/web/cde/lastschrift_index.tmpl:31
#: cdedb/frontend/templates/web/cde/lastschrift_index.tmpl:36
msgid ""
"During the Semester – as early as possible, but not before the Payment "
"Reqeusts/Information are sent – the following Direct Debits have to be "
"executed. To do this, generate a cdd-file and import it into the online "
"banking software. Directly afterwards activate the Direct Debits in the DB "
"by clicking “Perform Direct Debit”. This sends a notification to the members "
"informing them about the transaction."
msgstr ""

#: cdedb/frontend/templates/web/cde/lastschrift_index.tmpl:54
#: cdedb/frontend/templates/web/cde/lastschrift_index.tmpl:83
#: cdedb/frontend/templates/web/cde/lastschrift_show.tmpl:100
#: cdedb/frontend/templates/web/cde/lastschrift_index.tmpl:59
#: cdedb/frontend/templates/web/cde/lastschrift_index.tmpl:88
msgid "Create SEPA-PAIN-file"
msgstr ""

#: cdedb/frontend/templates/web/cde/lastschrift_index.tmpl:62
#: cdedb/frontend/templates/web/cde/lastschrift_show.tmpl:107
#: cdedb/frontend/templates/web/cde/lastschrift_index.tmpl:67
msgid "Perform Direct Debit"
msgstr ""

#: cdedb/frontend/templates/web/cde/lastschrift_index.tmpl:70
#: cdedb/frontend/templates/web/cde/lastschrift_show.tmpl:114
#: cdedb/frontend/templates/web/cde/lastschrift_index.tmpl:75
msgid "Skip Direct Debit"
msgstr ""

#: cdedb/frontend/templates/web/cde/lastschrift_index.tmpl:75
#: cdedb/frontend/templates/web/cde/lastschrift_index.tmpl:80
msgid "No Direct Debits to perform this Semester."
msgstr ""

#: cdedb/frontend/templates/web/cde/lastschrift_index.tmpl:88
#: cdedb/frontend/templates/web/cde/lastschrift_index.tmpl:93
msgid "Perform all Direct Debits"
msgstr ""

#: cdedb/frontend/templates/web/cde/lastschrift_index.tmpl:100
#: cdedb/frontend/templates/web/cde/lastschrift_index.tmpl:105
msgid "Open Direct Debits"
msgstr ""

#: cdedb/frontend/templates/web/cde/lastschrift_index.tmpl:104
#: cdedb/frontend/templates/web/cde/lastschrift_index.tmpl:109
msgid ""
"The following Direct Debits are pending. As soon as they are executed, enter "
"whether they were executed successfully, were not executed at all or failed "
"to execute. In the latter case, the authorization will be considered revoked."
msgstr ""

#: cdedb/frontend/templates/web/cde/lastschrift_index.tmpl:113
#: cdedb/frontend/templates/web/event/course_choices.tmpl:156
#: cdedb/frontend/templates/web/cde/lastschrift_index.tmpl:118
msgid "Select All"
msgstr ""

#: cdedb/frontend/templates/web/cde/lastschrift_index.tmpl:115
#: cdedb/frontend/templates/web/event/course_choices.tmpl:158
#: cdedb/frontend/templates/web/cde/lastschrift_index.tmpl:120
msgid "All"
msgstr ""

#: cdedb/frontend/templates/web/cde/lastschrift_index.tmpl:117
#: cdedb/frontend/templates/web/event/course_choices.tmpl:160
#: cdedb/frontend/templates/web/cde/lastschrift_index.tmpl:122
msgid "Select None"
msgstr ""

#: cdedb/frontend/templates/web/cde/lastschrift_index.tmpl:119
#: cdedb/frontend/templates/web/core/show_user.tmpl:187
#: cdedb/frontend/templates/web/event/course_choices.tmpl:162
#: cdedb/frontend/templates/web/cde/lastschrift_index.tmpl:124
#: cdedb/frontend/templates/web/core/show_user.tmpl:194
msgid "None"
msgstr ""

#: cdedb/frontend/templates/web/cde/lastschrift_index.tmpl:121
#: cdedb/frontend/templates/web/event/course_choices.tmpl:164
#: cdedb/frontend/templates/web/cde/lastschrift_index.tmpl:126
msgid "Invert Selection"
msgstr ""

#: cdedb/frontend/templates/web/cde/lastschrift_index.tmpl:123
#: cdedb/frontend/templates/web/event/course_choices.tmpl:166
#: cdedb/frontend/templates/web/cde/lastschrift_index.tmpl:128
msgid "Invert"
msgstr ""

#: cdedb/frontend/templates/web/cde/lastschrift_index.tmpl:135
#: cdedb/frontend/templates/web/event/batch_fees.tmpl:40
#: cdedb/frontend/templates/web/cde/lastschrift_index.tmpl:140
msgid "Date"
msgstr ""

#: cdedb/frontend/templates/web/cde/lastschrift_index.tmpl:150
#: cdedb/frontend/templates/web/cde/lastschrift_index.tmpl:155
msgid "This transaction needs to be cancelled!"
msgstr ""

#: cdedb/frontend/templates/web/cde/lastschrift_index.tmpl:177
#: cdedb/frontend/templates/web/cde/lastschrift_index.tmpl:182
msgid "All selected:"
msgstr ""

#: cdedb/frontend/templates/web/cde/lastschrift_index.tmpl:178
#: cdedb/frontend/templates/web/cde/lastschrift_show.tmpl:155
#: cdedb/frontend/templates/web/cde/lastschrift_index.tmpl:183
msgid "Success"
msgstr ""

#: cdedb/frontend/templates/web/cde/lastschrift_index.tmpl:179
#: cdedb/frontend/templates/web/cde/lastschrift_show.tmpl:165
#: cdedb/frontend/templates/web/cde/lastschrift_index.tmpl:184
msgid "Failed"
msgstr ""

#: cdedb/frontend/templates/web/cde/lastschrift_index.tmpl:180
#: cdedb/frontend/templates/web/cde/lastschrift_show.tmpl:175
#: cdedb/frontend/templates/web/cde/lastschrift_index.tmpl:185
msgid "Cancelled"
msgstr ""

#: cdedb/frontend/templates/web/cde/lastschrift_index.tmpl:185
#: cdedb/frontend/templates/web/cde/lastschrift_index.tmpl:190
msgid "There are currently no Direct Debits pending."
msgstr ""

#: cdedb/frontend/templates/web/cde/lastschrift_index.tmpl:190
#: cdedb/frontend/templates/web/cde/lastschrift_index.tmpl:195
msgid "All active Authorizations"
msgstr ""

#: cdedb/frontend/templates/web/cde/lastschrift_show.tmpl:6
#: cdedb/frontend/templates/web/cde/lastschrift_show.tmpl:12
#: cdedb/frontend/templates/web/core/show_user.tmpl:235
#: cdedb/frontend/templates/web/core/show_user.tmpl:242
msgid "Direct Debit Authorization"
msgstr ""

#: cdedb/frontend/templates/web/cde/lastschrift_show.tmpl:44
msgid "Revoke Direct Debit Authorization"
msgstr ""

#: cdedb/frontend/templates/web/cde/lastschrift_show.tmpl:50
msgid "Active Direct Debit Authorization"
msgstr ""

#: cdedb/frontend/templates/web/cde/lastschrift_show.tmpl:56
msgid "Submitted by"
msgstr ""

#: cdedb/frontend/templates/web/cde/lastschrift_show.tmpl:77
msgid "Acc. holder’s address"
msgstr ""

#: cdedb/frontend/templates/web/cde/lastschrift_show.tmpl:82
msgid "Granted"
msgstr ""

#: cdedb/frontend/templates/web/cde/lastschrift_show.tmpl:87
msgid "No active Direct Debit Authorization"
msgstr ""

#: cdedb/frontend/templates/web/cde/lastschrift_show.tmpl:93
msgid "Transactions"
msgstr ""

#: cdedb/frontend/templates/web/cde/lastschrift_show.tmpl:123
msgid "Created"
msgstr ""

#: cdedb/frontend/templates/web/cde/lastschrift_show.tmpl:124
msgid "Finalized"
msgstr ""

#: cdedb/frontend/templates/web/cde/lastschrift_show.tmpl:125
#: cdedb/frontend/templates/web/cde/show_semester.tmpl:214
msgid "Semester"
msgstr ""

#: cdedb/frontend/templates/web/cde/lastschrift_show.tmpl:128
msgid "Transaction"
msgstr ""

#: cdedb/frontend/templates/web/cde/lastschrift_show.tmpl:129
msgid "Creator"
msgstr ""

#: cdedb/frontend/templates/web/cde/lastschrift_show.tmpl:185
msgid "Donation receipt"
msgstr ""

#: cdedb/frontend/templates/web/cde/lastschrift_show.tmpl:194
msgid "Reverse"
msgstr ""

#: cdedb/frontend/templates/web/cde/lastschrift_subscription_form_fill.tmpl:4
msgid "Fill Direct Debit Authorization Form"
msgstr ""

#: cdedb/frontend/templates/web/cde/lastschrift_subscription_form_fill.tmpl:12
msgid ""
"Unfortunately the Direct Debit Authorization Form is only available in "
"German."
msgstr ""

#: cdedb/frontend/templates/web/cde/lastschrift_subscription_form_fill.tmpl:15
msgid ""
"Direct Debit is only available for Accounts within the Single Euro Payments "
"Area (SEPA)."
msgstr ""

#: cdedb/frontend/templates/web/cde/lastschrift_subscription_form_fill.tmpl:25
#: cdedb/frontend/templates/web/cde/lastschrift_subscription_form_fill.tmpl:42
#: cdedb/frontend/templates/web/core/inspect_change.tmpl:66
#: cdedb/frontend/templates/web/core/show_user.tmpl:131
#: cdedb/frontend/templates/web/event/add_registration.tmpl:30
#: cdedb/frontend/templates/web/event/batch_fees.tmpl:40
#: cdedb/frontend/templates/web/event/change_registration.tmpl:43
#: cdedb/frontend/templates/web/event/registration_query.tmpl:51
#: cdedb/frontend/templates/web/event/show_registration.tmpl:38
#: cdedb/frontend/templates/web/cde/lastschrift_create.tmpl:46
#: cdedb/frontend/templates/web/core/show_user.tmpl:138
msgid "CdEDB-ID"
msgstr ""

#: cdedb/frontend/templates/web/cde/lastschrift_subscription_form_fill.tmpl:29
msgid "Address (of account holder)"
msgstr ""

#: cdedb/frontend/templates/web/cde/lastschrift_subscription_form_fill.tmpl:34
#: cdedb/frontend/templates/web/cde/lastschrift_subscription_form_fill.tmpl:49
msgid "Zipcode (if in Germany)"
msgstr ""

#: cdedb/frontend/templates/web/cde/lastschrift_subscription_form_fill.tmpl:38
#: cdedb/frontend/templates/web/cde/lastschrift_subscription_form_fill.tmpl:51
msgid "Country (if other than Germany)"
msgstr ""

#: cdedb/frontend/templates/web/cde/lastschrift_subscription_form_fill.tmpl:54
msgid "Banking Information"
msgstr ""

#: cdedb/frontend/templates/web/cde/lastschrift_subscription_form_fill.tmpl:60
#: cdedb/frontend/templates/web/cde/money_transfers.tmpl:101
#: cdedb/frontend/templates/web/core/change_password.tmpl:32
#: cdedb/frontend/templates/web/core/change_privileges.tmpl:42
#: cdedb/frontend/templates/web/core/do_username_change.tmpl:21
#: cdedb/frontend/templates/web/core/promote_user.tmpl:15
#: cdedb/frontend/templates/web/core/promote_user.tmpl:46
#: cdedb/frontend/templates/web/event/batch_fees.tmpl:132
msgid "Confirm"
msgstr ""

#: cdedb/frontend/templates/web/cde/list_past_events.tmpl:4
#: cdedb/frontend/templates/web/event/index.tmpl:128
#: cdedb/frontend/templates/web/event/index.tmpl:130
msgid "Past Events (long)"
msgstr "Past Events"

#: cdedb/frontend/templates/web/cde/list_past_events.tmpl:40
#, python-format
msgid "%(count)s Course"
msgid_plural "%(count)s Courses"
msgstr[0] ""
msgstr[1] ""

#: cdedb/frontend/templates/web/cde/list_past_events.tmpl:45
#: cdedb/frontend/templates/web/cde/show_past_course.tmpl:111
#: cdedb/frontend/templates/web/cde/show_past_event.tmpl:162
#, python-format
msgid "%(count)s Participant"
msgid_plural "%(count)s Participants"
msgstr[0] ""
msgstr[1] ""

#: cdedb/frontend/templates/web/cde/member_search.tmpl:12
msgid "Go to Search."
msgstr ""

#: cdedb/frontend/templates/web/cde/member_search.tmpl:17
#, python-format
msgid "%(count)s Member found"
msgid_plural "%(count)s Members found"
msgstr[0] ""
msgstr[1] ""

#: cdedb/frontend/templates/web/cde/member_search.tmpl:23
#, python-format
msgid "Only the first %(cutoff)s results are displayed"
msgstr ""

#: cdedb/frontend/templates/web/cde/member_search.tmpl:69
msgid "Course choices will be displayed after first search."
msgstr ""

#: cdedb/frontend/templates/web/cde/member_search.tmpl:88
#, python-format
msgid ""
"This search only finds searchable and active members. For all CdE users use "
"the “%(link)s” page."
msgstr ""

#: cdedb/frontend/templates/web/cde/member_search.tmpl:98
msgid "Properties of the search"
msgstr ""

#: cdedb/frontend/templates/web/cde/member_search.tmpl:101
msgid ""
"The search will only find those, who are currently members and set their "
"account to be visible."
msgstr ""

#: cdedb/frontend/templates/web/cde/member_search.tmpl:107
msgid ""
"Search terms of up to three characters have to match exactly. In the full "
"text search terms of up to three characters have to match an entire word."
msgstr ""

#: cdedb/frontend/templates/web/cde/member_search.tmpl:113
msgid "Search terms of four or more characters can match anywhere."
msgstr ""

#: cdedb/frontend/templates/web/cde/member_search.tmpl:118
msgid ""
"For example the search for \"Aka\" in the full text search will not match "
"\"Akademie\". However the search for \"Akadem\" will match \"Akademie\"."
msgstr ""

#: cdedb/frontend/templates/web/cde/money_transfers.tmpl:6
#: cdedb/frontend/templates/web/event/base.tmpl:52
#: cdedb/frontend/templates/web/event/batch_fees.tmpl:13
#: cdedb/frontend/templates/web/event/batch_fees.tmpl:17
msgid "Enter Money Transfers"
msgstr ""

#: cdedb/frontend/templates/web/cde/money_transfers.tmpl:19
msgid "Send Notification"
msgstr ""

#: cdedb/frontend/templates/web/cde/money_transfers.tmpl:20
#: cdedb/frontend/templates/web/event/batch_fees.tmpl:29
msgid "Transfers"
msgstr ""

#: cdedb/frontend/templates/web/cde/money_transfers.tmpl:29
msgid "Comment"
msgstr ""

#: cdedb/frontend/templates/web/cde/money_transfers.tmpl:31
msgid "The Comment is optional."
msgstr ""

#: cdedb/frontend/templates/web/cde/money_transfers.tmpl:41
#: cdedb/frontend/templates/web/event/batch_fees.tmpl:57
#, python-format
msgid "%(amount)s for %(given_names)s %(family_name)s"
msgstr ""

#: cdedb/frontend/templates/web/cde/money_transfers.tmpl:92
#: cdedb/frontend/templates/web/event/batch_fees.tmpl:124
msgid "Saldo"
msgstr ""

#: cdedb/frontend/templates/web/cde/money_transfers.tmpl:99
#: cdedb/frontend/templates/web/event/batch_fees.tmpl:130
msgid "If the input changed, the validation results will be displayed again."
msgstr ""

#: cdedb/frontend/templates/web/cde/parse_statement.tmpl:72
msgid "Transaction Type"
msgstr ""

#: cdedb/frontend/templates/web/cde/parse_statement.tmpl:108
msgid "Go to next Error."
msgstr ""

#: cdedb/frontend/templates/web/cde/parse_statement.tmpl:115
#: cdedb/frontend/templates/web/cde/parse_statement.tmpl:169
msgid "Go to submit buttons."
msgstr ""

#: cdedb/frontend/templates/web/cde/parse_statement.tmpl:129
msgid "Statement"
msgstr ""

#: cdedb/frontend/templates/web/cde/parse_statement.tmpl:130
msgid "Directly paste the Bank Statement from Bank für Sozialwirtschaft here."
msgstr ""

#: cdedb/frontend/templates/web/cde/parse_statement.tmpl:132
msgid "Parse"
msgstr ""

#: cdedb/frontend/templates/web/cde/parse_statement.tmpl:146
#, python-format
msgid "%(count)s Transactions with Errors"
msgstr ""

#: cdedb/frontend/templates/web/cde/parse_statement.tmpl:151
#, python-format
msgid "%(count)s Transactions with Warnings"
msgstr ""

#: cdedb/frontend/templates/web/cde/parse_statement.tmpl:156
#, python-format
msgid "%(count)s Successful Transactions"
msgstr ""

#: cdedb/frontend/templates/web/cde/parse_statement.tmpl:162
msgid "Go to first Error."
msgstr ""

#: cdedb/frontend/templates/web/cde/parse_statement.tmpl:182
msgid "GnuCash Download"
msgstr ""

#: cdedb/frontend/templates/web/cde/parse_statement.tmpl:186
#, python-format
msgid "Excel Download (%(account)s)"
msgstr ""

#: cdedb/frontend/templates/web/cde/parse_statement.tmpl:191
msgid "Download Membership Fees"
msgstr ""

#: cdedb/frontend/templates/web/cde/parse_statement.tmpl:196
#, python-format
msgid "Download %(shortname)s"
msgstr ""

#: cdedb/frontend/templates/web/cde/show_past_course.tmpl:38
msgid "Add Participant to this Course"
msgstr ""

#: cdedb/frontend/templates/web/cde/show_past_course.tmpl:47
#: cdedb/frontend/templates/web/cde/show_past_event.tmpl:89
msgid "ID of the new Participant"
msgstr ""

#: cdedb/frontend/templates/web/cde/show_past_course.tmpl:100
#: cdedb/frontend/templates/web/cde/show_past_event.tmpl:151
msgid "extra_participants_singular"
msgid_plural "extra_participants_plural"
msgstr[0] "and %(count)s more"
msgstr[1] "and %(count)s more"

#: cdedb/frontend/templates/web/cde/show_past_course.tmpl:120
msgid "This Course had no Participants."
msgstr ""

#: cdedb/frontend/templates/web/cde/show_past_course.tmpl:133
msgid "Delete Course"
msgstr ""

#: cdedb/frontend/templates/web/cde/show_past_course.tmpl:140
msgid "Deletes the Course, including Description and Participant information"
msgstr ""

#: cdedb/frontend/templates/web/cde/show_past_course.tmpl:146
msgid "The Course will be permanently deleted."
msgstr ""

#: cdedb/frontend/templates/web/cde/show_past_course.tmpl:148
msgid "The Participant will be removed from this Course."
msgstr ""

#: cdedb/frontend/templates/web/cde/show_past_event.tmpl:25
msgid "Dokuteam Addresslist"
msgstr ""

#: cdedb/frontend/templates/web/cde/show_past_event.tmpl:46
msgid ""
"As you are no participant of this past event, you can only see this link "
"because you are admin."
msgstr ""

#: cdedb/frontend/templates/web/cde/show_past_event.tmpl:59
#: cdedb/frontend/templates/web/event/course_stats.tmpl:26
#: cdedb/frontend/templates/web/event/create_course.tmpl:15
#: cdedb/frontend/templates/web/event/create_course.tmpl:19
msgid "Add Course"
msgstr ""

#: cdedb/frontend/templates/web/cde/show_past_event.tmpl:78
msgid "Add Participant <u>without</u> Course"
msgstr ""

#: cdedb/frontend/templates/web/cde/show_past_event.tmpl:87
#: cdedb/frontend/templates/web/event/add_registration.tmpl:31
#: cdedb/frontend/templates/web/cde/lastschrift_create.tmpl:47
msgid "DB-XXXX-X"
msgstr ""

#: cdedb/frontend/templates/web/cde/show_past_event.tmpl:171
msgid "This Event had no Participants."
msgstr ""

#: cdedb/frontend/templates/web/cde/show_past_event.tmpl:182
msgid "Delete Event"
msgstr ""

#: cdedb/frontend/templates/web/cde/show_past_event.tmpl:189
msgid ""
"Deletes the event, including description, courses and participant "
"information."
msgstr ""

#: cdedb/frontend/templates/web/cde/show_past_event.tmpl:195
#: cdedb/frontend/templates/web/event/show_event.tmpl:427
msgid "The event will be permanently deleted."
msgstr ""

#: cdedb/frontend/templates/web/cde/show_past_event.tmpl:197
msgid "The Participant will be removed from the Event."
msgstr ""

#: cdedb/frontend/templates/web/cde/show_semester.tmpl:13
msgid ""
"The actions on this site affect all Members, therefore they are basically "
"irreversibel. Only use them, if You are absolutely sure what You are doing."
msgstr ""

#: cdedb/frontend/templates/web/cde/show_semester.tmpl:20
msgid "CdE-Semester"
msgstr ""

#: cdedb/frontend/templates/web/cde/show_semester.tmpl:23
#, python-format
msgid "We are currently in Semester %(number)s."
msgstr ""

#: cdedb/frontend/templates/web/cde/show_semester.tmpl:31
msgid "Payment Requests will be sent."
msgstr ""

#: cdedb/frontend/templates/web/cde/show_semester.tmpl:36
msgid ""
"All inactive Members will be removed. This cannot be undone and it can only "
"be done once per Semester."
msgstr ""

#: cdedb/frontend/templates/web/cde/show_semester.tmpl:38
msgid "The Balance of all Members will be updated. This cannot be undone."
msgstr ""

#: cdedb/frontend/templates/web/cde/show_semester.tmpl:40
msgid "The new Semester will be created."
msgstr ""

#: cdedb/frontend/templates/web/cde/show_semester.tmpl:42
msgid "Address-Check-Mails will be sent."
msgstr ""

#: cdedb/frontend/templates/web/cde/show_semester.tmpl:47
msgid "The new exPuls-Semester will be created."
msgstr ""

#: cdedb/frontend/templates/web/cde/show_semester.tmpl:56
msgid "Send Payment Requests/Information"
msgstr ""

#: cdedb/frontend/templates/web/cde/show_semester.tmpl:61
#: cdedb/frontend/templates/web/cde/show_semester.tmpl:263
#, python-format
msgid "Done on the %(date)s. %(count)s emails were sent."
msgstr ""

#: cdedb/frontend/templates/web/cde/show_semester.tmpl:68
#: cdedb/frontend/templates/web/cde/show_semester.tmpl:270
#, python-format
msgid "Done up until %(state)s. %(count)s emails have been sent so far."
msgstr ""

#: cdedb/frontend/templates/web/cde/show_semester.tmpl:77
#: cdedb/frontend/templates/web/cde/show_semester.tmpl:279
msgid "Only one Test-Mail"
msgstr ""

#: cdedb/frontend/templates/web/cde/show_semester.tmpl:80
msgid "Include Address-Check"
msgstr ""

#: cdedb/frontend/templates/web/cde/show_semester.tmpl:82
#: cdedb/frontend/templates/web/cde/show_semester.tmpl:282
msgid "Send Mails"
msgstr ""

#: cdedb/frontend/templates/web/cde/show_semester.tmpl:92
#: cdedb/frontend/templates/web/cde/show_semester.tmpl:130
msgid "Remove inactive Members"
msgstr ""

#: cdedb/frontend/templates/web/cde/show_semester.tmpl:97
#, python-format
msgid ""
"Done on the %(date)s. %(count)s memberships were ended. A total of "
"%(balance)s was deducted."
msgstr ""

#: cdedb/frontend/templates/web/cde/show_semester.tmpl:108
#, python-format
msgid ""
"Done up until %(state)s. %(count)s memberships have been ended so far. A "
"total of %(balance)s has been deducted so far."
msgstr ""

#: cdedb/frontend/templates/web/cde/show_semester.tmpl:118
#, python-format
msgid ""
"%(low_count)s members have insufficient balance (total of %(low_total)s) "
"right now (%(low_last_count)s of these with an active lastschrift). "
"Additionally we have %(trial_count)s trial members."
msgstr ""

#: cdedb/frontend/templates/web/cde/show_semester.tmpl:133
#: cdedb/frontend/templates/web/cde/show_semester.tmpl:180
#: cdedb/frontend/templates/web/cde/show_semester.tmpl:203
#: cdedb/frontend/templates/web/cde/show_semester.tmpl:308
msgid "To be done later."
msgstr ""

#: cdedb/frontend/templates/web/cde/show_semester.tmpl:143
#: cdedb/frontend/templates/web/cde/show_semester.tmpl:177
msgid "Update Balances"
msgstr ""

#: cdedb/frontend/templates/web/cde/show_semester.tmpl:148
#, python-format
msgid ""
"Done on the %(date)s. %(count)s trial memberships were ended. A total of "
"%(total)s was deducted."
msgstr ""

#: cdedb/frontend/templates/web/cde/show_semester.tmpl:159
#, python-format
msgid ""
"Done up until %(state)s. %(count)s trial meberships have been ended so far. "
"A total of %(total)s has been deducted so far."
msgstr ""

#: cdedb/frontend/templates/web/cde/show_semester.tmpl:169
#, python-format
msgid ""
"%(total_count)s Members total, %(trial_count)s of which have a Trial-"
"Membership right now."
msgstr ""

#: cdedb/frontend/templates/web/cde/show_semester.tmpl:188
#: cdedb/frontend/templates/web/cde/show_semester.tmpl:200
msgid "Next Semester"
msgstr ""

#: cdedb/frontend/templates/web/cde/show_semester.tmpl:192
msgid ""
"The Semesterstate influences the display of Balances. This button should be "
"pressed at the target date (give or take three weeks)."
msgstr ""

#: cdedb/frontend/templates/web/cde/show_semester.tmpl:210
msgid "Semester History"
msgstr ""

#: cdedb/frontend/templates/web/cde/show_semester.tmpl:215
msgid "Billing Mails Sent"
msgstr ""

#: cdedb/frontend/templates/web/cde/show_semester.tmpl:216
msgid "Billing Done"
msgstr ""

#: cdedb/frontend/templates/web/cde/show_semester.tmpl:217
msgid "Members Ejected"
msgstr ""

#: cdedb/frontend/templates/web/cde/show_semester.tmpl:218
msgid "Ejection Balance"
msgstr ""

#: cdedb/frontend/templates/web/cde/show_semester.tmpl:219
msgid "Ejection Done"
msgstr ""

#: cdedb/frontend/templates/web/cde/show_semester.tmpl:220
msgid "Trialmemberships Ended"
msgstr ""

#: cdedb/frontend/templates/web/cde/show_semester.tmpl:221
msgid "Balance Deducted"
msgstr ""

#: cdedb/frontend/templates/web/cde/show_semester.tmpl:222
msgid "Balance Update Done"
msgstr ""

#: cdedb/frontend/templates/web/cde/show_semester.tmpl:223
msgid "Semester Done"
msgstr ""

#: cdedb/frontend/templates/web/cde/show_semester.tmpl:246
msgid "exPuls-Semester"
msgstr ""

#: cdedb/frontend/templates/web/cde/show_semester.tmpl:249
#, python-format
msgid "The next exPuls will be number %(number)s."
msgstr ""

#: cdedb/frontend/templates/web/cde/show_semester.tmpl:258
msgid "Send Address-Checks"
msgstr ""

#: cdedb/frontend/templates/web/cde/show_semester.tmpl:289
msgid "Mark as done"
msgstr ""

#: cdedb/frontend/templates/web/cde/show_semester.tmpl:299
#: cdedb/frontend/templates/web/cde/show_semester.tmpl:305
msgid "Next exPuls"
msgstr ""

#: cdedb/frontend/templates/web/cde/show_semester.tmpl:315
msgid "exPuls History"
msgstr ""

#: cdedb/frontend/templates/web/cde/show_semester.tmpl:319
msgid "Issue"
msgstr ""

#: cdedb/frontend/templates/web/cde/show_semester.tmpl:320
msgid "Addresscheck Mails Sent"
msgstr ""

#: cdedb/frontend/templates/web/cde/user_search.tmpl:7
msgid "CdE-User Management"
msgstr ""

#: cdedb/frontend/templates/web/cde/user_search.tmpl:22
msgid "Only CdE-Members (and ex-Members) can be found here."
msgstr ""

#: cdedb/frontend/templates/web/cde/view_finance_log.tmpl:26
#: cdedb/frontend/templates/web/core/inspect_change.tmpl:70
#: cdedb/frontend/templates/web/core/show_history.tmpl:211
#: cdedb/frontend/templates/web/core/show_user.tmpl:223
#: cdedb/frontend/templates/web/core/show_user.tmpl:230
msgid "Balance"
msgstr ""

#: cdedb/frontend/templates/web/cde/view_finance_log.tmpl:29
msgid "Overall Balance"
msgstr ""

#: cdedb/frontend/templates/web/core/admin_change_user.tmpl:7
#: cdedb/frontend/templates/web/event/change_registration.tmpl:21
#, python-format
msgid "Edit %(given_names)s %(family_name)s"
msgstr ""

#: cdedb/frontend/templates/web/core/admin_change_user.tmpl:15
msgid "Edit Userdata"
msgstr ""

#: cdedb/frontend/templates/web/core/admin_change_user.tmpl:56
#, python-format
msgid "Visible to all Admins, supports %(infolink)s with auto linebreaks."
msgstr ""

#: cdedb/frontend/templates/web/core/admin_change_user.tmpl:73
#: cdedb/frontend/templates/web/core/change_user.tmpl:62
msgid "This should be your primary address. The exPuls will be sent here."
msgstr ""

#: cdedb/frontend/templates/web/core/admin_change_user.tmpl:87
#: cdedb/frontend/templates/web/core/change_user.tmpl:76
msgid ""
"This address is meant to be a “backup”,, should the primary address not "
"work. Please give an address where you can be reached long-term, e.g. your "
"parents' address."
msgstr ""

#: cdedb/frontend/templates/web/core/admin_change_user.tmpl:120
#: cdedb/frontend/templates/web/core/modify_balance.tmpl:27
msgid "Changenotes"
msgstr ""

#: cdedb/frontend/templates/web/core/admin_username_change.tmpl:4
#, python-format
msgid "Edit Email Address for %(given_names)s %(family_name)s"
msgstr ""

#: cdedb/frontend/templates/web/core/admin_username_change.tmpl:11
#: cdedb/frontend/templates/web/core/admin_username_change.tmpl:20
msgid "Edit Email Address"
msgstr ""

#: cdedb/frontend/templates/web/core/admin_username_change.tmpl:17
#: cdedb/frontend/templates/web/core/promote_user.tmpl:42
#: cdedb/frontend/templates/web/core/promote_user.tmpl:54
msgid "User"
msgstr ""

#: cdedb/frontend/templates/web/core/admin_username_change.tmpl:18
msgid "Old Email Address"
msgstr ""

#: cdedb/frontend/templates/web/core/admin_username_change.tmpl:19
#: cdedb/frontend/templates/web/core/change_username.tmpl:25
#: cdedb/frontend/templates/web/ml/show_mailinglist.tmpl:120
msgid "New Email Address"
msgstr ""

#: cdedb/frontend/templates/web/core/archived_user_search.tmpl:8
#: cdedb/frontend/templates/web/core/archived_user_search.tmpl:14
#: cdedb/frontend/templates/web/core/base.tmpl:23
msgid "Search Archived Users"
msgstr ""

#: cdedb/frontend/templates/web/core/base.tmpl:13
#: cdedb/frontend/templates/web/event/register.tmpl:62
msgid "My Data"
msgstr ""

#: cdedb/frontend/templates/web/core/base.tmpl:15
#: cdedb/frontend/templates/web/core/view_admins.tmpl:5
#: cdedb/frontend/templates/web/core/view_admins.tmpl:11
msgid "Admin Overview"
msgstr ""

#: cdedb/frontend/templates/web/core/base.tmpl:25
msgid "Pending Changes"
msgstr ""

#: cdedb/frontend/templates/web/core/base.tmpl:29
#: cdedb/frontend/templates/web/core/genesis_list_cases.tmpl:7
#: cdedb/frontend/templates/web/core/genesis_list_cases.tmpl:12
#: cdedb/frontend/templates/web/core/genesis_modify_form.tmpl:13
#: cdedb/frontend/templates/web/core/genesis_show_case.tmpl:13
msgid "Account Requests"
msgstr ""

#: cdedb/frontend/templates/web/core/base.tmpl:33
#: cdedb/frontend/templates/web/core/list_privilege_changes.tmpl:11
#: cdedb/frontend/templates/web/core/show_privilege_change.tmpl:11
msgid "Privilege Changes"
msgstr ""

#: cdedb/frontend/templates/web/core/base.tmpl:37
#: cdedb/frontend/templates/web/core/view_log.tmpl:9
#: cdedb/frontend/templates/web/core/view_log.tmpl:14
msgid "Account Log"
msgstr ""

#: cdedb/frontend/templates/web/core/base.tmpl:39
#: cdedb/frontend/templates/web/core/view_changelog_meta.tmpl:9
#: cdedb/frontend/templates/web/core/view_changelog_meta.tmpl:14
msgid "Userdata Log"
msgstr ""

#: cdedb/frontend/templates/web/core/base.tmpl:46
#: cdedb/frontend/templates/web/core/meta_info.tmpl:6
#: cdedb/frontend/templates/web/core/meta_info.tmpl:12
msgid "Metadata"
msgstr ""

#: cdedb/frontend/templates/web/core/base.tmpl:56
#: cdedb/frontend/templates/web/core/show_user.tmpl:25
#: cdedb/frontend/templates/web/core/show_user.tmpl:26
msgid "Admin Administration"
msgstr ""

#: cdedb/frontend/templates/web/core/base.tmpl:57
#: cdedb/frontend/templates/web/core/show_user.tmpl:26
#: cdedb/frontend/templates/web/core/show_user.tmpl:27
msgid "Core Administration"
msgstr ""

#: cdedb/frontend/templates/web/core/change_password.tmpl:5
#: cdedb/frontend/templates/web/core/change_password.tmpl:13
#: cdedb/frontend/templates/web/core/show_user.tmpl:75
#: cdedb/frontend/templates/web/core/show_user.tmpl:76
msgid "Change Password"
msgstr ""

#: cdedb/frontend/templates/web/core/change_password.tmpl:17
#: cdedb/frontend/templates/web/core/do_password_reset.tmpl:15
msgid ""
"There are no hard criteria for your new password, as we are using the zxcvbn "
"library to evaluate the actual strength of password. Numerals, Uppercase "
"letters, and Special characters aren’t required. For example, you can use a "
"randomized string of 8 characters, but it is also fine to use two words that "
"aren’t too common. This form will provide feedback to help you chose a "
"better password if your new password is too weak."
msgstr ""

#: cdedb/frontend/templates/web/core/change_password.tmpl:29
msgid "Old Password"
msgstr ""

#: cdedb/frontend/templates/web/core/change_password.tmpl:30
#: cdedb/frontend/templates/web/core/do_password_reset.tmpl:30
msgid "New Password"
msgstr ""

#: cdedb/frontend/templates/web/core/change_password.tmpl:31
#: cdedb/frontend/templates/web/core/do_password_reset.tmpl:31
msgid "Confirm new Password"
msgstr ""

#: cdedb/frontend/templates/web/core/change_privileges.tmpl:4
#, python-format
msgid "Change Privileges for %(given_names)s %(family_name)s"
msgstr ""

#: cdedb/frontend/templates/web/core/change_privileges.tmpl:12
msgid "Change Privileges"
msgstr ""

#: cdedb/frontend/templates/web/core/change_privileges.tmpl:15
msgid "Privilege changes will have to be approved by another Meta-Admin."
msgstr ""

#: cdedb/frontend/templates/web/core/change_privileges.tmpl:23
#: cdedb/frontend/templates/web/core/show_history.tmpl:166
#: cdedb/frontend/templates/web/core/show_user.tmpl:172
#: cdedb/frontend/templates/web/core/show_user.tmpl:179
msgid "Meta-Admin"
msgstr ""

#: cdedb/frontend/templates/web/core/change_privileges.tmpl:24
#: cdedb/frontend/templates/web/core/show_history.tmpl:167
#: cdedb/frontend/templates/web/core/show_user.tmpl:173
#: cdedb/frontend/templates/web/core/show_user.tmpl:180
msgid "Core-Admin"
msgstr ""

#: cdedb/frontend/templates/web/core/change_privileges.tmpl:25
#: cdedb/frontend/templates/web/core/show_history.tmpl:168
#: cdedb/frontend/templates/web/core/show_user.tmpl:174
#: cdedb/frontend/templates/web/core/show_user.tmpl:181
msgid "CdE-Admin"
msgstr ""

#: cdedb/frontend/templates/web/core/change_privileges.tmpl:26
#: cdedb/frontend/templates/web/core/show_user.tmpl:175
#: cdedb/frontend/templates/web/core/show_user.tmpl:182
msgid "Finance-Admin"
msgstr ""

#: cdedb/frontend/templates/web/core/change_privileges.tmpl:27
#: cdedb/frontend/templates/web/core/show_user.tmpl:178
#: cdedb/frontend/templates/web/core/show_user.tmpl:185
msgid "CdElokal-Admin"
msgstr ""

#: cdedb/frontend/templates/web/core/change_privileges.tmpl:30
#: cdedb/frontend/templates/web/core/show_history.tmpl:169
#: cdedb/frontend/templates/web/core/show_user.tmpl:176
#: cdedb/frontend/templates/web/core/show_user.tmpl:183
msgid "Event-Admin"
msgstr ""

#: cdedb/frontend/templates/web/core/change_privileges.tmpl:33
#: cdedb/frontend/templates/web/core/show_history.tmpl:170
#: cdedb/frontend/templates/web/core/show_user.tmpl:177
#: cdedb/frontend/templates/web/core/show_user.tmpl:184
msgid "Mailinglist-Admin"
msgstr ""

#: cdedb/frontend/templates/web/core/change_privileges.tmpl:36
#: cdedb/frontend/templates/web/core/show_history.tmpl:171
#: cdedb/frontend/templates/web/core/show_user.tmpl:179
#: cdedb/frontend/templates/web/core/show_user.tmpl:186
msgid "Assembly-Admin"
msgstr ""

#: cdedb/frontend/templates/web/core/change_user.tmpl:7
#: cdedb/frontend/templates/web/core/change_user.tmpl:15
msgid "Edit Your Data"
msgstr ""

#: cdedb/frontend/templates/web/core/change_user.tmpl:38
#: cdedb/frontend/templates/web/core/show_user.tmpl:206
#: cdedb/frontend/templates/web/core/show_user.tmpl:213
msgid "Membership"
msgstr ""

#: cdedb/frontend/templates/web/core/change_user.tmpl:40
#: cdedb/frontend/templates/web/core/show_user.tmpl:274
#: cdedb/frontend/templates/web/core/show_user.tmpl:281
#, python-format
msgid ""
"The exPuls is published semi-anually printed and online. You can find "
"further information about the online version at %(link)s."
msgstr ""

#: cdedb/frontend/templates/web/core/change_user.tmpl:49
msgid "To Change Your email address, use the button on Your Profile Page."
msgstr ""

#: cdedb/frontend/templates/web/core/change_username.tmpl:5
#: cdedb/frontend/templates/web/core/do_username_change.tmpl:4
msgid "Change Your Email Address"
msgstr ""

#: cdedb/frontend/templates/web/core/change_username.tmpl:13
msgid "Change Email Address"
msgstr ""

#: cdedb/frontend/templates/web/core/change_username.tmpl:17
msgid ""
"To change Your email address, You will have to confirm Your new email "
"address by clicking a link in the verification mail sent to the new E-Mail."
msgstr ""

#: cdedb/frontend/templates/web/core/change_username.tmpl:26
msgid "Send verification mail"
msgstr ""

#: cdedb/frontend/templates/web/core/debug_email.tmpl:4
msgid "View E-Mail"
msgstr ""

#: cdedb/frontend/templates/web/core/do_password_reset.tmpl:4
msgid "Set New Password"
msgstr ""

#: cdedb/frontend/templates/web/core/do_password_reset.tmpl:10
msgid ""
"You can reset Your Password here. Then You can use the new Password to login."
msgstr ""

#: cdedb/frontend/templates/web/core/do_password_reset.tmpl:32
#: cdedb/frontend/templates/web/core/login.tmpl:45
#: cdedb/frontend/templates/web/core/reset_password.tmpl:4
msgid "Reset Password"
msgstr ""

#: cdedb/frontend/templates/web/core/do_username_change.tmpl:10
#, python-format
msgid ""
"Enter Your Password and click “Confirm” to change Your E-Mail-Address to "
"<code>%(email)s</code>. Aftwerwards you need to user Your new email address "
"to login."
msgstr ""

#: cdedb/frontend/templates/web/core/do_username_change.tmpl:20
#: cdedb/frontend/templates/web/core/login.tmpl:31
msgid "Password"
msgstr ""

#: cdedb/frontend/templates/web/core/genesis_list_cases.tmpl:17
msgid "The Account Request will be permanently deleted."
msgstr ""

#: cdedb/frontend/templates/web/core/genesis_list_cases.tmpl:20
msgid "Event Account Requests"
msgstr ""

#: cdedb/frontend/templates/web/core/genesis_list_cases.tmpl:21
msgid "CdE Account Requests"
msgstr ""

#: cdedb/frontend/templates/web/core/genesis_list_cases.tmpl:22
msgid "Assembly Account Requests"
msgstr ""

#: cdedb/frontend/templates/web/core/genesis_list_cases.tmpl:23
msgid "Mailinglist Account Requests"
msgstr ""

#: cdedb/frontend/templates/web/core/genesis_list_cases.tmpl:50
#: cdedb/frontend/templates/web/core/genesis_show_case.tmpl:115
msgid "Approve"
msgstr ""

#: cdedb/frontend/templates/web/core/genesis_list_cases.tmpl:57
#: cdedb/frontend/templates/web/core/genesis_show_case.tmpl:121
#: cdedb/frontend/templates/web/ml/management.tmpl:119
msgid "Reject"
msgstr ""

#: cdedb/frontend/templates/web/core/genesis_list_cases.tmpl:69
#, python-format
msgid "There are currently no %(realm)s pending for approval."
msgstr ""

#: cdedb/frontend/templates/web/core/genesis_modify_form.tmpl:7
msgid "Edit Account Request"
msgstr ""

#: cdedb/frontend/templates/web/core/genesis_modify_form.tmpl:15
#, python-format
msgid "Edit Account Request from %(given_names)s %(family_name)s"
msgstr ""

#: cdedb/frontend/templates/web/core/genesis_modify_form.tmpl:44
#: cdedb/frontend/templates/web/core/genesis_request.tmpl:49
#, python-format
msgid "Rationale (max. %s Characters)"
msgstr ""

#: cdedb/frontend/templates/web/core/genesis_modify_form.tmpl:50
msgid "The following fields are only relevant for Event-Account Requests."
msgstr ""

#: cdedb/frontend/templates/web/core/genesis_request.tmpl:4
#: cdedb/frontend/templates/web/core/genesis_request.tmpl:10
#: cdedb/frontend/templates/web/core/login.tmpl:46
msgid "Request Account"
msgstr ""

#: cdedb/frontend/templates/web/core/genesis_request.tmpl:18
msgid ""
"With the following Form You can request an Account for the CdE-DB. Please "
"give a short Rationale, what You want to use the Account for (for example "
"for which Event You want to register)."
msgstr ""

#: cdedb/frontend/templates/web/core/genesis_request.tmpl:31
msgid ""
"After You have filled out this Form, You will be sent an E-Mail containing a "
"verification link. You need to open this link to confirm Your Request. Only "
"then Your Request will be reviewed by an Admin. You will be notified, when "
"Your Account has been created."
msgstr ""

#: cdedb/frontend/templates/web/core/genesis_request.tmpl:47
#: cdedb/frontend/templates/web/core/genesis_show_case.tmpl:41
msgid "Rationale"
msgstr ""

#: cdedb/frontend/templates/web/core/genesis_request.tmpl:55
msgid ""
"The following fields are only relevant, if you are requesting an account for "
"an event."
msgstr ""

#: cdedb/frontend/templates/web/core/genesis_request.tmpl:69
msgid "Example: Dream Alley 1"
msgstr ""

#: cdedb/frontend/templates/web/core/genesis_request.tmpl:72
msgid "Example: Apartment 4, c/o Doc Brown"
msgstr ""

#: cdedb/frontend/templates/web/core/genesis_request.tmpl:80
msgid "The file must be a PDF. The maximum allowed filesize is 8 MB."
msgstr ""

#: cdedb/frontend/templates/web/core/genesis_request.tmpl:84
#: cdedb/frontend/templates/web/core/genesis_request.tmpl:90
msgid "Attachment"
msgstr ""

#: cdedb/frontend/templates/web/core/genesis_request.tmpl:85
msgid ""
"We already saved your uploaded file, but you can provide a different file "
"instead."
msgstr ""

#: cdedb/frontend/templates/web/core/genesis_request.tmpl:86
msgid "New Attachment"
msgstr ""

#: cdedb/frontend/templates/web/core/genesis_request.tmpl:89
msgid ""
"Please upload a participation certificate from your DSA, DJA, etc. here."
msgstr ""

#: cdedb/frontend/templates/web/core/genesis_request.tmpl:111
msgid "Confirm Request"
msgstr ""

#: cdedb/frontend/templates/web/core/genesis_show_case.tmpl:7
#, python-format
msgid "Account Request of %(given_names)s %(family_name)s"
msgstr ""

#: cdedb/frontend/templates/web/core/genesis_show_case.tmpl:15
#, python-format
msgid "Details of %(given_names)s %(family_name)s"
msgstr ""

#: cdedb/frontend/templates/web/core/genesis_show_case.tmpl:20
msgid "Case Meta-Information"
msgstr ""

#: cdedb/frontend/templates/web/core/genesis_show_case.tmpl:37
msgid "Creation Time"
msgstr ""

#: cdedb/frontend/templates/web/core/genesis_show_case.tmpl:45
msgid "Reviewer"
msgstr ""

#: cdedb/frontend/templates/web/core/genesis_show_case.tmpl:55
msgid "Persona Information"
msgstr ""

#: cdedb/frontend/templates/web/core/genesis_show_case.tmpl:57
#: cdedb/frontend/templates/web/core/show_history.tmpl:110
#: cdedb/frontend/templates/web/core/show_user.tmpl:108
#: cdedb/frontend/templates/web/event/course_choices.tmpl:186
#: cdedb/frontend/templates/web/core/show_user.tmpl:115
msgid "Name"
msgstr ""

#: cdedb/frontend/templates/web/core/genesis_show_case.tmpl:105
msgid "Download Attachment"
msgstr ""

#: cdedb/frontend/templates/web/core/index.tmpl:8
#: cdedb/frontend/templates/web/core/login.tmpl:9
msgid "CdE-Datenbank"
msgstr ""

#: cdedb/frontend/templates/web/core/index.tmpl:18
#: cdedb/frontend/templates/web/core/login.tmpl:20
#: cdedb/frontend/templates/web/event/batch_fees.tmpl:95
msgid "Info"
msgstr ""

#: cdedb/frontend/templates/web/core/index.tmpl:19
#: cdedb/frontend/templates/web/core/login.tmpl:21
msgid "This is an Offline-Instance of the CdE-DB"
msgstr ""

#: cdedb/frontend/templates/web/core/index.tmpl:34
msgid "Search for Users by ID or Name"
msgstr ""

#: cdedb/frontend/templates/web/core/index.tmpl:62
msgid "Account Management"
msgstr ""

#: cdedb/frontend/templates/web/core/index.tmpl:66
#: cdedb/frontend/templates/web/core/index.tmpl:79
#: cdedb/frontend/templates/web/core/index.tmpl:91
#, python-format
msgid "There is currently %(count)s %(link)s to review."
msgid_plural "There are currently %(count)s %(link)s to review."
msgstr[0] ""
msgstr[1] ""

#: cdedb/frontend/templates/web/core/index.tmpl:68
msgid "account request"
msgid_plural "account requests"
msgstr[0] ""
msgstr[1] ""

#: cdedb/frontend/templates/web/core/index.tmpl:81
msgid "profile change"
msgid_plural "profile changes"
msgstr[0] ""
msgstr[1] ""

#: cdedb/frontend/templates/web/core/index.tmpl:93
msgid "privilege change"
msgid_plural "privilege changes"
msgstr[0] ""
msgstr[1] ""

#: cdedb/frontend/templates/web/core/index.tmpl:107
msgid "Orga-Events"
msgstr ""

#: cdedb/frontend/templates/web/core/index.tmpl:117
#: cdedb/frontend/templates/web/event/list_db_events.tmpl:39
#, python-format
msgid "%(count)s Registrations"
msgstr ""

#: cdedb/frontend/templates/web/core/index.tmpl:121
msgid "(Registration open)"
msgstr ""

#: cdedb/frontend/templates/web/core/index.tmpl:125
#, python-format
msgid "(Registration until %(date)s, late registration open.)"
msgstr ""

#: cdedb/frontend/templates/web/core/index.tmpl:130
#, python-format
msgid "(Registration until %(date)s)"
msgstr ""

#: cdedb/frontend/templates/web/core/index.tmpl:134
#, python-format
msgid "(Registration until %(date)s, late registration until %(date2)s.)"
msgstr ""

#: cdedb/frontend/templates/web/core/index.tmpl:139
#, python-format
msgid "(Late registration until %(date)s)"
msgstr ""

#: cdedb/frontend/templates/web/core/index.tmpl:144
#, python-format
msgid "(Registration starts %(date)s)"
msgstr ""

#: cdedb/frontend/templates/web/core/index.tmpl:152
#: cdedb/frontend/templates/web/event/add_registration.tmpl:14
#: cdedb/frontend/templates/web/event/base.tmpl:35
#: cdedb/frontend/templates/web/event/change_registration.tmpl:14
#: cdedb/frontend/templates/web/event/change_registrations.tmpl:14
#: cdedb/frontend/templates/web/event/change_registrations.tmpl:84
#: cdedb/frontend/templates/web/event/downloads.tmpl:137
#: cdedb/frontend/templates/web/event/field_set.tmpl:23
#: cdedb/frontend/templates/web/event/field_set_select.tmpl:20
#: cdedb/frontend/templates/web/event/index.tmpl:96
#: cdedb/frontend/templates/web/event/partial_import_check.tmpl:131
#: cdedb/frontend/templates/web/event/registration_query.tmpl:14
#: cdedb/frontend/templates/web/event/registration_query.tmpl:21
#: cdedb/frontend/templates/web/event/show_registration.tmpl:14
msgid "Registrations"
msgstr ""

#: cdedb/frontend/templates/web/core/index.tmpl:155
#: cdedb/frontend/templates/web/event/base.tmpl:37
#: cdedb/frontend/templates/web/event/index.tmpl:99
#: cdedb/frontend/templates/web/event/stats.tmpl:12
#: cdedb/frontend/templates/web/event/stats.tmpl:16
msgid "Statistics"
msgstr ""

#: cdedb/frontend/templates/web/core/index.tmpl:171
#: cdedb/frontend/templates/web/ml/base.tmpl:65
#: cdedb/frontend/templates/web/ml/moderated_mailinglists.tmpl:6
#: cdedb/frontend/templates/web/ml/moderated_mailinglists.tmpl:10
#: cdedb/frontend/templates/web/ml/base.tmpl:67
msgid "Moderated Mailinglists"
msgstr ""

#: cdedb/frontend/templates/web/core/index.tmpl:181
#, python-format
msgid "%(count)s Request"
msgid_plural "%(count)s Requests"
msgstr[0] ""
msgstr[1] ""

#: cdedb/frontend/templates/web/core/index.tmpl:194
#: cdedb/frontend/templates/web/event/index.tmpl:13
#: cdedb/frontend/templates/web/event/list_db_events.tmpl:57
msgid "Current Events"
msgstr ""

#: cdedb/frontend/templates/web/core/index.tmpl:206
#: cdedb/frontend/templates/web/event/index.tmpl:45
msgid "registered"
msgstr ""

#: cdedb/frontend/templates/web/core/index.tmpl:205
#, python-format
msgid "(Already %(link)s)"
msgstr ""

#: cdedb/frontend/templates/web/core/index.tmpl:212
#: cdedb/frontend/templates/web/event/additional_questionnaire.tmpl:25
#: cdedb/frontend/templates/web/event/base.tmpl:19
#: cdedb/frontend/templates/web/event/index.tmpl:51
msgid "Questionnaire"
msgstr ""

#: cdedb/frontend/templates/web/core/index.tmpl:216
#: cdedb/frontend/templates/web/event/base.tmpl:23
#: cdedb/frontend/templates/web/event/index.tmpl:55
#: cdedb/frontend/templates/web/event/register.tmpl:22
#: cdedb/frontend/templates/web/event/register.tmpl:219
msgid "Register"
msgstr ""

#: cdedb/frontend/templates/web/core/index.tmpl:219
#: cdedb/frontend/templates/web/core/index.tmpl:232
#, python-format
msgid "(Until %(date)s)"
msgstr ""

#: cdedb/frontend/templates/web/core/index.tmpl:223
#, python-format
msgid "(Late Registrations until %(date)s)"
msgstr ""

#: cdedb/frontend/templates/web/core/index.tmpl:227
msgid "(Only late Registrations possible)"
msgstr ""

#: cdedb/frontend/templates/web/core/index.tmpl:246
msgid "Current Assemblies"
msgstr ""

#: cdedb/frontend/templates/web/core/index.tmpl:255
msgid "(Already attending)"
msgstr ""

#: cdedb/frontend/templates/web/core/index.tmpl:259
#, python-format
msgid "(Registration possible until %(date)s)"
msgstr ""

#: cdedb/frontend/templates/web/core/inspect_change.tmpl:7
#, python-format
msgid "Inspect Changes for %(given_names)s %(family_name)s"
msgstr ""

#: cdedb/frontend/templates/web/core/inspect_change.tmpl:13
#: cdedb/frontend/templates/web/core/list_pending_changes.tmpl:11
msgid "Inspect Changes"
msgstr ""

#: cdedb/frontend/templates/web/core/inspect_change.tmpl:40
msgid "Show all Fields"
msgstr ""

#: cdedb/frontend/templates/web/core/inspect_change.tmpl:42
msgid "Show Profile"
msgstr ""

#: cdedb/frontend/templates/web/core/inspect_change.tmpl:43
#: cdedb/frontend/templates/web/core/show_history.tmpl:15
#: cdedb/frontend/templates/web/core/show_user.tmpl:80
#: cdedb/frontend/templates/web/core/show_user.tmpl:87
msgid "Change History"
msgstr ""

#: cdedb/frontend/templates/web/core/inspect_change.tmpl:69
#: cdedb/frontend/templates/web/core/show_history.tmpl:183
msgid "CdE-Membership"
msgstr ""

#: cdedb/frontend/templates/web/core/inspect_change.tmpl:105
msgid "Confirm Changes"
msgstr ""

#: cdedb/frontend/templates/web/core/inspect_change.tmpl:111
msgid "Reject Changes"
msgstr ""

#: cdedb/frontend/templates/web/core/inspect_change.tmpl:113
msgid "Edit Changes"
msgstr ""

#: cdedb/frontend/templates/web/core/list_pending_changes.tmpl:5
#, python-format
msgid "Pending Profilechanges [%(count)s]"
msgstr ""

#: cdedb/frontend/templates/web/core/list_privilege_changes.tmpl:5
#, python-format
msgid "Pending Privilege Changes [%(count)s]"
msgstr ""

#: cdedb/frontend/templates/web/core/modify_balance.tmpl:4
#, python-format
msgid "Modify Balance for %(given_names)s %(family_name)s"
msgstr ""

#: cdedb/frontend/templates/web/core/modify_balance.tmpl:13
#: cdedb/frontend/templates/web/core/show_user.tmpl:229
#: cdedb/frontend/templates/web/core/show_user.tmpl:236
msgid "Modify Balance"
msgstr ""

#: cdedb/frontend/templates/web/core/modify_balance.tmpl:18
msgid ""
"Here you can manually correct the balance of a member. This should only be "
"used to correct a previous mistake when updating balance."
msgstr ""

#: cdedb/frontend/templates/web/core/modify_balance.tmpl:24
msgid "New Balance"
msgstr ""

#: cdedb/frontend/templates/web/core/modify_balance.tmpl:26
msgid "Trial Membership"
msgstr ""

#: cdedb/frontend/templates/web/core/modify_membership.tmpl:4
#, python-format
msgid "Modify Memberhip for %(given_names)s %(family_name)s"
msgstr ""

#: cdedb/frontend/templates/web/core/modify_membership.tmpl:13
msgid "Modify Membership"
msgstr ""

#: cdedb/frontend/templates/web/core/modify_membership.tmpl:19
msgid ""
"Here you can terminate the CdE-membership. This has the following effects:"
msgstr ""

#: cdedb/frontend/templates/web/core/modify_membership.tmpl:22
msgid "termination of membership"
msgstr ""

#: cdedb/frontend/templates/web/core/modify_membership.tmpl:23
msgid ""
"no longer able to search for/be found by other searchable members (if "
"applicable)"
msgstr ""

#: cdedb/frontend/templates/web/core/modify_membership.tmpl:24
msgid "loss of membership fee balance"
msgstr ""

#: cdedb/frontend/templates/web/core/modify_membership.tmpl:25
msgid "revocation of any active direct debit authorization"
msgstr ""

#: cdedb/frontend/templates/web/core/modify_membership.tmpl:32
msgid "Terminate Membership"
msgstr ""

#: cdedb/frontend/templates/web/core/modify_membership.tmpl:42
msgid "Make a Member"
msgstr ""

#: cdedb/frontend/templates/web/core/promote_user.tmpl:4
#, python-format
msgid "Change Realms for %(given_names)s %(family_name)s"
msgstr ""

#: cdedb/frontend/templates/web/core/promote_user.tmpl:12
#: cdedb/frontend/templates/web/core/promote_user.tmpl:98
#: cdedb/frontend/templates/web/core/show_user.tmpl:164
#: cdedb/frontend/templates/web/core/show_user.tmpl:171
msgid "Add Realm"
msgstr ""

#: cdedb/frontend/templates/web/core/promote_user.tmpl:35
msgid ""
"With this Form You can add the User to new Realms in the CdEDB. They will "
"gain access to the respective Sites and they may gain additional User-"
"Attributes."
msgstr ""

#: cdedb/frontend/templates/web/core/promote_user.tmpl:44
msgid "Target Realm"
msgstr ""

#: cdedb/frontend/templates/web/core/promote_user.tmpl:55
msgid "New Realm"
msgstr ""

#: cdedb/frontend/templates/web/core/promote_user.tmpl:63
msgid "Implied new Realms"
msgstr ""

#: cdedb/frontend/templates/web/core/promote_user.tmpl:73
msgid "Additional Data"
msgstr ""

#: cdedb/frontend/templates/web/core/promote_user.tmpl:93
msgid "Grant Trialmembership"
msgstr ""

#: cdedb/frontend/templates/web/core/reset_password.tmpl:10
msgid ""
"If You have forgotten Your Password, You can request an E-Mail to reset it. "
"To do this, just enter the email address You would use to login."
msgstr ""

#: cdedb/frontend/templates/web/core/reset_password.tmpl:16
msgid "Attention: This does not work for Admin-Accounts!"
msgstr ""

#: cdedb/frontend/templates/web/core/reset_password.tmpl:25
msgid "Request Reset Link"
msgstr ""

#: cdedb/frontend/templates/web/core/set_foto.tmpl:7
#, python-format
msgid "Set Profile Picture for %(given_names)s %(family_name)s"
msgstr ""

#: cdedb/frontend/templates/web/core/set_foto.tmpl:16
msgid "Set Profile Picture"
msgstr ""

#: cdedb/frontend/templates/web/core/set_foto.tmpl:23
#: cdedb/frontend/templates/web/core/set_foto.tmpl:25
msgid "Current Picture"
msgstr ""

#: cdedb/frontend/templates/web/core/set_foto.tmpl:30
msgid "The Profile Picture will be permanently deleted."
msgstr ""

#: cdedb/frontend/templates/web/core/set_foto.tmpl:37
msgid "Delete Picture"
msgstr ""

#: cdedb/frontend/templates/web/core/set_foto.tmpl:44
msgid "Upload new Picture"
msgstr ""

#: cdedb/frontend/templates/web/core/set_foto.tmpl:46
msgid "The Picture must meet the following Criteria:"
msgstr ""

#: cdedb/frontend/templates/web/core/set_foto.tmpl:51
msgid "JPEG or PNG file"
msgstr ""

#: cdedb/frontend/templates/web/core/set_foto.tmpl:52
msgid "max. 128 kB Filesize"
msgstr ""

#: cdedb/frontend/templates/web/core/set_foto.tmpl:53
msgid "preferably square"
msgstr ""

#: cdedb/frontend/templates/web/core/set_foto.tmpl:61
msgid "Picture-File"
msgstr ""

#: cdedb/frontend/templates/web/core/set_foto.tmpl:72
msgid "Go Back"
msgstr ""

#: cdedb/frontend/templates/web/core/show_history.tmpl:7
#, python-format
msgid "Change History of %(given_names)s %(family_name)s"
msgstr ""

#: cdedb/frontend/templates/web/core/show_history.tmpl:17
msgid "pending"
msgstr ""

#: cdedb/frontend/templates/web/core/show_history.tmpl:19
msgid "superseded"
msgstr ""

#: cdedb/frontend/templates/web/core/show_history.tmpl:20
msgid "nacked"
msgstr ""

#: cdedb/frontend/templates/web/core/show_history.tmpl:21
msgid "displaced"
msgstr ""

#: cdedb/frontend/templates/web/core/show_history.tmpl:22
msgid "complicated"
msgstr ""

#: cdedb/frontend/templates/web/core/show_history.tmpl:61
#: cdedb/frontend/templates/web/core/show_history.tmpl:288
msgid "Gen"
msgstr ""

#: cdedb/frontend/templates/web/core/show_history.tmpl:85
msgid "Review Changes"
msgstr ""

#: cdedb/frontend/templates/web/core/show_history.tmpl:91
#: cdedb/frontend/templates/web/core/show_user.tmpl:43
#: cdedb/frontend/templates/web/core/show_user.tmpl:44
msgid "The User is deactivated."
msgstr ""

#: cdedb/frontend/templates/web/core/show_history.tmpl:96
#: cdedb/frontend/templates/web/core/show_user.tmpl:48
#: cdedb/frontend/templates/web/core/show_user.tmpl:49
msgid "The User is archived."
msgstr ""

#: cdedb/frontend/templates/web/core/show_history.tmpl:103
msgid "– {num} more versions –"
msgstr ""

#: cdedb/frontend/templates/web/core/show_history.tmpl:144
#: cdedb/frontend/templates/web/ml/change_mailinglist.tmpl:41
#: cdedb/frontend/templates/web/ml/create_mailinglist.tmpl:33
msgid "Active"
msgstr ""

#: cdedb/frontend/templates/web/core/show_history.tmpl:148
#: cdedb/frontend/templates/web/core/show_user.tmpl:147
#: cdedb/frontend/templates/web/core/show_user.tmpl:154
msgid "Realms"
msgstr ""

#: cdedb/frontend/templates/web/core/show_history.tmpl:162
#: cdedb/frontend/templates/web/core/show_privilege_change.tmpl:21
#: cdedb/frontend/templates/web/core/show_user.tmpl:169
#: cdedb/frontend/templates/web/core/show_user.tmpl:176
msgid "Admin Privileges"
msgstr ""

#: cdedb/frontend/templates/web/core/show_history.tmpl:187
msgid "Trialmembership"
msgstr ""

#: cdedb/frontend/templates/web/core/show_history.tmpl:192
msgid "Not a Member"
msgstr ""

#: cdedb/frontend/templates/web/core/show_history.tmpl:197
#: cdedb/frontend/templates/web/core/show_user.tmpl:246
#: cdedb/frontend/templates/web/core/show_user.tmpl:253
msgid "Searchability"
msgstr ""

#: cdedb/frontend/templates/web/core/show_history.tmpl:203
msgid "Not Searchable"
msgstr ""

#: cdedb/frontend/templates/web/core/show_history.tmpl:206
msgid "(Undecided)"
msgstr ""

#: cdedb/frontend/templates/web/core/show_history.tmpl:212
msgid "Searchable for BuB"
msgstr ""

#: cdedb/frontend/templates/web/core/show_history.tmpl:273
msgid "Changes"
msgstr ""

#: cdedb/frontend/templates/web/core/show_privilege_change.tmpl:5
#, python-format
msgid "Privilege Change for %(given_names)s %(family_name)s"
msgstr ""

#: cdedb/frontend/templates/web/core/show_privilege_change.tmpl:17
#, python-format
msgid "%(link)s will gain/lose the following admin privileges:"
msgstr ""

#: cdedb/frontend/templates/web/core/show_privilege_change.tmpl:39
msgid "to revoke"
msgstr ""

#: cdedb/frontend/templates/web/core/show_privilege_change.tmpl:39
msgid "to grant"
msgstr ""

#: cdedb/frontend/templates/web/core/show_privilege_change.tmpl:55
msgid "Confirm Privilege Change"
msgstr ""

#: cdedb/frontend/templates/web/core/show_privilege_change.tmpl:61
msgid "Reject Privilege Change"
msgstr ""

#: cdedb/frontend/templates/web/core/show_user.tmpl:7
#: cdedb/frontend/templates/web/core/show_user.tmpl:8
#, python-format
msgid "%(given_names)s %(family_name)s"
msgstr ""

#: cdedb/frontend/templates/web/core/show_user.tmpl:29
#: cdedb/frontend/templates/web/ml/base.tmpl:94
#: cdedb/frontend/templates/web/core/show_user.tmpl:30
#: cdedb/frontend/templates/web/ml/base.tmpl:97
msgid "Moderator Controls"
msgstr ""

#: cdedb/frontend/templates/web/core/show_user.tmpl:32
#: cdedb/frontend/templates/web/event/base.tmpl:127
#: cdedb/frontend/templates/web/core/show_user.tmpl:33
msgid "Orga Controls"
msgstr ""

#: cdedb/frontend/templates/web/core/show_user.tmpl:54
#: cdedb/frontend/templates/web/core/show_user.tmpl:55
msgid "Show complete Profile"
msgstr ""

#: cdedb/frontend/templates/web/core/show_user.tmpl:62
#: cdedb/frontend/templates/web/core/show_user.tmpl:63
msgid "Edit (normal)"
msgstr ""

#: cdedb/frontend/templates/web/core/show_user.tmpl:64
#: cdedb/frontend/templates/web/core/show_user.tmpl:65
msgid "Edit (as Admin)"
msgstr ""

#: cdedb/frontend/templates/web/core/show_user.tmpl:92
#: cdedb/frontend/templates/web/core/show_user.tmpl:99
msgid "Profile Picture"
msgstr ""

#: cdedb/frontend/templates/web/core/show_user.tmpl:94
#: cdedb/frontend/templates/web/core/show_user.tmpl:101
msgid "Default Profile Picture"
msgstr ""

#: cdedb/frontend/templates/web/core/show_user.tmpl:99
#: cdedb/frontend/templates/web/core/show_user.tmpl:106
msgid "Change Profile Picture"
msgstr ""

#: cdedb/frontend/templates/web/core/show_user.tmpl:136
#: cdedb/frontend/templates/web/core/show_user.tmpl:143
msgid "Account active"
msgstr ""

#: cdedb/frontend/templates/web/core/show_user.tmpl:213
#: cdedb/frontend/templates/web/core/show_user.tmpl:220
msgid "(Trialmembership)"
msgstr ""

#: cdedb/frontend/templates/web/core/show_user.tmpl:216
#: cdedb/frontend/templates/web/core/show_user.tmpl:223
msgid "Change Status"
msgstr ""

#: cdedb/frontend/templates/web/core/show_user.tmpl:240
#: cdedb/frontend/templates/web/core/show_user.tmpl:247
msgid "New Direct Debit Authorization …"
msgstr ""

#: cdedb/frontend/templates/web/core/show_user.tmpl:250
#: cdedb/frontend/templates/web/core/show_user.tmpl:257
msgid "Data is visible for other Members."
msgstr ""

#: cdedb/frontend/templates/web/core/show_user.tmpl:253
#: cdedb/frontend/templates/web/core/show_user.tmpl:260
msgid "Not yet decided. (Data is not visible)"
msgstr ""

#: cdedb/frontend/templates/web/core/show_user.tmpl:255
#: cdedb/frontend/templates/web/core/show_user.tmpl:262
msgid "Give Consent"
msgstr ""

#: cdedb/frontend/templates/web/core/show_user.tmpl:259
#: cdedb/frontend/templates/web/core/show_user.tmpl:266
msgid "Data is not visible."
msgstr ""

#: cdedb/frontend/templates/web/core/show_user.tmpl:326
#: cdedb/frontend/templates/web/core/show_user.tmpl:333
msgid "Address Information"
msgstr ""

#: cdedb/frontend/templates/web/core/show_user.tmpl:401
#: cdedb/frontend/templates/web/core/show_user.tmpl:408
msgid "(Instructor)"
msgstr ""

#: cdedb/frontend/templates/web/core/show_user.tmpl:413
#: cdedb/frontend/templates/web/event/show_registration.tmpl:262
#: cdedb/frontend/templates/web/core/show_user.tmpl:420
#: cdedb/frontend/templates/web/event/show_registration.tmpl:265
msgid "Copy-Paste Template"
msgstr ""

#: cdedb/frontend/templates/web/core/show_user.tmpl:443
#: cdedb/frontend/templates/web/core/show_user.tmpl:450
msgid "Send Password Reset Link"
msgstr ""

#: cdedb/frontend/templates/web/core/show_user.tmpl:452
#: cdedb/frontend/templates/web/core/show_user.tmpl:459
msgid ""
"Sends an email to this user, which contains a password reset link. This is "
"basically the same as any non-admin user can achieve using the “Reset "
"Password” form on the login page."
msgstr ""

#: cdedb/frontend/templates/web/core/show_user.tmpl:468
#: cdedb/frontend/templates/web/core/show_user.tmpl:475
msgid "Deactivate Account"
msgstr ""

#: cdedb/frontend/templates/web/core/show_user.tmpl:475
#: cdedb/frontend/templates/web/core/show_user.tmpl:482
msgid "Reactivate Account"
msgstr ""

#: cdedb/frontend/templates/web/core/show_user.tmpl:484
#: cdedb/frontend/templates/web/core/show_user.tmpl:491
msgid ""
"Deactivates the account, so the user can no longer log in. This is intended "
"for exceptional circumstances, e.g. if the account was compromised. This can "
"be reversed at any time."
msgstr ""

#: cdedb/frontend/templates/web/core/show_user.tmpl:491
#: cdedb/frontend/templates/web/core/show_user.tmpl:498
msgid ""
"Reactivates the account, so the user can log in again. Make sure that the "
"cause of the deactivation was removed."
msgstr ""

#: cdedb/frontend/templates/web/core/show_user.tmpl:509
#: cdedb/frontend/templates/web/core/show_user.tmpl:516
msgid "Archive Account"
msgstr ""

#: cdedb/frontend/templates/web/core/show_user.tmpl:514
#: cdedb/frontend/templates/web/core/show_user.tmpl:521
msgid "Note"
msgstr ""

#: cdedb/frontend/templates/web/core/show_user.tmpl:518
#: cdedb/frontend/templates/web/core/show_user.tmpl:525
msgid "The Account will be archived."
msgstr ""

#: cdedb/frontend/templates/web/core/show_user.tmpl:526
#: cdedb/frontend/templates/web/core/show_user.tmpl:533
msgid ""
"Archives the Account. The User can no longer login and most Information is "
"deleted. Only Information necessary to restore Membership will be retained "
"(i. e. Name and Past Events attendance). Other Users can no longer see the "
"Account."
msgstr ""

#: cdedb/frontend/templates/web/core/show_user.tmpl:542
#: cdedb/frontend/templates/web/core/show_user.tmpl:549
msgid "Invalidate Password"
msgstr ""

#: cdedb/frontend/templates/web/core/show_user.tmpl:546
#: cdedb/frontend/templates/web/core/show_user.tmpl:553
msgid "Provide the user's email address for confirmation."
msgstr ""

#: cdedb/frontend/templates/web/core/show_user.tmpl:552
#: cdedb/frontend/templates/web/core/show_user.tmpl:559
msgid ""
"Invalidates the users password and terminates their sessions. They will have "
"to set a new password."
msgstr ""

#: cdedb/frontend/templates/web/core/show_user.tmpl:556
#: cdedb/frontend/templates/web/core/show_user.tmpl:563
msgid ""
"If the user is an admin, you will need to send them a reset link to do that."
msgstr ""

#: cdedb/frontend/templates/web/core/show_user.tmpl:559
#: cdedb/frontend/templates/web/core/show_user.tmpl:566
msgid "Please enter the user's email address to confirm this action."
msgstr ""

#: cdedb/frontend/templates/web/core/show_user.tmpl:575
#: cdedb/frontend/templates/web/core/show_user.tmpl:582
msgid "Restore Account"
msgstr ""

#: cdedb/frontend/templates/web/core/show_user.tmpl:582
#: cdedb/frontend/templates/web/core/show_user.tmpl:589
msgid "Restores the archives Account. It will be usable again."
msgstr ""

#: cdedb/frontend/templates/web/core/show_user.tmpl:594
#: cdedb/frontend/templates/web/core/show_user.tmpl:601
msgid "Delete Account"
msgstr ""

#: cdedb/frontend/templates/web/core/show_user.tmpl:600
#: cdedb/frontend/templates/web/core/show_user.tmpl:607
msgid "The Account will be deleted."
msgstr ""

#: cdedb/frontend/templates/web/core/show_user.tmpl:608
#: cdedb/frontend/templates/web/core/show_user.tmpl:615
msgid ""
"Deletes all remaining Information associated with the Account. The Name will "
"be lost as well. It will no longer be possible to restore the Account."
msgstr ""

#: cdedb/frontend/templates/web/core/user_search.tmpl:12
msgid "General-User Management"
msgstr ""

#: cdedb/frontend/templates/web/core/view_admins.tmpl:15
msgid "On this page you can see all admins who have access to your data."
msgstr ""

#: cdedb/frontend/templates/web/core/view_admins.tmpl:21
msgid "Meta-Admins"
msgstr ""

#: cdedb/frontend/templates/web/core/view_admins.tmpl:23
msgid ""
"Meta-Admins may modify admin privileges of other users based on a four-eye "
"principle. One Meta-Admin may initiate a change, another has to approve that "
"change."
msgstr ""

#: cdedb/frontend/templates/web/core/view_admins.tmpl:36
msgid "Core-Admins"
msgstr ""

#: cdedb/frontend/templates/web/core/view_admins.tmpl:38
msgid ""
"Core-Admins may view and edit any other user account. They may also approve "
"account requests for all realms and they may approve pending changes of data "
"fields needing review (address, birthday and name)."
msgstr ""

#: cdedb/frontend/templates/web/core/view_admins.tmpl:51
msgid "CdE-Admins"
msgstr ""

#: cdedb/frontend/templates/web/core/view_admins.tmpl:53
msgid ""
"CdE-Admins may create, view and edit CdE-Users. They may also manage past "
"events that are displayed on profiles."
msgstr ""

#: cdedb/frontend/templates/web/core/view_admins.tmpl:66
msgid "Finance-Admins"
msgstr ""

#: cdedb/frontend/templates/web/core/view_admins.tmpl:68
msgid ""
"Finance-Admins may manage direct debit authorizations and membershipfee "
"transactions. They also handle semestermanagement, i.e. the sending of "
"payment notifications, as well as the removal of inactive members and the "
"updating of balances."
msgstr ""

#: cdedb/frontend/templates/web/core/view_admins.tmpl:82
msgid "Event-Admins"
msgstr ""

#: cdedb/frontend/templates/web/core/view_admins.tmpl:84
msgid ""
"Event-Admins may create DB-organized events and add and remove orgas to "
"these events. They can also access the configuration as well as all "
"registration data of these events. Event-Admins may create and manage Event-"
"Users, i.e. users with access to the event realm but not the CdE realm. This "
"includes the approval of account requests. They may manage and create event "
"related mailinglists."
msgstr ""

#: cdedb/frontend/templates/web/core/view_admins.tmpl:100
msgid "Mailinglist-Admins"
msgstr ""

#: cdedb/frontend/templates/web/core/view_admins.tmpl:102
msgid ""
"Mailinglist-Admins may manage and create all types of mailinglists. They may "
"create, manage and approve requests for Mailinglist-Users, i.e. users that "
"may only access mailinglists."
msgstr ""

#: cdedb/frontend/templates/web/core/view_admins.tmpl:113
msgid "CdElokal-Admins"
msgstr ""

#: cdedb/frontend/templates/web/core/view_admins.tmpl:115
msgid ""
"CdElokal-Admins may manage and create CdElokal mailinglists. They do not "
"automatically have access to any user management, like creating and managing "
"accounts."
msgstr ""

#: cdedb/frontend/templates/web/core/view_admins.tmpl:128
msgid "Assembly-Admins"
msgstr ""

#: cdedb/frontend/templates/web/core/view_admins.tmpl:130
msgid ""
"Assembly-Admins may create and manage assemblies and ballots. They may "
"create and manage Assembly-Users, i.e. users with access to assemblies, that "
"are not CdE members. They may also add these users as participants of "
"assemblies."
msgstr ""

#: cdedb/frontend/templates/web/core/view_changelog_meta.tmpl:26
msgid "Generation"
msgstr ""

#: cdedb/frontend/templates/web/event/add_registration.tmpl:7
#, python-format
msgid "New Registration (%(title)s)"
msgstr ""

#: cdedb/frontend/templates/web/event/add_registration.tmpl:15
#: cdedb/frontend/templates/web/event/registration_query.tmpl:27
msgid "Add Participant"
msgstr ""

#: cdedb/frontend/templates/web/event/add_registration.tmpl:19
msgid "New Registration"
msgstr ""

#: cdedb/frontend/templates/web/event/add_registration.tmpl:39
#: cdedb/frontend/templates/web/event/change_registration.tmpl:45
#: cdedb/frontend/templates/web/event/show_registration.tmpl:41
msgid "Online CdEDB-ID"
msgstr ""

#: cdedb/frontend/templates/web/event/add_registration.tmpl:43
#: cdedb/frontend/templates/web/event/change_event.tmpl:26
#: cdedb/frontend/templates/web/event/change_registration.tmpl:49
#: cdedb/frontend/templates/web/event/change_registrations.tmpl:96
#: cdedb/frontend/templates/web/event/create_course.tmpl:47
#: cdedb/frontend/templates/web/event/create_event.tmpl:47
#: cdedb/frontend/templates/web/event/partial_import_check.tmpl:64
#: cdedb/frontend/templates/web/event/registration_query.tmpl:43
#: cdedb/frontend/templates/web/event/show_course.tmpl:85
#: cdedb/frontend/templates/web/event/show_event.tmpl:110
#: cdedb/frontend/templates/web/event/show_lodgement.tmpl:82
#: cdedb/frontend/templates/web/event/show_registration.tmpl:79
msgid "Orga-Notes"
msgstr ""

#: cdedb/frontend/templates/web/event/add_registration.tmpl:44
#: cdedb/frontend/templates/web/event/change_registration.tmpl:59
#: cdedb/frontend/templates/web/event/change_registrations.tmpl:110
msgid "Fee paid"
msgstr ""

#: cdedb/frontend/templates/web/event/add_registration.tmpl:46
#: cdedb/frontend/templates/web/event/change_registration.tmpl:61
#: cdedb/frontend/templates/web/event/change_registrations.tmpl:113
#: cdedb/frontend/templates/web/event/registration_query.tmpl:45
#: cdedb/frontend/templates/web/event/show_registration.tmpl:96
msgid "Amount Paid"
msgstr ""

#: cdedb/frontend/templates/web/event/add_registration.tmpl:48
#: cdedb/frontend/templates/web/event/change_registration.tmpl:62
#: cdedb/frontend/templates/web/event/change_registrations.tmpl:119
#: cdedb/frontend/templates/web/event/partial_import_check.tmpl:66
#: cdedb/frontend/templates/web/event/registration_query.tmpl:47
#: cdedb/frontend/templates/web/event/registration_status.tmpl:102
#: cdedb/frontend/templates/web/event/show_registration.tmpl:101
msgid "Parental Consent"
msgstr ""

#: cdedb/frontend/templates/web/event/add_registration.tmpl:49
#: cdedb/frontend/templates/web/event/change_registrations.tmpl:124
#: cdedb/frontend/templates/web/event/show_registration.tmpl:110
#: cdedb/frontend/templates/web/event/stats.tmpl:30
msgid "Checked-In"
msgstr ""

#: cdedb/frontend/templates/web/event/add_registration.tmpl:64
#: cdedb/frontend/templates/web/event/change_registration.tmpl:80
#: cdedb/frontend/templates/web/event/change_registrations.tmpl:158
#, python-format
msgid "Course %s"
msgstr ""

#: cdedb/frontend/templates/web/event/add_registration.tmpl:72
#: cdedb/frontend/templates/web/event/amend_registration.tmpl:54
#: cdedb/frontend/templates/web/event/amend_registration.tmpl:65
#: cdedb/frontend/templates/web/event/change_registration.tmpl:88
#: cdedb/frontend/templates/web/event/change_registrations.tmpl:170
#: cdedb/frontend/templates/web/event/partial_import_check.tmpl:67
#: cdedb/frontend/templates/web/event/register.tmpl:160
#: cdedb/frontend/templates/web/event/register.tmpl:170
#: cdedb/frontend/templates/web/event/registration_query.tmpl:48
#: cdedb/frontend/templates/web/event/registration_status.tmpl:176
#: cdedb/frontend/templates/web/event/show_registration.tmpl:179
#: cdedb/frontend/templates/web/event/registration_status.tmpl:182
#: cdedb/frontend/templates/web/event/show_registration.tmpl:182
msgid "Mixed Lodging"
msgstr ""

#: cdedb/frontend/templates/web/event/add_registration.tmpl:73
#: cdedb/frontend/templates/web/event/change_registration.tmpl:89
#: cdedb/frontend/templates/web/event/change_registrations.tmpl:177
#: cdedb/frontend/templates/web/event/partial_import_check.tmpl:69
#: cdedb/frontend/templates/web/event/registration_query.tmpl:50
#: cdedb/frontend/templates/web/event/registration_status.tmpl:188
#: cdedb/frontend/templates/web/event/show_registration.tmpl:183
#: cdedb/frontend/templates/web/event/registration_status.tmpl:194
#: cdedb/frontend/templates/web/event/show_registration.tmpl:186
msgid "Participant List Consent"
msgstr ""

#: cdedb/frontend/templates/web/event/add_registration.tmpl:86
#: cdedb/frontend/templates/web/event/change_registration.tmpl:102
#: cdedb/frontend/templates/web/event/change_registrations.tmpl:188
#: cdedb/frontend/templates/web/event/registration_status.tmpl:136
#: cdedb/frontend/templates/web/event/show_registration.tmpl:198
#: cdedb/frontend/templates/web/event/registration_status.tmpl:142
#: cdedb/frontend/templates/web/event/show_registration.tmpl:201
msgid "Instructor of"
msgstr ""

#: cdedb/frontend/templates/web/event/additional_questionnaire.tmpl:8
#, python-format
msgid "Questionnaire Preview (%(title)s)"
msgstr ""

#: cdedb/frontend/templates/web/event/additional_questionnaire.tmpl:12
#, python-format
msgid "Questionnaire (%(title)s)"
msgstr ""

#: cdedb/frontend/templates/web/event/additional_questionnaire.tmpl:28
#: cdedb/frontend/templates/web/event/base.tmpl:66
#: cdedb/frontend/templates/web/event/configure_additional_questionnaire.tmpl:18
#: cdedb/frontend/templates/web/event/configure_additional_questionnaire.tmpl:22
#: cdedb/frontend/templates/web/event/reorder_questionnaire.tmpl:24
msgid "Configure Questionnaire"
msgstr ""

#: cdedb/frontend/templates/web/event/additional_questionnaire.tmpl:30
#: cdedb/frontend/templates/web/event/configure_additional_questionnaire.tmpl:29
msgid "Preview Questionnaire"
msgstr ""

#: cdedb/frontend/templates/web/event/additional_questionnaire.tmpl:36
msgid "Questionnaire Preview"
msgstr ""

#: cdedb/frontend/templates/web/event/additional_questionnaire.tmpl:38
msgid "Participant Questionnaire"
msgstr ""

#: cdedb/frontend/templates/web/event/amend_registration.tmpl:7
#, python-format
msgid "Edit Registration for %(title)s"
msgstr ""

#: cdedb/frontend/templates/web/event/amend_registration.tmpl:17
#: cdedb/frontend/templates/web/event/base.tmpl:16
#: cdedb/frontend/templates/web/event/change_registration.tmpl:54
#: cdedb/frontend/templates/web/event/change_registrations.tmpl:104
#: cdedb/frontend/templates/web/event/registration_status.tmpl:12
msgid "My Registration"
msgstr ""

#: cdedb/frontend/templates/web/event/amend_registration.tmpl:18
#: cdedb/frontend/templates/web/event/registration_status.tmpl:158
#: cdedb/frontend/templates/web/event/registration_status.tmpl:164
msgid "Change"
msgstr ""

#: cdedb/frontend/templates/web/event/amend_registration.tmpl:21
msgid "Edit Registration"
msgstr ""

#: cdedb/frontend/templates/web/event/amend_registration.tmpl:36
#, python-format
msgid "for %(title)s"
msgstr ""

#: cdedb/frontend/templates/web/event/amend_registration.tmpl:45
msgid "Optional choice"
msgstr ""

#: cdedb/frontend/templates/web/event/amend_registration.tmpl:48
#: cdedb/frontend/templates/web/event/register.tmpl:150
msgid "– I am not an Instructor –"
msgstr ""

#: cdedb/frontend/templates/web/event/amend_registration.tmpl:50
#: cdedb/frontend/templates/web/event/register.tmpl:151
msgid "If you are instructing a course, please specify which one."
msgstr ""

#: cdedb/frontend/templates/web/event/amend_registration.tmpl:54
#: cdedb/frontend/templates/web/event/register.tmpl:160
#: cdedb/frontend/templates/web/event/registration_status.tmpl:179
#: cdedb/frontend/templates/web/event/registration_status.tmpl:185
msgid "Mixed Lodging not possible."
msgstr ""

#: cdedb/frontend/templates/web/event/amend_registration.tmpl:58
#: cdedb/frontend/templates/web/event/register.tmpl:163
msgid "The selection must be compatible with the parental consent form."
msgstr ""

#: cdedb/frontend/templates/web/event/amend_registration.tmpl:63
#: cdedb/frontend/templates/web/event/register.tmpl:168
#: cdedb/frontend/templates/web/event/registration_status.tmpl:182
#: cdedb/frontend/templates/web/event/registration_status.tmpl:188
msgid "I agree to mixed lodging."
msgstr ""

#: cdedb/frontend/templates/web/event/amend_registration.tmpl:64
#: cdedb/frontend/templates/web/event/register.tmpl:169
#: cdedb/frontend/templates/web/event/registration_status.tmpl:184
#: cdedb/frontend/templates/web/event/registration_status.tmpl:190
msgid "I want to be lodged seperated by gender."
msgstr ""

#: cdedb/frontend/templates/web/event/amend_registration.tmpl:67
#: cdedb/frontend/templates/web/event/register.tmpl:181
msgid ""
"I agree that my data, including my name, address and my email, may be sent "
"to other participants of this event beforehand."
msgstr ""

#: cdedb/frontend/templates/web/event/base.tmpl:12
#: cdedb/frontend/templates/web/event/course_list.tmpl:15
#: cdedb/frontend/templates/web/event/course_list.tmpl:19
#: cdedb/frontend/templates/web/event/downloads.tmpl:141
msgid "Courselist"
msgstr ""

#: cdedb/frontend/templates/web/event/base.tmpl:28
msgid "Participant list"
msgstr ""

#: cdedb/frontend/templates/web/event/base.tmpl:43
#: cdedb/frontend/templates/web/event/course_assignment_checks.tmpl:12
#: cdedb/frontend/templates/web/event/course_choices.tmpl:14
#: cdedb/frontend/templates/web/event/registration_query.tmpl:99
msgid "Course Assignment"
msgstr ""

#: cdedb/frontend/templates/web/event/base.tmpl:46
#: cdedb/frontend/templates/web/event/change_lodgement.tmpl:14
#: cdedb/frontend/templates/web/event/create_lodgement.tmpl:14
#: cdedb/frontend/templates/web/event/lodgement_group_summary.tmpl:14
#: cdedb/frontend/templates/web/event/lodgement_query.tmpl:14
#: cdedb/frontend/templates/web/event/lodgement_query.tmpl:21
#: cdedb/frontend/templates/web/event/lodgements.tmpl:12
#: cdedb/frontend/templates/web/event/lodgements.tmpl:16
#: cdedb/frontend/templates/web/event/manage_inhabitants.tmpl:14
#: cdedb/frontend/templates/web/event/partial_import_check.tmpl:276
#: cdedb/frontend/templates/web/event/show_lodgement.tmpl:14
#: cdedb/frontend/templates/web/event/partial_import_check.tmpl:314
#: cdedb/frontend/templates/web/event/partial_import_check.tmpl:298
msgid "Lodgements"
msgstr ""

#: cdedb/frontend/templates/web/event/base.tmpl:48
#: cdedb/frontend/templates/web/event/downloads.tmpl:12
#: cdedb/frontend/templates/web/event/downloads.tmpl:16
#: cdedb/frontend/templates/web/ml/show_subscription_details.tmpl:175
msgid "Downloads"
msgstr ""

#: cdedb/frontend/templates/web/event/base.tmpl:50
#: cdedb/frontend/templates/web/event/partial_import.tmpl:12
#: cdedb/frontend/templates/web/event/partial_import.tmpl:17
#: cdedb/frontend/templates/web/event/partial_import_check.tmpl:13
#: cdedb/frontend/templates/web/event/partial_import_check.tmpl:17
msgid "Partial Import"
msgstr ""

#: cdedb/frontend/templates/web/event/base.tmpl:59
#: cdedb/frontend/templates/web/event/part_summary.tmpl:22
#: cdedb/frontend/templates/web/event/register.tmpl:103
msgid "Event-Parts"
msgstr ""

#: cdedb/frontend/templates/web/event/base.tmpl:61
#: cdedb/frontend/templates/web/event/field_summary.tmpl:14
#: cdedb/frontend/templates/web/event/field_summary.tmpl:19
msgid "Configure Custom Fields"
msgstr ""

#: cdedb/frontend/templates/web/event/base.tmpl:63
#: cdedb/frontend/templates/web/event/configure_registration.tmpl:18
#: cdedb/frontend/templates/web/event/configure_registration.tmpl:22
#: cdedb/frontend/templates/web/event/reorder_questionnaire.tmpl:21
msgid "Configure Registration"
msgstr ""

#: cdedb/frontend/templates/web/event/base.tmpl:73
#: cdedb/frontend/templates/web/event/checkin.tmpl:13
#: cdedb/frontend/templates/web/event/checkin.tmpl:20
#: cdedb/frontend/templates/web/event/checkin.tmpl:85
#: cdedb/frontend/templates/web/event/partial_import_check.tmpl:68
#: cdedb/frontend/templates/web/event/registration_query.tmpl:49
msgid "Checkin"
msgstr ""

#: cdedb/frontend/templates/web/event/base.tmpl:86
msgid "Event-Overview"
msgstr ""

#: cdedb/frontend/templates/web/event/base.tmpl:98
#: cdedb/frontend/templates/web/event/create_event.tmpl:13
#: cdedb/frontend/templates/web/event/list_db_events.tmpl:5
#: cdedb/frontend/templates/web/event/list_db_events.tmpl:11
msgid "Manage Events"
msgstr ""

#: cdedb/frontend/templates/web/event/base.tmpl:124
#: cdedb/frontend/templates/web/event/base.tmpl:126
#: cdedb/frontend/templates/web/event/base.tmpl:131
msgid "Event Administration"
msgstr ""

#: cdedb/frontend/templates/web/event/batch_fees.tmpl:6
#, python-format
msgid "Enter Money Transfers (%(title)s)"
msgstr ""

#: cdedb/frontend/templates/web/event/batch_fees.tmpl:26
msgid "Send Notifications"
msgstr ""

#: cdedb/frontend/templates/web/event/batch_fees.tmpl:28
msgid "Set payment date for full payments only."
msgstr ""

#: cdedb/frontend/templates/web/event/batch_fees.tmpl:42
msgid "e.g."
msgstr ""

#: cdedb/frontend/templates/web/event/batch_fees.tmpl:45
msgid "email template list"
msgstr ""

#: cdedb/frontend/templates/web/event/batch_fees.tmpl:45
#, python-format
msgid "The template for the notification can be found on the %(infolink)s."
msgstr ""

#: cdedb/frontend/templates/web/event/batch_fees.tmpl:51
msgid "Validation Results"
msgstr ""

#: cdedb/frontend/templates/web/event/change_course.tmpl:7
#, python-format
msgid "Edit %(course)s (%(event)s)"
msgstr ""

#: cdedb/frontend/templates/web/event/change_course.tmpl:20
#, python-format
msgid "Edit course %(course)s"
msgstr ""

#: cdedb/frontend/templates/web/event/change_course.tmpl:31
#: cdedb/frontend/templates/web/event/partial_import_check.tmpl:72
msgid "Coursenumber"
msgstr ""

#: cdedb/frontend/templates/web/event/change_course.tmpl:32
#: cdedb/frontend/templates/web/event/create_course.tmpl:29
#: cdedb/frontend/templates/web/event/partial_import_check.tmpl:74
msgid "Long Title"
msgstr ""

#: cdedb/frontend/templates/web/event/change_course.tmpl:39
#: cdedb/frontend/templates/web/event/create_course.tmpl:36
#: cdedb/frontend/templates/web/event/show_course.tmpl:49
msgid "Minimum Size (excl. instr.)"
msgstr ""

#: cdedb/frontend/templates/web/event/change_course.tmpl:40
#: cdedb/frontend/templates/web/event/create_course.tmpl:37
#: cdedb/frontend/templates/web/event/show_course.tmpl:48
msgid "Maximum Size (excl. instr.)"
msgstr ""

#: cdedb/frontend/templates/web/event/change_course.tmpl:45
#: cdedb/frontend/templates/web/event/create_course.tmpl:42
msgid "Course Tracks"
msgstr ""

#: cdedb/frontend/templates/web/event/change_course.tmpl:48
msgid "Course tracks, in which the Course was originally offered."
msgstr ""

#: cdedb/frontend/templates/web/event/change_course.tmpl:55
msgid "Takes place"
msgstr ""

#: cdedb/frontend/templates/web/event/change_course.tmpl:57
#: cdedb/frontend/templates/web/event/change_course.tmpl:68
msgid ""
"Cancelled courses are no longer choosable by participants and are marked in "
"the courselist and the course assignment view."
msgstr ""

#: cdedb/frontend/templates/web/event/change_course.tmpl:60
#: cdedb/frontend/templates/web/event/change_course.tmpl:71
msgid ""
"This is an orga-internal marker to help with course assignment. To make "
"cancelled courses public, check Configuration → Visibility of cancelled "
"courses."
msgstr ""

#: cdedb/frontend/templates/web/event/change_course.tmpl:65
msgid "Takes place in"
msgstr ""

#: cdedb/frontend/templates/web/event/change_course.tmpl:86
#: cdedb/frontend/templates/web/event/create_course.tmpl:56
msgid "No custom fields for courses available."
msgstr ""

#: cdedb/frontend/templates/web/event/change_course.tmpl:90
#: cdedb/frontend/templates/web/event/create_course.tmpl:60
msgid ""
"Warning: The description will be publicly visible, once courselist "
"visibility is activated in the configuration. Course instructors will be "
"visible to event users."
msgstr ""

#: cdedb/frontend/templates/web/event/change_event.tmpl:7
#: cdedb/frontend/templates/web/ml/change_mailinglist.tmpl:7
#, python-format
msgid "%(title)s – Configuration"
msgstr ""

#: cdedb/frontend/templates/web/event/change_event.tmpl:28
#: cdedb/frontend/templates/web/event/create_event.tmpl:20
#: cdedb/frontend/templates/web/event/change_event.tmpl:31
msgid "Event Meta Data"
msgstr ""

#: cdedb/frontend/templates/web/event/change_event.tmpl:31
#: cdedb/frontend/templates/web/event/change_event.tmpl:34
#, python-format
msgid ""
"Supports %(infolink)s. This description is visible publicly (without login), "
"if “Visibility of the Event” is set."
msgstr ""

#: cdedb/frontend/templates/web/event/change_event.tmpl:36
#: cdedb/frontend/templates/web/event/show_event.tmpl:77
#: cdedb/frontend/templates/web/event/change_event.tmpl:39
msgid "Orga Address"
msgstr ""

#: cdedb/frontend/templates/web/event/change_event.tmpl:37
#: cdedb/frontend/templates/web/event/change_event.tmpl:40
msgid ""
"This address is visible publicly (without login), if “Visibility of the "
"Event” is set."
msgstr ""

#: cdedb/frontend/templates/web/event/change_event.tmpl:41
#: cdedb/frontend/templates/web/event/change_event.tmpl:44
msgid "Visibility and Registration Dates"
msgstr ""

#: cdedb/frontend/templates/web/event/change_event.tmpl:42
#: cdedb/frontend/templates/web/event/change_event.tmpl:45
msgid "Visibility of the Event"
msgstr ""

#: cdedb/frontend/templates/web/event/change_event.tmpl:43
#: cdedb/frontend/templates/web/event/change_event.tmpl:46
msgid ""
"If this is checked, all event users can see the event and anyone with the "
"link can access it. If this is unchecked, event users can still register "
"within the registration period by accessing the registration link directly."
msgstr ""

#: cdedb/frontend/templates/web/event/change_event.tmpl:46
#: cdedb/frontend/templates/web/event/change_event.tmpl:49
msgid "Visibility of the Courselist"
msgstr ""

#: cdedb/frontend/templates/web/event/change_event.tmpl:47
#: cdedb/frontend/templates/web/event/change_event.tmpl:50
msgid ""
"If this is unchecked, no one can see the courselist. If this is checked, but "
"the event is not visible, anyone with the link can access the courselist."
msgstr ""

#: cdedb/frontend/templates/web/event/change_event.tmpl:50
#: cdedb/frontend/templates/web/event/change_event.tmpl:53
msgid "Visibility of the cancelled courses"
msgstr ""

#: cdedb/frontend/templates/web/event/change_event.tmpl:51
#: cdedb/frontend/templates/web/event/change_event.tmpl:54
msgid ""
"If checked, cancelled courses are shown publicly in the course list. "
"Additionally, participants may not chose cancelled courses anymore."
msgstr ""

#: cdedb/frontend/templates/web/event/change_event.tmpl:53
#: cdedb/frontend/templates/web/event/change_event.tmpl:56
msgid ""
" Attention: Activating this before Registration Soft Limit, will force "
"people to change their course choices for cancelled courses, when updating "
"their registration."
msgstr ""

#: cdedb/frontend/templates/web/event/change_event.tmpl:59
#: cdedb/frontend/templates/web/event/change_event.tmpl:62
msgid "Visibility of the Participant List"
msgstr ""

#: cdedb/frontend/templates/web/event/change_event.tmpl:60
#: cdedb/frontend/templates/web/event/change_event.tmpl:63
msgid ""
"If checked, a participant list containg name, email, postal code and city is "
"shown to all participants."
msgstr ""

#: cdedb/frontend/templates/web/event/change_event.tmpl:62
#: cdedb/frontend/templates/web/event/change_event.tmpl:65
msgid "Show Courses in the Participant List"
msgstr ""

#: cdedb/frontend/templates/web/event/change_event.tmpl:63
#: cdedb/frontend/templates/web/event/change_event.tmpl:66
msgid ""
"If checked, the above mentioned participants list also includes assigned "
"courses. This option is only usefull, if “Visibility of the Participant "
"List” is checked."
msgstr ""

#: cdedb/frontend/templates/web/event/change_event.tmpl:66
#: cdedb/frontend/templates/web/event/change_event.tmpl:69
msgid "Cancellation of the event"
msgstr ""

#: cdedb/frontend/templates/web/event/change_event.tmpl:67
#: cdedb/frontend/templates/web/event/change_event.tmpl:70
msgid ""
"If checked, the event is shown as cancelled. This can be undone and has no "
"further effects. Do not do this without consulting the chairmen of the CdE."
msgstr ""

#: cdedb/frontend/templates/web/event/change_event.tmpl:69
#: cdedb/frontend/templates/web/event/change_event.tmpl:72
msgid "Registration Start"
msgstr ""

#: cdedb/frontend/templates/web/event/change_event.tmpl:71
#: cdedb/frontend/templates/web/event/change_event.tmpl:74
msgid "Registration Soft Limit"
msgstr ""

#: cdedb/frontend/templates/web/event/change_event.tmpl:73
#: cdedb/frontend/templates/web/event/change_event.tmpl:76
msgid ""
"Is displayed initially. Changes to registration are only possible until "
"then. If left empty, Changes will be possible indefinitely."
msgstr ""

#: cdedb/frontend/templates/web/event/change_event.tmpl:75
#: cdedb/frontend/templates/web/event/change_event.tmpl:78
msgid "Registration Hard Limit"
msgstr ""

#: cdedb/frontend/templates/web/event/change_event.tmpl:77
#: cdedb/frontend/templates/web/event/change_event.tmpl:80
msgid ""
"Final registration end. Until then late registrations are possible. If left "
"empty, late registrations will be possible indefinitely."
msgstr ""

#: cdedb/frontend/templates/web/event/change_event.tmpl:79
#: cdedb/frontend/templates/web/event/change_event.tmpl:82
msgid "Show Questionnaire"
msgstr ""

#: cdedb/frontend/templates/web/event/change_event.tmpl:80
#: cdedb/frontend/templates/web/event/change_event.tmpl:83
msgid ""
"If this is checked, all registrated users can fill out the Questionnaire. "
"You can configure every part of the questionnaire individually in the "
"questionnaire configuration."
msgstr ""

#: cdedb/frontend/templates/web/event/change_event.tmpl:83
#: cdedb/frontend/templates/web/event/change_event.tmpl:86
msgid "Additional Information for Registration"
msgstr ""

#: cdedb/frontend/templates/web/event/change_event.tmpl:84
#: cdedb/frontend/templates/web/event/create_event.tmpl:40
#: cdedb/frontend/templates/web/event/show_event.tmpl:98
#: cdedb/frontend/templates/web/event/change_event.tmpl:87
msgid "CdE-Account IBAN"
msgstr ""

#: cdedb/frontend/templates/web/event/change_event.tmpl:85
#: cdedb/frontend/templates/web/event/change_event.tmpl:88
msgid ""
"Only leave this empty if payment is going to be handled directly by the "
"orgas."
msgstr ""

#: cdedb/frontend/templates/web/event/change_event.tmpl:87
#: cdedb/frontend/templates/web/event/create_event.tmpl:42
#: cdedb/frontend/templates/web/event/change_event.tmpl:90
msgid "Additional Fee for External Participants."
msgstr ""

#: cdedb/frontend/templates/web/event/change_event.tmpl:88
#: cdedb/frontend/templates/web/event/change_event.tmpl:91
msgid ""
"Participants who are not currently members will have to pay this additional "
"fee."
msgstr ""

#: cdedb/frontend/templates/web/event/change_event.tmpl:89
#: cdedb/frontend/templates/web/event/show_event.tmpl:117
#: cdedb/frontend/templates/web/event/change_event.tmpl:92
msgid "Registration page free text"
msgstr ""

#: cdedb/frontend/templates/web/event/change_event.tmpl:93
#: cdedb/frontend/templates/web/event/show_event.tmpl:124
#: cdedb/frontend/templates/web/event/change_event.tmpl:96
msgid "Registration mail free text"
msgstr ""

#: cdedb/frontend/templates/web/event/change_event.tmpl:95
#: cdedb/frontend/templates/web/event/change_event.tmpl:98
msgid "Special Purpose Custom Fields"
msgstr ""

#: cdedb/frontend/templates/web/event/change_event.tmpl:102
#: cdedb/frontend/templates/web/event/change_event.tmpl:99
msgid "Field for Rooming Preferences"
msgstr ""

#: cdedb/frontend/templates/web/event/change_event.tmpl:103
#: cdedb/frontend/templates/web/event/change_event.tmpl:100
msgid ""
"The custom field in which the participants’ rooming preferences will be "
"saved. It is used for the PDF lodgement puzzle download. Fieldtype: Text"
msgstr ""

#: cdedb/frontend/templates/web/event/change_event.tmpl:112
#: cdedb/frontend/templates/web/event/change_event.tmpl:103
msgid "Field for Camping Mat"
msgstr ""

#: cdedb/frontend/templates/web/event/change_event.tmpl:113
#: cdedb/frontend/templates/web/event/change_event.tmpl:104
msgid ""
"The custom field in which the participants’ willingness to sleep on a "
"camping mat will be saved. It is used for the PDF lodgement puzzle download. "
"Fieldtype: Yes/No"
msgstr ""

#: cdedb/frontend/templates/web/event/change_event.tmpl:122
#: cdedb/frontend/templates/web/event/change_event.tmpl:107
msgid "Field for Course Room"
msgstr ""

#: cdedb/frontend/templates/web/event/change_event.tmpl:123
#: cdedb/frontend/templates/web/event/change_event.tmpl:108
msgid ""
"The custom field in which the course’s assigned course room will be saved. "
"It is used for PDF participant lists and nametags. Fieldtype: Text"
msgstr ""

#: cdedb/frontend/templates/web/event/change_lodgement.tmpl:7
#, python-format
msgid "Edit Lodgement %(lodgement)s (%(event)s)"
msgstr ""

#: cdedb/frontend/templates/web/event/change_lodgement.tmpl:20
#, python-format
msgid "Edit Lodgement %(lodgement)s"
msgstr ""

#: cdedb/frontend/templates/web/event/change_lodgement.tmpl:40
#: cdedb/frontend/templates/web/event/create_lodgement.tmpl:40
msgid "No custom fields for lodgements available."
msgstr ""

#: cdedb/frontend/templates/web/event/change_registration.tmpl:7
#, python-format
msgid "Edit Registration by %(given_names)s %(family_name)s (%(title)s)"
msgstr ""

#: cdedb/frontend/templates/web/event/change_registration.tmpl:42
#: cdedb/frontend/templates/web/event/change_registrations.tmpl:85
#: cdedb/frontend/templates/web/event/course_choices.tmpl:177
#: cdedb/frontend/templates/web/event/register.tmpl:64
#: cdedb/frontend/templates/web/event/show_registration.tmpl:31
msgid "Full Name"
msgstr ""

#: cdedb/frontend/templates/web/event/change_registration.tmpl:54
#: cdedb/frontend/templates/web/event/change_registrations.tmpl:104
#, python-format
msgid ""
"The registered people are able to see their current registration status, the "
"payment status and – for minors – the status of the parental consent at "
"“%(my_registration)s”."
msgstr ""

#: cdedb/frontend/templates/web/event/change_registration.tmpl:74
#: cdedb/frontend/templates/web/event/change_registrations.tmpl:149
#: cdedb/frontend/templates/web/event/show_registration.tmpl:167
#: cdedb/frontend/templates/web/event/show_registration.tmpl:170
msgid "Uses Camping Mat"
msgstr ""

#: cdedb/frontend/templates/web/event/change_registration.tmpl:87
#: cdedb/frontend/templates/web/event/change_registrations.tmpl:167
#: cdedb/frontend/templates/web/event/registration_status.tmpl:154
#: cdedb/frontend/templates/web/event/show_registration.tmpl:177
#: cdedb/frontend/templates/web/event/registration_status.tmpl:160
#: cdedb/frontend/templates/web/event/show_registration.tmpl:180
msgid "Registration Data"
msgstr ""

#: cdedb/frontend/templates/web/event/change_registration.tmpl:112
#: cdedb/frontend/templates/web/event/change_registrations.tmpl:197
#: cdedb/frontend/templates/web/event/show_registration.tmpl:228
#: cdedb/frontend/templates/web/event/show_registration.tmpl:231
msgid "Custom Fields"
msgstr ""

#: cdedb/frontend/templates/web/event/change_registrations.tmpl:7
#, python-format
msgid "Edit Registrations (%(title)s)"
msgstr ""

#: cdedb/frontend/templates/web/event/change_registrations.tmpl:19
msgid "Edit Registrations"
msgstr ""

#: cdedb/frontend/templates/web/event/change_registrations.tmpl:40
#, python-format
msgid "Overwrite “%(label)s”"
msgstr ""

#: cdedb/frontend/templates/web/event/change_registrations.tmpl:44
#: cdedb/frontend/templates/web/event/change_registrations.tmpl:59
msgid "Overwrite this field"
msgstr ""

#: cdedb/frontend/templates/web/event/change_registrations.tmpl:55
#, python-format
msgid "Overwrite ”%(label)s”"
msgstr ""

#: cdedb/frontend/templates/web/event/change_registrations.tmpl:76
msgid ""
"All checked fields will be overwritten with the specified value in all "
"registrations. Fields that are equal in all registrations are already "
"selected."
msgstr ""

#: cdedb/frontend/templates/web/event/change_registrations.tmpl:187
#, python-format
msgid "%s: Instructor of"
msgstr ""

#: cdedb/frontend/templates/web/event/checkin.tmpl:7
#, python-format
msgid "Checkin (%(title)s)"
msgstr ""

#: cdedb/frontend/templates/web/event/checkin.tmpl:23
msgid "Search Name"
msgstr ""

#: cdedb/frontend/templates/web/event/checkin.tmpl:25
msgid "Name to Search"
msgstr ""

#: cdedb/frontend/templates/web/event/checkin.tmpl:106
msgid "The Participant will be checked in."
msgstr ""

#: cdedb/frontend/templates/web/event/configure_additional_questionnaire.tmpl:11
#, python-format
msgid "Configure Questionnaire (%(title)s)"
msgstr ""

#: cdedb/frontend/templates/web/event/configure_additional_questionnaire.tmpl:32
#: cdedb/frontend/templates/web/event/reorder_questionnaire.tmpl:25
#: cdedb/frontend/templates/web/event/reorder_questionnaire.tmpl:33
msgid "Reorder Questionnaire"
msgstr ""

#: cdedb/frontend/templates/web/event/configure_additional_questionnaire.tmpl:52
#: cdedb/frontend/templates/web/event/configure_registration.tmpl:52
msgid "Add Part"
msgstr ""

#: cdedb/frontend/templates/web/event/configure_additional_questionnaire.tmpl:70
#: cdedb/frontend/templates/web/event/configure_registration.tmpl:70
msgid "Delete Questionnaire Part"
msgstr ""

#: cdedb/frontend/templates/web/event/configure_registration.tmpl:11
#, python-format
msgid "Configure Registration (%(title)s)"
msgstr ""

#: cdedb/frontend/templates/web/event/configure_registration.tmpl:29
#: cdedb/frontend/templates/web/event/register.tmpl:27
msgid "Registration Preview"
msgstr ""

#: cdedb/frontend/templates/web/event/configure_registration.tmpl:32
#: cdedb/frontend/templates/web/event/reorder_questionnaire.tmpl:22
#: cdedb/frontend/templates/web/event/reorder_questionnaire.tmpl:31
msgid "Reorder Registration"
msgstr ""

#: cdedb/frontend/templates/web/event/course_assignment_checks.tmpl:5
#, python-format
msgid "Course Assignment Checks (%(title)s)"
msgstr ""

#: cdedb/frontend/templates/web/event/course_assignment_checks.tmpl:13
#: cdedb/frontend/templates/web/event/course_choices.tmpl:60
msgid "Checks"
msgstr ""

#: cdedb/frontend/templates/web/event/course_assignment_checks.tmpl:17
msgid "Course Assignment Checks"
msgstr ""

#: cdedb/frontend/templates/web/event/course_assignment_checks.tmpl:29
msgid "instead of"
msgstr ""

#: cdedb/frontend/templates/web/event/course_assignment_checks.tmpl:31
msgid "not assigned to"
msgstr ""

#: cdedb/frontend/templates/web/event/course_assignment_checks.tmpl:41
msgid "Cancelled courses with participants"
msgstr ""

#: cdedb/frontend/templates/web/event/course_assignment_checks.tmpl:42
msgid "Courses with too many attendees"
msgstr ""

#: cdedb/frontend/templates/web/event/course_assignment_checks.tmpl:43
msgid "Courses with too few attendees"
msgstr ""

#: cdedb/frontend/templates/web/event/course_assignment_checks.tmpl:44
msgid "Courses without instructor"
msgstr ""

#: cdedb/frontend/templates/web/event/course_assignment_checks.tmpl:68
msgid "Participants without course"
msgstr ""

#: cdedb/frontend/templates/web/event/course_assignment_checks.tmpl:69
msgid "Instructors not in their own course"
msgstr ""

#: cdedb/frontend/templates/web/event/course_assignment_checks.tmpl:70
msgid "Assigned to unchosen course"
msgstr ""

#: cdedb/frontend/templates/web/event/course_choices.tmpl:7
#, python-format
msgid "Course Choices (%(title)s)"
msgstr ""

#: cdedb/frontend/templates/web/event/course_choices.tmpl:34
#, python-format
msgid "%(count)s of %(max)s Att."
msgstr ""

#: cdedb/frontend/templates/web/event/course_choices.tmpl:38
#, python-format
msgid "%(count)s Att."
msgstr ""

#: cdedb/frontend/templates/web/event/course_choices.tmpl:69
#, python-format
msgid "in Track %s"
msgstr ""

#: cdedb/frontend/templates/web/event/course_choices.tmpl:70
msgid "— any —"
msgstr ""

#: cdedb/frontend/templates/web/event/course_choices.tmpl:72
msgid "Filter: Coursetrack"
msgstr ""

#: cdedb/frontend/templates/web/event/course_choices.tmpl:78
#, python-format
msgid ""
"Show only participants who %(select3)s the course %(select2)s %(select1)s"
msgstr ""

#: cdedb/frontend/templates/web/event/course_choices.tmpl:80
msgid "Filter: Course"
msgstr ""

#: cdedb/frontend/templates/web/event/course_choices.tmpl:82
msgid "— no Filter —"
msgstr ""

#: cdedb/frontend/templates/web/event/course_choices.tmpl:83
msgid "Filter: Course Operator"
msgstr ""

#: cdedb/frontend/templates/web/event/course_choices.tmpl:90
msgid "Filter: Registration IDs"
msgstr ""

#: cdedb/frontend/templates/web/event/course_choices.tmpl:89
#, python-format
msgid "Only include these IDs: %(select4)s, but %(checkbox)s."
msgstr ""

#: cdedb/frontend/templates/web/event/course_choices.tmpl:91
msgid "Show pending registrations"
msgstr ""

#: cdedb/frontend/templates/web/event/course_choices.tmpl:96
#: cdedb/frontend/templates/web/event/course_choices.tmpl:130
msgid "Go!"
msgstr ""

#: cdedb/frontend/templates/web/event/course_choices.tmpl:97
msgid "Show all participants"
msgstr ""

#: cdedb/frontend/templates/web/event/course_choices.tmpl:104
#: cdedb/frontend/templates/web/event/course_choices.tmpl:111
msgid "Assignment"
msgstr ""

#: cdedb/frontend/templates/web/event/course_choices.tmpl:117
msgid "Coursetracks"
msgstr ""

#: cdedb/frontend/templates/web/event/course_choices.tmpl:117
msgid "in Tracks"
msgstr ""

#: cdedb/frontend/templates/web/event/course_choices.tmpl:122
#, python-format
msgid "%(assign)s %(participants)s %(course)s %(tracks)s %(submit)s"
msgstr ""

#: cdedb/frontend/templates/web/event/course_choices.tmpl:122
msgid "Assign"
msgstr ""

#: cdedb/frontend/templates/web/event/course_choices.tmpl:123
msgid "selected participants"
msgstr ""

#: cdedb/frontend/templates/web/event/course_choices.tmpl:126
msgid "Assignment Method"
msgstr ""

#: cdedb/frontend/templates/web/event/course_choices.tmpl:152
msgid "View Registrations"
msgstr ""

#: cdedb/frontend/templates/web/event/course_choices.tmpl:203
msgid "assigned to"
msgstr ""

#: cdedb/frontend/templates/web/event/course_choices.tmpl:206
#: cdedb/frontend/templates/web/event/show_course.tmpl:151
msgid "Instr."
msgstr ""

#: cdedb/frontend/templates/web/event/course_choices.tmpl:222
#, python-format
msgid "Select %s %s"
msgstr ""

#: cdedb/frontend/templates/web/event/course_choices.tmpl:283
#: cdedb/frontend/templates/web/event/course_stats.tmpl:172
#: cdedb/frontend/templates/web/event/lodgements.tmpl:162
msgid "Color Guide"
msgstr ""

#: cdedb/frontend/templates/web/event/course_choices.tmpl:284
msgid "Course is too empty"
msgstr ""

#: cdedb/frontend/templates/web/event/course_choices.tmpl:285
msgid "Course is overfull"
msgstr ""

#: cdedb/frontend/templates/web/event/course_choices.tmpl:287
msgid "not assigned or course is cancelled"
msgstr ""

#: cdedb/frontend/templates/web/event/course_choices.tmpl:290
msgid "Double-Click the course number to view the course."
msgstr ""

#: cdedb/frontend/templates/web/event/course_list.tmpl:5
#, python-format
msgid "Courselist %(title)s"
msgstr ""

#: cdedb/frontend/templates/web/event/course_list.tmpl:27
#: cdedb/frontend/templates/web/event/course_list.tmpl:35
#: cdedb/frontend/templates/web/event/participant_list.tmpl:69
#: cdedb/frontend/templates/web/event/participant_list.tmpl:201
msgid "Caution!"
msgstr ""

#: cdedb/frontend/templates/web/event/course_list.tmpl:29
msgid "The Courselist is currently only visible to Orgas and Admins."
msgstr ""

#: cdedb/frontend/templates/web/event/course_list.tmpl:37
msgid ""
"Cancelled courses are only marked for orgas. Other users can currently only "
"see in which course tracks the course was originally offered."
msgstr ""

#: cdedb/frontend/templates/web/event/course_list.tmpl:42
msgid ""
"Cancelled courses are only marked for orgas. Other users cannot see courses' "
"state currently."
msgstr ""

#: cdedb/frontend/templates/web/event/course_list.tmpl:52
msgid ""
"The instructors for each course are only visible to logged in event users."
msgstr ""

#: cdedb/frontend/templates/web/event/course_list.tmpl:72
#, python-format
msgid "by %(instructors)s"
msgstr ""

#: cdedb/frontend/templates/web/event/course_list.tmpl:107
msgid "This event does not yet have any courses."
msgstr ""

#: cdedb/frontend/templates/web/event/course_list.tmpl:109
msgid "This event does not have Courses."
msgstr ""

#: cdedb/frontend/templates/web/event/course_query.tmpl:8
#, python-format
msgid "Course Query (%(title)s)"
msgstr ""

#: cdedb/frontend/templates/web/event/course_query.tmpl:22
#: cdedb/frontend/templates/web/event/course_stats.tmpl:28
msgid "Course Query"
msgstr ""

#: cdedb/frontend/templates/web/event/course_stats.tmpl:5
#, python-format
msgid "Manage Courses (%(title)s)"
msgstr ""

#: cdedb/frontend/templates/web/event/course_stats.tmpl:14
#: cdedb/frontend/templates/web/event/course_stats.tmpl:34
msgid "Include all active registrations"
msgstr ""

#: cdedb/frontend/templates/web/event/course_stats.tmpl:19
msgid "Manage Courses"
msgstr ""

#: cdedb/frontend/templates/web/event/course_stats.tmpl:39
msgid "The course statistics, shown below, include only approved participants."
msgstr ""

#: cdedb/frontend/templates/web/event/course_stats.tmpl:49
msgid ""
"The course attendee and choice statistics include all active registrations "
"(registration status “Participant”, “Guest”, “Waitlist” and “Applied”)."
msgstr ""

#: cdedb/frontend/templates/web/event/course_stats.tmpl:56
msgid "Only show participants"
msgstr ""

#: cdedb/frontend/templates/web/event/course_stats.tmpl:63
msgid ""
"Numbers of course choices include course instructors of other courses. "
"Limits do not include course instructors."
msgstr ""

#: cdedb/frontend/templates/web/event/course_stats.tmpl:75
msgid "Course Size & Choices"
msgstr ""

#: cdedb/frontend/templates/web/event/course_stats.tmpl:81
msgid "Limit"
msgstr ""

#: cdedb/frontend/templates/web/event/course_stats.tmpl:89
msgid "Assigned"
msgstr ""

#: cdedb/frontend/templates/web/event/course_stats.tmpl:94
msgid "Min"
msgstr ""

#: cdedb/frontend/templates/web/event/course_stats.tmpl:95
msgid "Max"
msgstr ""

#: cdedb/frontend/templates/web/event/course_stats.tmpl:114
#: cdedb/frontend/templates/web/event/course_stats.tmpl:175
msgid "Course cancelled"
msgstr ""

#: cdedb/frontend/templates/web/event/course_stats.tmpl:149
#: cdedb/frontend/templates/web/event/manage_attendees.tmpl:16
#: cdedb/frontend/templates/web/event/show_course.tmpl:35
msgid "Manage Attendees"
msgstr ""

#: cdedb/frontend/templates/web/event/course_stats.tmpl:173
msgid "Not enough Attendees"
msgstr ""

#: cdedb/frontend/templates/web/event/course_stats.tmpl:174
msgid "Too many Attendees"
msgstr ""

#: cdedb/frontend/templates/web/event/course_stats.tmpl:176
msgid "Course cancelled, has Attendees"
msgstr ""

#: cdedb/frontend/templates/web/event/create_course.tmpl:7
#, python-format
msgid "Add Course (%(title)s)"
msgstr ""

#: cdedb/frontend/templates/web/event/create_event.tmpl:7
#: cdedb/frontend/templates/web/event/create_event.tmpl:14
#: cdedb/frontend/templates/web/event/list_db_events.tmpl:53
msgid "Create Event"
msgstr ""

#: cdedb/frontend/templates/web/event/create_event.tmpl:28
msgid "Event Begin"
msgstr ""

#: cdedb/frontend/templates/web/event/create_event.tmpl:30
msgid "Event End"
msgstr ""

#: cdedb/frontend/templates/web/event/create_event.tmpl:32
msgid "Event with courses"
msgstr ""

#: cdedb/frontend/templates/web/event/create_event.tmpl:35
msgid ""
"If the event comprises multiple parts or multiple course tracks, they have "
"to be added later, using the “Event-Parts” configuration page."
msgstr ""

#: cdedb/frontend/templates/web/event/create_event.tmpl:39
msgid "Financial"
msgstr ""

#: cdedb/frontend/templates/web/event/create_event.tmpl:44
#: cdedb/frontend/templates/web/event/create_event.tmpl:45
#: cdedb/frontend/templates/web/event/show_event.tmpl:83
#: cdedb/frontend/templates/web/event/stats.tmpl:32
msgid "Orgas"
msgstr ""

#: cdedb/frontend/templates/web/event/create_event.tmpl:58
#: cdedb/frontend/templates/web/event/create_event.tmpl:61
msgid "Create Orga Mailinglist"
msgstr ""

#: cdedb/frontend/templates/web/event/create_event.tmpl:59
#: cdedb/frontend/templates/web/event/create_event.tmpl:62
msgid "Create Participant Mailinglist"
msgstr ""

#: cdedb/frontend/templates/web/event/create_lodgement.tmpl:7
#, python-format
msgid "Create Lodgement (%(title)s)"
msgstr ""

#: cdedb/frontend/templates/web/event/create_lodgement.tmpl:15
#: cdedb/frontend/templates/web/event/create_lodgement.tmpl:19
#: cdedb/frontend/templates/web/event/lodgement_query.tmpl:28
msgid "Create Lodgement"
msgstr ""

#: cdedb/frontend/templates/web/event/create_user.tmpl:8
msgid "Create New Event-User"
msgstr ""

#: cdedb/frontend/templates/web/event/downloads.tmpl:5
#, python-format
msgid "Downloads for Event %(title)s"
msgstr ""

#: cdedb/frontend/templates/web/event/downloads.tmpl:20
msgid "Printables"
msgstr ""

#: cdedb/frontend/templates/web/event/downloads.tmpl:24
msgid "Nametags"
msgstr ""

#: cdedb/frontend/templates/web/event/downloads.tmpl:25
#: cdedb/frontend/templates/web/event/downloads.tmpl:30
#: cdedb/frontend/templates/web/event/downloads.tmpl:35
#: cdedb/frontend/templates/web/event/downloads.tmpl:43
#: cdedb/frontend/templates/web/event/downloads.tmpl:51
#: cdedb/frontend/templates/web/event/downloads.tmpl:69
#: cdedb/frontend/templates/web/event/downloads.tmpl:74
#: cdedb/frontend/templates/web/event/downloads.tmpl:79
#: cdedb/frontend/templates/web/event/downloads.tmpl:84
msgid "LaTeX"
msgstr ""

#: cdedb/frontend/templates/web/event/downloads.tmpl:26
#: cdedb/frontend/templates/web/event/downloads.tmpl:31
#: cdedb/frontend/templates/web/event/downloads.tmpl:36
#: cdedb/frontend/templates/web/event/downloads.tmpl:44
#: cdedb/frontend/templates/web/event/downloads.tmpl:52
#: cdedb/frontend/templates/web/event/downloads.tmpl:70
#: cdedb/frontend/templates/web/event/downloads.tmpl:75
#: cdedb/frontend/templates/web/event/downloads.tmpl:80
#: cdedb/frontend/templates/web/event/downloads.tmpl:85
msgid "PDF"
msgstr ""

#: cdedb/frontend/templates/web/event/downloads.tmpl:29
msgid "Course Attendee Lists"
msgstr ""

#: cdedb/frontend/templates/web/event/downloads.tmpl:34
msgid "Lodgement Inhabitant Lists"
msgstr ""

#: cdedb/frontend/templates/web/event/downloads.tmpl:40
msgid "Course Puzzle"
msgstr ""

#: cdedb/frontend/templates/web/event/downloads.tmpl:41
msgid "cut out and sort into a course assignment"
msgstr ""

#: cdedb/frontend/templates/web/event/downloads.tmpl:48
msgid "Lodgement Puzzle"
msgstr ""

#: cdedb/frontend/templates/web/event/downloads.tmpl:49
msgid "cut out and sort into a lodgement assignment"
msgstr ""

#: cdedb/frontend/templates/web/event/downloads.tmpl:57
msgid "Participant Lists"
msgstr ""

#: cdedb/frontend/templates/web/event/downloads.tmpl:58
msgid ""
"The public lists only contain those who gave their consent to be on the "
"list. Only these may be sent to the participants beforehand."
msgstr ""

#: cdedb/frontend/templates/web/event/downloads.tmpl:61
msgid ""
"The orga lists contain all participants and are for orgas only. They may "
"however be displayed publicly at the event iteself."
msgstr ""

#: cdedb/frontend/templates/web/event/downloads.tmpl:68
msgid "Public List"
msgstr ""

#: cdedb/frontend/templates/web/event/downloads.tmpl:73
msgid "Public List (Landscape)"
msgstr ""

#: cdedb/frontend/templates/web/event/downloads.tmpl:78
msgid "Orga List"
msgstr ""

#: cdedb/frontend/templates/web/event/downloads.tmpl:83
msgid "Orga List (Landscape)"
msgstr ""

#: cdedb/frontend/templates/web/event/downloads.tmpl:89
msgid "Public Lists by part"
msgstr ""

#: cdedb/frontend/templates/web/event/downloads.tmpl:102
msgid "Orga Lists by part"
msgstr ""

#: cdedb/frontend/templates/web/event/downloads.tmpl:118
msgid "Export"
msgstr ""

#: cdedb/frontend/templates/web/event/downloads.tmpl:123
msgid "The full export is now on event overview."
msgstr ""

#: cdedb/frontend/templates/web/event/downloads.tmpl:131
msgid "Partial Event Export"
msgstr ""

#: cdedb/frontend/templates/web/event/downloads.tmpl:132
msgid "for consumption by external tools"
msgstr ""

#: cdedb/frontend/templates/web/event/downloads.tmpl:138
#: cdedb/frontend/templates/web/event/downloads.tmpl:142
#: cdedb/frontend/templates/web/event/downloads.tmpl:146
msgid "CSV-File"
msgstr ""

#: cdedb/frontend/templates/web/event/downloads.tmpl:145
msgid "Lodgementlist"
msgstr ""

#: cdedb/frontend/templates/web/event/downloads.tmpl:149
msgid "Courselist for exPuls"
msgstr ""

#: cdedb/frontend/templates/web/event/downloads.tmpl:150
msgid "TeX-Code"
msgstr ""

#: cdedb/frontend/templates/web/event/field_set.tmpl:7
#, python-format
msgid "Set Field %(field)s (%(title)s)"
msgstr ""

#: cdedb/frontend/templates/web/event/field_set.tmpl:14
#, python-format
msgid "Set %(field)s"
msgstr ""

#: cdedb/frontend/templates/web/event/field_set.tmpl:24
#: cdedb/frontend/templates/web/event/field_set_select.tmpl:21
#: cdedb/frontend/templates/web/event/registration_query.tmpl:30
#: cdedb/frontend/templates/web/event/registration_query.tmpl:102
msgid "Set Field"
msgstr ""

#: cdedb/frontend/templates/web/event/field_set.tmpl:45
msgid "No registrations found."
msgstr ""

#: cdedb/frontend/templates/web/event/field_set_select.tmpl:5
#, python-format
msgid "Select Field (%(title)s)"
msgstr ""

#: cdedb/frontend/templates/web/event/field_set_select.tmpl:11
msgid "Select Field"
msgstr ""

#: cdedb/frontend/templates/web/event/field_set_select.tmpl:32
msgid "Field"
msgstr ""

#: cdedb/frontend/templates/web/event/field_set_select.tmpl:34
#: cdedb/frontend/templates/web/ml/create_mailinglist.tmpl:22
msgid "Continue"
msgstr ""

#: cdedb/frontend/templates/web/event/field_set_select.tmpl:38
msgid "Participants/Registrations to be changed"
msgstr ""

#: cdedb/frontend/templates/web/event/field_summary.tmpl:7
#, python-format
msgid "Configure Custom Fields (%(title)s)"
msgstr ""

#: cdedb/frontend/templates/web/event/field_summary.tmpl:33
#: cdedb/frontend/templates/web/event/field_summary.tmpl:35
msgid "Name of the Custom Field"
msgstr ""

#: cdedb/frontend/templates/web/event/field_summary.tmpl:42
msgid "Datatype"
msgstr ""

#: cdedb/frontend/templates/web/event/field_summary.tmpl:66
msgid "Fields for"
msgstr ""

#: cdedb/frontend/templates/web/event/field_summary.tmpl:76
msgid "Options"
msgstr ""

#: cdedb/frontend/templates/web/event/field_summary.tmpl:120
msgid "New Field"
msgstr ""

#: cdedb/frontend/templates/web/event/field_summary.tmpl:129
msgid "Add Field"
msgstr ""

#: cdedb/frontend/templates/web/event/field_summary.tmpl:168
msgid "Remove Field"
msgstr ""

#: cdedb/frontend/templates/web/event/field_summary.tmpl:184
msgid ""
"Deleting a field includes deletion of all data, which is stored in this "
"field in any registration/course/lodgement. Changing the datatype of a field "
"deletes all data that cannot be casted to the new type, upon saving."
msgstr ""

#: cdedb/frontend/templates/web/event/field_summary.tmpl:192
#, python-format
msgid ""
"Enter Options in the following format: %(format)s Setting Options will "
"create a selection box when using this field. The description text will be "
"displayed in the selection box, the value will be saved to the database upon "
"selection. The value must be compatible to the selected datatype. Empty "
"Options will be displayed as a free text/number/date field."
msgstr ""

#: cdedb/frontend/templates/web/event/field_summary.tmpl:193
msgid "Value"
msgstr ""

#: cdedb/frontend/templates/web/event/field_summary.tmpl:193
msgid "Description Text"
msgstr ""

#: cdedb/frontend/templates/web/event/genesis.tmpl:5
msgid "Create Event-User"
msgstr ""

#: cdedb/frontend/templates/web/event/index.tmpl:22
msgid "Registration in future."
msgstr ""

#: cdedb/frontend/templates/web/event/index.tmpl:26
msgid "Registration is open."
msgstr ""

#: cdedb/frontend/templates/web/event/index.tmpl:30
msgid "Late-Registration is open."
msgstr ""

#: cdedb/frontend/templates/web/event/index.tmpl:34
msgid "Event is happening."
msgstr ""

#: cdedb/frontend/templates/web/event/index.tmpl:38
msgid "Event is past."
msgstr ""

#: cdedb/frontend/templates/web/event/index.tmpl:44
#, python-format
msgid "(already %(link)s)"
msgstr ""

#: cdedb/frontend/templates/web/event/index.tmpl:58
#: cdedb/frontend/templates/web/event/index.tmpl:71
#, python-format
msgid "(until %(date)s)"
msgstr ""

#: cdedb/frontend/templates/web/event/index.tmpl:62
#, python-format
msgid "(late registrations until %(date)s)"
msgstr ""

#: cdedb/frontend/templates/web/event/index.tmpl:66
msgid "(only late registrations possible)"
msgstr ""

#: cdedb/frontend/templates/web/event/index.tmpl:81
msgid "There are currently no event registrations open."
msgstr ""

#: cdedb/frontend/templates/web/event/index.tmpl:86
msgid "Organized Events"
msgstr ""

#: cdedb/frontend/templates/web/event/index.tmpl:112
msgid "Other Events"
msgstr ""

#: cdedb/frontend/templates/web/event/index.tmpl:120
#: cdedb/frontend/templates/web/event/list_db_events.tmpl:31
msgid "is cancelled"
msgstr ""

#: cdedb/frontend/templates/web/event/index.tmpl:130
#, python-format
msgid ""
"Previous CdE events, including their courses and participants, can be found "
"at %(link)s – together with Junior- and SchülerAkademien."
msgstr ""

#: cdedb/frontend/templates/web/event/list_db_events.tmpl:23
#, python-format
msgid "%(count)s Parts"
msgstr ""

#: cdedb/frontend/templates/web/event/list_db_events.tmpl:43
#, python-format
msgid "%(count)s Orga"
msgid_plural "%(count)s Orgas"
msgstr[0] ""
msgstr[1] ""

#: cdedb/frontend/templates/web/event/list_db_events.tmpl:66
msgid "Archived Events"
msgstr ""

#: cdedb/frontend/templates/web/event/lodgement_group_summary.tmpl:7
#, python-format
msgid "Lodgement Groups (%(title)s)"
msgstr ""

#: cdedb/frontend/templates/web/event/lodgement_group_summary.tmpl:15
#: cdedb/frontend/templates/web/event/lodgements.tmpl:45
msgid "Manage Lodgement Groups"
msgstr ""

#: cdedb/frontend/templates/web/event/lodgement_group_summary.tmpl:19
#: cdedb/frontend/templates/web/event/partial_import_check.tmpl:347
#: cdedb/frontend/templates/web/event/partial_import_check.tmpl:404
#: cdedb/frontend/templates/web/event/partial_import_check.tmpl:380
msgid "Lodgement Groups"
msgstr ""

#: cdedb/frontend/templates/web/event/lodgement_query.tmpl:8
#, python-format
msgid "Lodgement Query (%(title)s)"
msgstr ""

#: cdedb/frontend/templates/web/event/lodgement_query.tmpl:22
#: cdedb/frontend/templates/web/event/lodgements.tmpl:43
msgid "Lodgement Query"
msgstr ""

#: cdedb/frontend/templates/web/event/lodgements.tmpl:5
#, python-format
msgid "Lodgements (%(title)s)"
msgstr ""

#: cdedb/frontend/templates/web/event/lodgements.tmpl:27
#: cdedb/frontend/templates/web/event/lodgements.tmpl:33
#: cdedb/frontend/templates/web/event/participant_list.tmpl:48
#: cdedb/frontend/templates/web/event/participant_list.tmpl:54
msgid "Sort ascending."
msgstr ""

#: cdedb/frontend/templates/web/event/lodgements.tmpl:27
#: cdedb/frontend/templates/web/event/participant_list.tmpl:48
msgid "Sort descending."
msgstr ""

#: cdedb/frontend/templates/web/event/lodgements.tmpl:41
msgid "Add Lodgement"
msgstr ""

#: cdedb/frontend/templates/web/event/lodgements.tmpl:56
#: cdedb/frontend/templates/web/event/show_lodgement.tmpl:90
#: cdedb/frontend/templates/web/event/show_lodgement.tmpl:101
msgid "Inhabitants"
msgstr ""

#: cdedb/frontend/templates/web/event/lodgements.tmpl:64
#: cdedb/frontend/templates/web/event/lodgements.tmpl:74
msgid "Regular"
msgstr ""

#: cdedb/frontend/templates/web/event/lodgements.tmpl:88
msgid "Ungrouped Lodgements"
msgstr ""

#: cdedb/frontend/templates/web/event/lodgements.tmpl:135
#: cdedb/frontend/templates/web/event/manage_inhabitants.tmpl:16
#: cdedb/frontend/templates/web/event/show_lodgement.tmpl:28
msgid "Manage Inhabitants"
msgstr ""

#: cdedb/frontend/templates/web/event/lodgements.tmpl:164
msgid "Overfull"
msgstr ""

#: cdedb/frontend/templates/web/event/lodgements.tmpl:165
msgid "Illegal Gendermix"
msgstr ""

#: cdedb/frontend/templates/web/event/lodgements.tmpl:168
msgid "Sorting:"
msgstr ""

#: cdedb/frontend/templates/web/event/lodgements.tmpl:169
msgid ""
"The lodgements may be sorted according to the following criteria inside "
"their lodgement groups."
msgstr ""

#: cdedb/frontend/templates/web/event/lodgements.tmpl:174
msgid ""
"The names of the <strong>event parts</strong> sort by the number of regular "
"spaces used in this part."
msgstr ""

#: cdedb/frontend/templates/web/event/lodgements.tmpl:179
msgid ""
"The <strong>+x</strong> sort by the number of camping mat spaces used in the "
"associated part."
msgstr ""

#: cdedb/frontend/templates/web/event/lodgements.tmpl:184
msgid ""
"The columns <strong>regular</strong> and <strong>camping mat</strong> sort "
"numerically."
msgstr ""

#: cdedb/frontend/templates/web/event/manage_attendees.tmpl:7
#, python-format
msgid "Manage Attendees of Course %(course)s (%(title)s)"
msgstr ""

#: cdedb/frontend/templates/web/event/manage_attendees.tmpl:20
#, python-format
msgid "Attendees of %(course)s"
msgstr ""

#: cdedb/frontend/templates/web/event/manage_attendees.tmpl:34
msgid "Assigned Attendees"
msgstr ""

#: cdedb/frontend/templates/web/event/manage_attendees.tmpl:46
msgid "There are currently no attendees assigned."
msgstr ""

#: cdedb/frontend/templates/web/event/manage_attendees.tmpl:52
msgid "Add Attendee"
msgstr ""

#: cdedb/frontend/templates/web/event/manage_attendees.tmpl:56
#: cdedb/frontend/templates/web/event/manage_inhabitants.tmpl:62
msgid "– none –"
msgstr ""

#: cdedb/frontend/templates/web/event/manage_attendees.tmpl:71
#: cdedb/frontend/templates/web/event/manage_inhabitants.tmpl:77
msgid "currently"
msgstr ""

#: cdedb/frontend/templates/web/event/manage_attendees.tmpl:73
msgid "Remove Attendee"
msgstr ""

#: cdedb/frontend/templates/web/event/manage_inhabitants.tmpl:7
#, python-format
msgid "Manage Inhabitants of Lodgement %(lodgement)s (%(title)s)"
msgstr ""

#: cdedb/frontend/templates/web/event/manage_inhabitants.tmpl:20
#, python-format
msgid "Inhabitants of %(lodgement)s"
msgstr ""

#: cdedb/frontend/templates/web/event/manage_inhabitants.tmpl:33
msgid "Assigned Inhabitants"
msgstr ""

#: cdedb/frontend/templates/web/event/manage_inhabitants.tmpl:52
msgid "The are currently no inhabitants assigned."
msgstr ""

#: cdedb/frontend/templates/web/event/manage_inhabitants.tmpl:58
msgid "Add Inhabitant"
msgstr ""

#: cdedb/frontend/templates/web/event/manage_inhabitants.tmpl:79
msgid "Remove Inhabitant"
msgstr ""

#: cdedb/frontend/templates/web/event/part_summary.tmpl:7
#, python-format
msgid "Configure Event-Parts (%(title)s)"
msgstr ""

#: cdedb/frontend/templates/web/event/part_summary.tmpl:13
msgid "Configure Event-Parts"
msgstr ""

#: cdedb/frontend/templates/web/event/part_summary.tmpl:30
msgid "Name of Fee Modifier"
msgstr ""

#: cdedb/frontend/templates/web/event/part_summary.tmpl:30
msgid "Modifier Name"
msgstr ""

#: cdedb/frontend/templates/web/event/part_summary.tmpl:36
msgid "Fee Modifier Amount"
msgstr ""

#: cdedb/frontend/templates/web/event/part_summary.tmpl:42
msgid "Linked Field for Fee Modifier"
msgstr ""

#: cdedb/frontend/templates/web/event/part_summary.tmpl:68
msgid "Name of Coursetrack"
msgstr ""

#: cdedb/frontend/templates/web/event/part_summary.tmpl:74
msgid "Shortname of Coursetrack"
msgstr ""

#: cdedb/frontend/templates/web/event/part_summary.tmpl:82
#: cdedb/frontend/templates/web/event/part_summary.tmpl:91
msgid "Number of Course Choices"
msgstr ""

#: cdedb/frontend/templates/web/event/part_summary.tmpl:98
msgid "Sortkey of Coursetrack"
msgstr ""

#: cdedb/frontend/templates/web/event/part_summary.tmpl:123
#: cdedb/frontend/templates/web/event/part_summary.tmpl:125
msgid "Name of Event-Part"
msgstr ""

#: cdedb/frontend/templates/web/event/part_summary.tmpl:134
msgid "Begin"
msgstr ""

#: cdedb/frontend/templates/web/event/part_summary.tmpl:137
msgid "End"
msgstr ""

#: cdedb/frontend/templates/web/event/part_summary.tmpl:155
msgid "Event-Part Fee"
msgstr ""

#: cdedb/frontend/templates/web/event/part_summary.tmpl:167
#: cdedb/frontend/templates/web/event/part_summary.tmpl:168
msgid "Fee Modifier"
msgstr ""

#: cdedb/frontend/templates/web/event/part_summary.tmpl:169
#: cdedb/frontend/templates/web/event/part_summary.tmpl:170
msgid "Linked Field"
msgstr ""

#: cdedb/frontend/templates/web/event/part_summary.tmpl:189
#: cdedb/frontend/templates/web/event/part_summary.tmpl:190
msgid "Add Fee Modifier"
msgstr ""

#: cdedb/frontend/templates/web/event/part_summary.tmpl:197
#: cdedb/frontend/templates/web/event/part_summary.tmpl:198
msgid "Coursetrack"
msgstr ""

#: cdedb/frontend/templates/web/event/part_summary.tmpl:200
#: cdedb/frontend/templates/web/event/part_summary.tmpl:201
msgid "Req. Choices"
msgstr ""

#: cdedb/frontend/templates/web/event/part_summary.tmpl:201
#: cdedb/frontend/templates/web/event/part_summary.tmpl:202
msgid "Sortkey"
msgstr ""

#: cdedb/frontend/templates/web/event/part_summary.tmpl:222
#: cdedb/frontend/templates/web/event/part_summary.tmpl:223
msgid "Add Coursetrack"
msgstr ""

#: cdedb/frontend/templates/web/event/part_summary.tmpl:231
#: cdedb/frontend/templates/web/event/part_summary.tmpl:232
msgid ""
"Event parts and course tracks can only be created or deleted if no "
"registrations are present yet. Course tracks can only be deleted, if there "
"are no courses associated with them."
msgstr ""

#: cdedb/frontend/templates/web/event/part_summary.tmpl:257
#: cdedb/frontend/templates/web/event/part_summary.tmpl:258
msgid "Add Event-Part"
msgstr ""

#: cdedb/frontend/templates/web/event/part_summary.tmpl:267
#: cdedb/frontend/templates/web/event/part_summary.tmpl:268
msgid "Remove Coursetrack"
msgstr ""

#: cdedb/frontend/templates/web/event/part_summary.tmpl:274
#: cdedb/frontend/templates/web/event/part_summary.tmpl:275
msgid "Remove Fee Modifier"
msgstr ""

#: cdedb/frontend/templates/web/event/part_summary.tmpl:281
#: cdedb/frontend/templates/web/event/part_summary.tmpl:282
msgid "Remove Event-Part"
msgstr ""

#: cdedb/frontend/templates/web/event/partial_import.tmpl:5
#, python-format
msgid "Partial Import for Event %(title)s"
msgstr ""

#: cdedb/frontend/templates/web/event/partial_import.tmpl:22
msgid "Validation errors"
msgstr ""

#: cdedb/frontend/templates/web/event/partial_import.tmpl:25
msgid ""
"Your upload contained errors and was not processed. The following is a list "
"of the observed violations."
msgstr ""

#: cdedb/frontend/templates/web/event/partial_import.tmpl:38
msgid "unspecific error"
msgstr ""

#: cdedb/frontend/templates/web/event/partial_import.tmpl:47
msgid ""
"Update of event data with prefabricated changesets (e.g. known list of "
"lodgements) or external programms. In the latter case, please read the "
"documentation first."
msgstr ""

#: cdedb/frontend/templates/web/event/partial_import.tmpl:54
msgid ""
"After the upload a summary of the changes will be displayed and the import "
"must be approved."
msgstr ""

#: cdedb/frontend/templates/web/event/partial_import_check.tmpl:6
#, python-format
msgid "Partial Import Validation (%(title)s)"
msgstr ""

#: cdedb/frontend/templates/web/event/partial_import_check.tmpl:27
msgid "Attribute"
msgstr ""

#: cdedb/frontend/templates/web/event/partial_import_check.tmpl:28
msgid "Old Value"
msgstr ""

#: cdedb/frontend/templates/web/event/partial_import_check.tmpl:29
msgid "New Value"
msgstr ""

#: cdedb/frontend/templates/web/event/partial_import_check.tmpl:65
#: cdedb/frontend/templates/web/event/registration_query.tmpl:44
#: cdedb/frontend/templates/web/event/registration_status.tmpl:92
msgid "Payment"
msgstr ""

#: cdedb/frontend/templates/web/event/partial_import_check.tmpl:77
msgid "Max. Size"
msgstr ""

#: cdedb/frontend/templates/web/event/partial_import_check.tmpl:78
msgid "Min. Size"
msgstr ""

#: cdedb/frontend/templates/web/event/partial_import_check.tmpl:91
msgid "manual"
msgstr ""

#: cdedb/frontend/templates/web/event/partial_import_check.tmpl:91
#, python-format
msgid ""
"Carefully check the summary below, as this tool has the potential to do "
"irreversible damage to your event. (You read the %(manual)s, right?)"
msgstr ""

#: cdedb/frontend/templates/web/event/partial_import_check.tmpl:97
msgid "Summary of Changes"
msgstr ""

#: cdedb/frontend/templates/web/event/partial_import_check.tmpl:102
msgid ""
"There were double registration deletions. Did you already import this file?"
msgstr ""

#: cdedb/frontend/templates/web/event/partial_import_check.tmpl:108
msgid "There were double course deletions. Did you already import this file?"
msgstr ""

#: cdedb/frontend/templates/web/event/partial_import_check.tmpl:114
msgid ""
"There were double lodgement deletions. Did you already import this file?"
msgstr ""

#: cdedb/frontend/templates/web/event/partial_import_check.tmpl:120
msgid ""
"There were hints at double course creations. Did you already import this "
"file?"
msgstr ""

#: cdedb/frontend/templates/web/event/partial_import_check.tmpl:126
msgid ""
"There were hints at double lodgement creations. Did you already import this "
"file?"
msgstr ""

#: cdedb/frontend/templates/web/event/partial_import_check.tmpl:136
msgid "Changed registrations"
msgstr ""

#: cdedb/frontend/templates/web/event/partial_import_check.tmpl:154
#: cdedb/frontend/templates/web/event/partial_import_check.tmpl:173
#: cdedb/frontend/templates/web/event/partial_import_check.tmpl:165
msgid "Changed registration attributes"
msgstr ""

#: cdedb/frontend/templates/web/event/partial_import_check.tmpl:170
#: cdedb/frontend/templates/web/event/partial_import_check.tmpl:189
#: cdedb/frontend/templates/web/event/partial_import_check.tmpl:181
msgid "New registrations"
msgstr ""

#: cdedb/frontend/templates/web/event/partial_import_check.tmpl:187
#: cdedb/frontend/templates/web/event/partial_import_check.tmpl:206
#: cdedb/frontend/templates/web/event/partial_import_check.tmpl:198
msgid "Deleted registrations"
msgstr ""

#: cdedb/frontend/templates/web/event/partial_import_check.tmpl:208
#: cdedb/frontend/templates/web/event/partial_import_check.tmpl:227
#: cdedb/frontend/templates/web/event/partial_import_check.tmpl:219
msgid "Changed courses"
msgstr ""

#: cdedb/frontend/templates/web/event/partial_import_check.tmpl:228
#: cdedb/frontend/templates/web/event/partial_import_check.tmpl:266
#: cdedb/frontend/templates/web/event/partial_import_check.tmpl:250
msgid "Changed course attributes"
msgstr ""

#: cdedb/frontend/templates/web/event/partial_import_check.tmpl:244
#: cdedb/frontend/templates/web/event/partial_import_check.tmpl:282
#: cdedb/frontend/templates/web/event/partial_import_check.tmpl:266
msgid "New courses"
msgstr ""

#: cdedb/frontend/templates/web/event/partial_import_check.tmpl:260
#: cdedb/frontend/templates/web/event/partial_import_check.tmpl:298
#: cdedb/frontend/templates/web/event/partial_import_check.tmpl:282
msgid "Deleted courses"
msgstr ""

#: cdedb/frontend/templates/web/event/partial_import_check.tmpl:281
#: cdedb/frontend/templates/web/event/partial_import_check.tmpl:319
#: cdedb/frontend/templates/web/event/partial_import_check.tmpl:303
msgid "Changed lodgements"
msgstr ""

#: cdedb/frontend/templates/web/event/partial_import_check.tmpl:299
#: cdedb/frontend/templates/web/event/partial_import_check.tmpl:356
#: cdedb/frontend/templates/web/event/partial_import_check.tmpl:332
msgid "Changed lodgement attributes"
msgstr ""

#: cdedb/frontend/templates/web/event/partial_import_check.tmpl:315
#: cdedb/frontend/templates/web/event/partial_import_check.tmpl:372
#: cdedb/frontend/templates/web/event/partial_import_check.tmpl:348
msgid "New lodgements"
msgstr ""

#: cdedb/frontend/templates/web/event/partial_import_check.tmpl:331
#: cdedb/frontend/templates/web/event/partial_import_check.tmpl:388
#: cdedb/frontend/templates/web/event/partial_import_check.tmpl:364
msgid "Deleted lodgements"
msgstr ""

#: cdedb/frontend/templates/web/event/partial_import_check.tmpl:352
#: cdedb/frontend/templates/web/event/partial_import_check.tmpl:409
#: cdedb/frontend/templates/web/event/partial_import_check.tmpl:385
msgid "Added"
msgstr ""

#: cdedb/frontend/templates/web/event/partial_import_check.tmpl:364
#: cdedb/frontend/templates/web/event/partial_import_check.tmpl:421
#: cdedb/frontend/templates/web/event/partial_import_check.tmpl:397
msgid "Changed"
msgstr ""

#: cdedb/frontend/templates/web/event/partial_import_check.tmpl:377
#: cdedb/frontend/templates/web/event/partial_import_check.tmpl:434
#: cdedb/frontend/templates/web/event/partial_import_check.tmpl:410
msgid "Deleted"
msgstr ""

#: cdedb/frontend/templates/web/event/partial_import_check.tmpl:395
#: cdedb/frontend/templates/web/event/partial_import_check.tmpl:452
#: cdedb/frontend/templates/web/event/partial_import_check.tmpl:428
msgid "The input produced an empty diff. No changes are to be imported."
msgstr ""

#: cdedb/frontend/templates/web/event/partial_import_check.tmpl:402
#: cdedb/frontend/templates/web/event/partial_import_check.tmpl:459
#: cdedb/frontend/templates/web/event/partial_import_check.tmpl:435
msgid "Apply changes"
msgstr ""

#: cdedb/frontend/templates/web/event/participant_list.tmpl:5
#, python-format
msgid "Participant List %(title)s"
msgstr ""

#: cdedb/frontend/templates/web/event/participant_list.tmpl:15
#: cdedb/frontend/templates/web/event/participant_list.tmpl:19
msgid "Participant List"
msgstr ""

#: cdedb/frontend/templates/web/event/participant_list.tmpl:71
msgid "The Participant List is currently only visible to Orgas and Admins."
msgstr ""

#: cdedb/frontend/templates/web/event/participant_list.tmpl:151
msgid "Event Parts"
msgstr ""

#: cdedb/frontend/templates/web/event/participant_list.tmpl:194
#, python-format
msgid "There are %(count)s participants in total."
msgstr ""

#: cdedb/frontend/templates/web/event/participant_list.tmpl:203
msgid ""
"You can not access the Participant List as you have not agreed to have your "
"own data sent to other participants before the event."
msgstr ""

#: cdedb/frontend/templates/web/event/participant_list.tmpl:212
msgid "There are no participants yet."
msgstr ""

#: cdedb/frontend/templates/web/event/register.tmpl:7
#, python-format
msgid "Registration Preview for %(title)s"
msgstr ""

#: cdedb/frontend/templates/web/event/register.tmpl:11
#, python-format
msgid "Registration for %(title)s"
msgstr ""

#: cdedb/frontend/templates/web/event/register.tmpl:29
#: cdedb/frontend/templates/web/event/register.tmpl:99
#: cdedb/frontend/templates/web/event/show_event.tmpl:50
msgid "Registration"
msgstr ""

#: cdedb/frontend/templates/web/event/register.tmpl:37
msgid "All data except Event-Parts can be changed until the registration ends."
msgstr ""

#: cdedb/frontend/templates/web/event/register.tmpl:41
#, python-format
msgid ""
"All data except Event-Parts can be changed until the registration ends "
"(%(date)s)."
msgstr ""

#: cdedb/frontend/templates/web/event/register.tmpl:45
msgid ""
"The official registration has ended. Your registration will be considered if "
"possible."
msgstr ""

#: cdedb/frontend/templates/web/event/register.tmpl:57
#: cdedb/frontend/templates/web/event/registration_status.tmpl:30
msgid "Note of the Orga Team"
msgstr ""

#: cdedb/frontend/templates/web/event/register.tmpl:92
msgid "form to edit your profile"
msgstr ""

#: cdedb/frontend/templates/web/event/register.tmpl:92
#, python-format
msgid ""
"This data is taken from your personal profile. To change it, use this "
"%(link)s."
msgstr ""

#: cdedb/frontend/templates/web/event/register.tmpl:113
#: cdedb/frontend/templates/web/event/registration_status.tmpl:77
#, python-format
msgid ""
"Because you are not a CdE-Member, you will have to pay an additional fee of "
"%(additional_fee)s (already included in the above figure)."
msgstr ""

#: cdedb/frontend/templates/web/event/register.tmpl:119
#: cdedb/frontend/templates/web/event/registration_status.tmpl:83
#, python-format
msgid ""
"You can instead just pay your regular membership fee of %(semester_fee)s per "
"semester and you won't have to pay the additional fee. If you choose to do "
"so, please do so with two separate payments."
msgstr ""

#: cdedb/frontend/templates/web/event/register.tmpl:136
#, python-format
msgid "for %(track)s"
msgstr ""

#: cdedb/frontend/templates/web/event/register.tmpl:156
msgid "Additional Information"
msgstr ""

#: cdedb/frontend/templates/web/event/register.tmpl:174
msgid ""
"In the context of this event, photos and recordings will be made to be used "
"for the event-documentation and a CdE-internal, password protected media "
"collection. Individual photos and recordings can be excluded from this by "
"request."
msgstr ""

#: cdedb/frontend/templates/web/event/register.tmpl:194
msgid "Notes for Orgas and Instructors"
msgstr ""

#: cdedb/frontend/templates/web/event/register.tmpl:196
msgid "Notes for Orgas"
msgstr ""

#: cdedb/frontend/templates/web/event/register.tmpl:204
msgid ""
"After registration, you will find the ‘Questionnaire’ with further questions "
"of the orga team in the navigation. There you can give more detailed "
"information."
msgstr ""

#: cdedb/frontend/templates/web/event/register.tmpl:212
msgid ""
"The orga team of this event may ask you for further data later, using the "
"‘Questionaire’."
msgstr ""

#: cdedb/frontend/templates/web/event/registration_query.tmpl:8
#, python-format
msgid "Registrations (%(title)s)"
msgstr ""

#: cdedb/frontend/templates/web/event/registration_query.tmpl:46
msgid "Amount Owed"
msgstr ""

#: cdedb/frontend/templates/web/event/registration_query.tmpl:68
msgid "Registration Time"
msgstr ""

#: cdedb/frontend/templates/web/event/registration_query.tmpl:69
msgid "Last Modification Time"
msgstr ""

#: cdedb/frontend/templates/web/event/registration_query.tmpl:87
#: cdedb/frontend/templates/web/event/registration_query.tmpl:91
msgid "bcc email to all"
msgstr ""

#: cdedb/frontend/templates/web/event/registration_query.tmpl:89
msgid "Send Mail to all registrations listed below as BCC."
msgstr ""

#: cdedb/frontend/templates/web/event/registration_query.tmpl:93
msgid "Email button is only available, if the email field is shown."
msgstr ""

#: cdedb/frontend/templates/web/event/registration_status.tmpl:5
#, python-format
msgid "Your Registration (%(title)s)"
msgstr ""

#: cdedb/frontend/templates/web/event/registration_status.tmpl:16
msgid "Your Registration"
msgstr ""

#: cdedb/frontend/templates/web/event/registration_status.tmpl:24
msgid "questionnaire"
msgstr ""

#: cdedb/frontend/templates/web/event/registration_status.tmpl:24
#, python-format
msgid "Please fill in the %(link)s now."
msgstr ""

#: cdedb/frontend/templates/web/event/registration_status.tmpl:36
msgid "Bank Transfer"
msgstr ""

#: cdedb/frontend/templates/web/event/registration_status.tmpl:38
#, python-format
msgid ""
"Please keep in mind that your Registration will only be complete, once you "
"pay your participation fee. Please transfer %(fee)s to the following "
"Account. Please make sure, the recipient does not have to pay any fees, "
"especially when paying internationally."
msgstr ""

#: cdedb/frontend/templates/web/event/registration_status.tmpl:68
msgid "Reference"
msgstr ""

#: cdedb/frontend/templates/web/event/registration_status.tmpl:94
#, python-format
msgid "The orgas will tell you separately how to pay your fee of %(fee)s€."
msgstr ""

#: cdedb/frontend/templates/web/event/registration_status.tmpl:104
msgid "here"
msgstr ""

#: cdedb/frontend/templates/web/event/registration_status.tmpl:104
#, python-format
msgid ""
"You need to send the parental consent form to the Orgas. You can find the "
"form %(link)s."
msgstr ""

#: cdedb/frontend/templates/web/event/registration_status.tmpl:117
msgid "Registration Status"
msgstr ""

#: cdedb/frontend/templates/web/event/registration_status.tmpl:128
#: cdedb/frontend/templates/web/event/registration_status.tmpl:134
msgid "Course Choices for"
msgstr ""

#: cdedb/frontend/templates/web/event/registration_status.tmpl:140
#: cdedb/frontend/templates/web/event/registration_status.tmpl:146
msgid "{}. choice"
msgstr ""

#: cdedb/frontend/templates/web/event/registration_status.tmpl:161
#: cdedb/frontend/templates/web/event/registration_status.tmpl:167
#, python-format
msgid "Changes can be made until the registration end(%(date)s)."
msgstr ""

#: cdedb/frontend/templates/web/event/registration_status.tmpl:168
#: cdedb/frontend/templates/web/event/registration_status.tmpl:174
msgid ""
"Registration has ended, therefore no more changes are possible. Please "
"contact the Orgas per E-Mail, if you need to change something about your "
"registration."
msgstr ""

#: cdedb/frontend/templates/web/event/registration_status.tmpl:190
#: cdedb/frontend/templates/web/event/registration_status.tmpl:196
#, python-format
msgid ""
"I %(consent)sagree that my data, including my name, address and my email, "
"may be sent to other participants of this event beforehand."
msgstr ""

#: cdedb/frontend/templates/web/event/registration_status.tmpl:190
#: cdedb/frontend/templates/web/event/registration_status.tmpl:196
msgid "do not"
msgstr ""

#: cdedb/frontend/templates/web/event/reorder_questionnaire.tmpl:12
#, python-format
msgid "Reorder Registration (%(title)s)"
msgstr ""

#: cdedb/frontend/templates/web/event/reorder_questionnaire.tmpl:14
#, python-format
msgid "Reorder Questionnaire (%(title)s)"
msgstr ""

#: cdedb/frontend/templates/web/event/reorder_questionnaire.tmpl:92
msgid "Order"
msgstr ""

#: cdedb/frontend/templates/web/event/reorder_questionnaire.tmpl:92
msgid "Nr,Nr,Nr,…"
msgstr ""

#: cdedb/frontend/templates/web/event/reorder_questionnaire.tmpl:94
msgid "Reorder"
msgstr ""

#: cdedb/frontend/templates/web/event/show_course.tmpl:9
#, python-format
msgid "Course %(course)s (%(title)s)"
msgstr ""

#: cdedb/frontend/templates/web/event/show_course.tmpl:22
#, python-format
msgid "Course %(nr)s: %(course)s"
msgstr ""

#: cdedb/frontend/templates/web/event/show_course.tmpl:37
msgid "Email to course instructors"
msgstr ""

#: cdedb/frontend/templates/web/event/show_course.tmpl:39
msgid "Send Mail to all course instructors."
msgstr ""

#: cdedb/frontend/templates/web/event/show_course.tmpl:41
msgid "No course instructors / email addresses available."
msgstr ""

#: cdedb/frontend/templates/web/event/show_course.tmpl:93
#: cdedb/frontend/templates/web/event/show_course.tmpl:114
#: cdedb/frontend/templates/web/event/stats.tmpl:90
msgid "Attendees"
msgstr ""

#: cdedb/frontend/templates/web/event/show_course.tmpl:108
msgid "Participants’ Course Choices"
msgstr ""

#: cdedb/frontend/templates/web/event/show_course.tmpl:121
msgid "Course is cancelled"
msgstr ""

#: cdedb/frontend/templates/web/event/show_course.tmpl:127
#, python-format
msgid "Course has %(count)s attendees too few."
msgstr ""

#: cdedb/frontend/templates/web/event/show_course.tmpl:135
#, python-format
msgid "Course has %(count)s attendees too many."
msgstr ""

#: cdedb/frontend/templates/web/event/show_course.tmpl:172
msgid "Course still has attendees."
msgstr ""

#: cdedb/frontend/templates/web/event/show_course.tmpl:179
msgid "Delete the Course."
msgstr ""

#: cdedb/frontend/templates/web/event/show_course.tmpl:185
msgid "The course will be permanently deleted."
msgstr ""

#: cdedb/frontend/templates/web/event/show_event.tmpl:27
msgid ""
"More detailed information about the event is visible to logged in event "
"users."
msgstr ""

#: cdedb/frontend/templates/web/event/show_event.tmpl:33
msgid "Timeframe"
msgstr ""

#: cdedb/frontend/templates/web/event/show_event.tmpl:55
#, python-format
msgid "starts %(date)s"
msgstr ""

#: cdedb/frontend/templates/web/event/show_event.tmpl:64
#, python-format
msgid "(Late registrations until %(date)s)"
msgstr ""

#: cdedb/frontend/templates/web/event/show_event.tmpl:68
msgid "(Late registration open)"
msgstr ""

#: cdedb/frontend/templates/web/event/show_event.tmpl:100
msgid "Questionnaire active"
msgstr ""

#: cdedb/frontend/templates/web/event/show_event.tmpl:134
msgid "Registration Quick-Access"
msgstr ""

#: cdedb/frontend/templates/web/event/show_event.tmpl:136
msgid "Search for registration by ID or name"
msgstr ""

#: cdedb/frontend/templates/web/event/show_event.tmpl:139
#: cdedb/frontend/templates/web/event/show_event.tmpl:151
msgid "ID, name or email"
msgstr ""

#: cdedb/frontend/templates/web/event/show_event.tmpl:173
msgid "Remove Orga"
msgstr ""

#: cdedb/frontend/templates/web/event/show_event.tmpl:182
msgid "Add Orga"
msgstr ""

#: cdedb/frontend/templates/web/event/show_event.tmpl:184
msgid "ID of the new Orga"
msgstr ""

#: cdedb/frontend/templates/web/event/show_event.tmpl:190
#: cdedb/frontend/templates/web/ml/management.tmpl:56
#: cdedb/frontend/templates/web/ml/show_subscription_details.tmpl:50
#: cdedb/frontend/templates/web/ml/show_subscription_details.tmpl:102
msgid "ID, name, email"
msgstr ""

#: cdedb/frontend/templates/web/event/show_event.tmpl:205
msgid "Minor Form"
msgstr ""

#: cdedb/frontend/templates/web/event/show_event.tmpl:208
msgid "current Form"
msgstr ""

#: cdedb/frontend/templates/web/event/show_event.tmpl:208
#, python-format
msgid "Form present: %(link)s"
msgstr ""

#: cdedb/frontend/templates/web/event/show_event.tmpl:216
msgid "Remove Minor Form"
msgstr ""

#: cdedb/frontend/templates/web/event/show_event.tmpl:221
msgid "The minor form will be permanently deleted."
msgstr ""

#: cdedb/frontend/templates/web/event/show_event.tmpl:226
msgid "No Form present – Minors cannot register"
msgstr ""

#: cdedb/frontend/templates/web/event/show_event.tmpl:236
msgid "PDF of the new Minor Form"
msgstr ""

#: cdedb/frontend/templates/web/event/show_event.tmpl:247
msgid "Offline Use"
msgstr ""

#: cdedb/frontend/templates/web/event/show_event.tmpl:249
msgid "Full Event Export"
msgstr ""

#: cdedb/frontend/templates/web/event/show_event.tmpl:250
msgid "for initilization of the offline-VM"
msgstr ""

#: cdedb/frontend/templates/web/event/show_event.tmpl:258
#: cdedb/frontend/templates/web/event/show_event.tmpl:431
msgid "Are you sure to download a full export before locking?"
msgstr ""

#: cdedb/frontend/templates/web/event/show_event.tmpl:265
msgid ""
"The event is in offline mode, but locked to be used in another instance."
msgstr ""

#: cdedb/frontend/templates/web/event/show_event.tmpl:266
msgid ""
"To unlock it, run the offline initialization script inside the VM with the "
"event data you would like to use."
msgstr ""

#: cdedb/frontend/templates/web/event/show_event.tmpl:273
msgid "The event is locked for offline use."
msgstr ""

#: cdedb/frontend/templates/web/event/show_event.tmpl:274
msgid "To unlock it, upload the export of the Offline-DB here."
msgstr ""

#: cdedb/frontend/templates/web/event/show_event.tmpl:282
msgid "Export of the Offline-DB"
msgstr ""

#: cdedb/frontend/templates/web/event/show_event.tmpl:284
msgid "Unlock"
msgstr ""

#: cdedb/frontend/templates/web/event/show_event.tmpl:294
msgid "The event is in offline mode."
msgstr ""

#: cdedb/frontend/templates/web/event/show_event.tmpl:296
msgid "The event is not locked."
msgstr ""

#: cdedb/frontend/templates/web/event/show_event.tmpl:301
msgid "Lock"
msgstr ""

#: cdedb/frontend/templates/web/event/show_event.tmpl:306
msgid "By locking the event, all changes are prevented."
msgstr ""

#: cdedb/frontend/templates/web/event/show_event.tmpl:308
msgid ""
"This way the event can be imported from here into another offline instance "
"without causing conflicts. Be aware that unlocking can not be done here, but "
"must be done by running the offline initialization script."
msgstr ""

#: cdedb/frontend/templates/web/event/show_event.tmpl:315
msgid ""
"This way the event can be managed in offline mode without causing conflicts."
msgstr ""

#: cdedb/frontend/templates/web/event/show_event.tmpl:338
msgid "Create Orga-Mailinglist"
msgstr ""

#: cdedb/frontend/templates/web/event/show_event.tmpl:345
msgid "Create an orga mailinglist for this event with a default configuration."
msgstr ""

#: cdedb/frontend/templates/web/event/show_event.tmpl:360
msgid "Create Participant-Mailinglist"
msgstr ""

#: cdedb/frontend/templates/web/event/show_event.tmpl:367
msgid ""
"Create a participant mailinglist for this event with a default configuration."
msgstr ""

#: cdedb/frontend/templates/web/event/show_event.tmpl:385
msgid "Create past event after archiving."
msgstr ""

#: cdedb/frontend/templates/web/event/show_event.tmpl:392
msgid ""
"Archives the event. This creates a new “Past Event” in the CdE-Realm and "
"transfers course and participant information there."
msgstr ""

#: cdedb/frontend/templates/web/event/show_event.tmpl:400
msgid "The event will be permanently archived."
msgstr ""

#: cdedb/frontend/templates/web/event/show_event.tmpl:419
msgid ""
"Deletes the event, including all course and participant information. This "
"should usually not be done before the event has been archived and fully "
"concluded."
msgstr ""

#: cdedb/frontend/templates/web/event/show_lodgement.tmpl:7
#, python-format
msgid "Lodgement %(lodgement)s (%(title)s)"
msgstr ""

#: cdedb/frontend/templates/web/event/show_lodgement.tmpl:155
msgid "The Lodgement will be permanently deleted."
msgstr ""

#: cdedb/frontend/templates/web/event/show_lodgement.tmpl:162
msgid ""
"Deletes the Lodgement with all assosiated information and leaves the "
"inhabitants without lodgement."
msgstr ""

#: cdedb/frontend/templates/web/event/show_registration.tmpl:6
#, python-format
msgid "Registration by %(given_names)s %(family_name)s (%(title)s)"
msgstr ""

#: cdedb/frontend/templates/web/event/show_registration.tmpl:73
#, python-format
msgid "%(given_names)s is Orga of this event."
msgstr ""

#: cdedb/frontend/templates/web/event/show_registration.tmpl:86
msgid "Participation Fee"
msgstr ""

#: cdedb/frontend/templates/web/event/show_registration.tmpl:89
#, python-format
msgid "Paid on the %(date)s"
msgstr ""

#: cdedb/frontend/templates/web/event/show_registration.tmpl:93
msgid "Pending"
msgstr ""

#: cdedb/frontend/templates/web/event/show_registration.tmpl:104
msgid "Of Age"
msgstr ""

#: cdedb/frontend/templates/web/event/show_registration.tmpl:113
#, python-format
msgid "Checked-In: %(datetime)s"
msgstr ""

#: cdedb/frontend/templates/web/event/show_registration.tmpl:139
#: cdedb/frontend/templates/web/event/show_registration.tmpl:142
#, python-format
msgid "Course %(track)s"
msgstr ""

#: cdedb/frontend/templates/web/event/show_registration.tmpl:289
#: cdedb/frontend/templates/web/event/show_registration.tmpl:292
msgid "The registration will be permanently deleted."
msgstr ""

#: cdedb/frontend/templates/web/event/show_registration.tmpl:296
#: cdedb/frontend/templates/web/event/show_registration.tmpl:299
msgid "Deletes the registration including all information shown here."
msgstr ""

#: cdedb/frontend/templates/web/event/stats.tmpl:5
#, python-format
msgid "Statistics (%(title)s)"
msgstr ""

#: cdedb/frontend/templates/web/event/stats.tmpl:21
msgid "Participant Statistics"
msgstr ""

#: cdedb/frontend/templates/web/event/stats.tmpl:23
msgid "Total Registrations"
msgstr ""

#: cdedb/frontend/templates/web/event/stats.tmpl:24
msgid "Open Registrations"
msgstr ""

#: cdedb/frontend/templates/web/event/stats.tmpl:26
msgid "All minors"
msgstr ""

#: cdedb/frontend/templates/web/event/stats.tmpl:27
msgid "U18"
msgstr ""

#: cdedb/frontend/templates/web/event/stats.tmpl:28
msgid "U16"
msgstr ""

#: cdedb/frontend/templates/web/event/stats.tmpl:29
msgid "U14"
msgstr ""

#: cdedb/frontend/templates/web/event/stats.tmpl:31
msgid "Not Checked-In"
msgstr ""

#: cdedb/frontend/templates/web/event/stats.tmpl:33
msgid "Waitinglist"
msgstr ""

#: cdedb/frontend/templates/web/event/stats.tmpl:34
msgid "Guests"
msgstr ""

#: cdedb/frontend/templates/web/event/stats.tmpl:35
msgid "Total Active Registrations"
msgstr ""

#: cdedb/frontend/templates/web/event/stats.tmpl:36
msgid "Not Paid"
msgstr ""

#: cdedb/frontend/templates/web/event/stats.tmpl:37
msgid "Paid"
msgstr ""

#: cdedb/frontend/templates/web/event/stats.tmpl:38
msgid "Parental Consent Pending"
msgstr ""

#: cdedb/frontend/templates/web/event/stats.tmpl:39
msgid "No Lodgement"
msgstr ""

#: cdedb/frontend/templates/web/event/stats.tmpl:40
msgid "Registration Cancelled"
msgstr ""

#: cdedb/frontend/templates/web/event/stats.tmpl:41
msgid "Rejected"
msgstr ""

#: cdedb/frontend/templates/web/event/stats.tmpl:52
#: cdedb/frontend/templates/web/event/stats.tmpl:102
msgid "Count"
msgstr ""

#: cdedb/frontend/templates/web/event/stats.tmpl:84
msgid "Course Statistics"
msgstr ""

#: cdedb/frontend/templates/web/event/stats.tmpl:86
msgid "Course Offers"
msgstr ""

#: cdedb/frontend/templates/web/event/stats.tmpl:87
msgid "Cancelled Courses"
msgstr ""

#: cdedb/frontend/templates/web/event/stats.tmpl:88
msgid "(Potential) Instructor"
msgstr ""

#: cdedb/frontend/templates/web/event/stats.tmpl:91
msgid "No Course"
msgstr ""

#: cdedb/frontend/templates/web/event/user_search.tmpl:8
msgid "Event-User Management"
msgstr ""

#: cdedb/frontend/templates/web/event/user_search.tmpl:23
msgid "This User Search will only find Event-Users."
msgstr ""

#: cdedb/frontend/templates/web/event/view_event_log.tmpl:9
#: cdedb/frontend/templates/web/ml/view_ml_log.tmpl:9
#, python-format
msgid "%(title)s Log"
msgstr ""

#: cdedb/frontend/templates/web/event/view_log.tmpl:9
msgid "Event Log"
msgstr ""

#: cdedb/frontend/templates/web/ml/base.tmpl:11
#: cdedb/frontend/templates/web/ml/management.tmpl:19
#: cdedb/frontend/templates/web/ml/base.tmpl:12
msgid "Management"
msgstr ""

#: cdedb/frontend/templates/web/ml/base.tmpl:13
#: cdedb/frontend/templates/web/ml/show_subscription_details.tmpl:19
#: cdedb/frontend/templates/web/ml/show_subscription_details.tmpl:23
#: cdedb/frontend/templates/web/ml/base.tmpl:14
msgid "Advanced Management"
msgstr ""

#: cdedb/frontend/templates/web/ml/base.tmpl:35
#: cdedb/frontend/templates/web/ml/base.tmpl:38
#: cdedb/frontend/templates/web/ml/base.tmpl:37
#: cdedb/frontend/templates/web/ml/base.tmpl:40
msgid "Mailinglist-Overview"
msgstr ""

#: cdedb/frontend/templates/web/ml/base.tmpl:49
#: cdedb/frontend/templates/web/ml/base.tmpl:51
msgid "Active Mailinglists"
msgstr ""

#: cdedb/frontend/templates/web/ml/base.tmpl:57
#: cdedb/frontend/templates/web/ml/change_mailinglist.tmpl:14
#: cdedb/frontend/templates/web/ml/change_ml_type.tmpl:14
#: cdedb/frontend/templates/web/ml/list_mailinglists.tmpl:7
#: cdedb/frontend/templates/web/ml/list_mailinglists.tmpl:14
#: cdedb/frontend/templates/web/ml/management.tmpl:16
#: cdedb/frontend/templates/web/ml/show_mailinglist.tmpl:11
#: cdedb/frontend/templates/web/ml/show_subscription_details.tmpl:16
#: cdedb/frontend/templates/web/ml/view_ml_log.tmpl:15
#: cdedb/frontend/templates/web/ml/base.tmpl:59
msgid "All Mailinglists"
msgstr ""

#: cdedb/frontend/templates/web/ml/base.tmpl:59
#: cdedb/frontend/templates/web/ml/list_mailinglists.tmpl:9
#: cdedb/frontend/templates/web/ml/base.tmpl:61
msgid "Administered Mailinglists"
msgstr ""

#: cdedb/frontend/templates/web/ml/base.tmpl:91
#: cdedb/frontend/templates/web/ml/base.tmpl:93
#: cdedb/frontend/templates/web/ml/base.tmpl:100
#: cdedb/frontend/templates/web/ml/base.tmpl:92
#: cdedb/frontend/templates/web/ml/base.tmpl:95
#: cdedb/frontend/templates/web/ml/base.tmpl:102
msgid "Mailinglist Administration"
msgstr ""

#: cdedb/frontend/templates/web/ml/change_mailinglist.tmpl:45
#: cdedb/frontend/templates/web/ml/create_mailinglist.tmpl:37
msgid "Domain"
msgstr ""

#: cdedb/frontend/templates/web/ml/change_mailinglist.tmpl:65
#: cdedb/frontend/templates/web/ml/create_mailinglist.tmpl:56
msgid "Moderation & Subscribers"
msgstr ""

#: cdedb/frontend/templates/web/ml/change_mailinglist.tmpl:66
#: cdedb/frontend/templates/web/ml/create_mailinglist.tmpl:57
msgid "Moderation"
msgstr ""

#: cdedb/frontend/templates/web/ml/change_mailinglist.tmpl:70
#: cdedb/frontend/templates/web/ml/change_mailinglist.tmpl:73
#: cdedb/frontend/templates/web/ml/change_ml_type.tmpl:37
#: cdedb/frontend/templates/web/ml/create_mailinglist.tmpl:21
#: cdedb/frontend/templates/web/ml/create_mailinglist.tmpl:60
msgid "Mailinglist Type"
msgstr ""

#: cdedb/frontend/templates/web/ml/change_mailinglist.tmpl:75
#: cdedb/frontend/templates/web/ml/change_ml_type.tmpl:18
#: cdedb/frontend/templates/web/ml/change_ml_type.tmpl:22
msgid "Change Type"
msgstr ""

#: cdedb/frontend/templates/web/ml/change_mailinglist.tmpl:80
#: cdedb/frontend/templates/web/ml/change_ml_type.tmpl:50
#: cdedb/frontend/templates/web/ml/create_mailinglist.tmpl:63
#: cdedb/frontend/templates/web/ml/create_mailinglist.tmpl:64
msgid ""
"The participants of this event will be subscribers of this mailinglist. (Opt-"
"Out)"
msgstr ""

#: cdedb/frontend/templates/web/ml/change_mailinglist.tmpl:81
#: cdedb/frontend/templates/web/ml/change_ml_type.tmpl:52
#: cdedb/frontend/templates/web/ml/create_mailinglist.tmpl:64
#: cdedb/frontend/templates/web/ml/change_mailinglist.tmpl:84
#: cdedb/frontend/templates/web/ml/create_mailinglist.tmpl:68
msgid "Event Audience"
msgstr ""

#: cdedb/frontend/templates/web/ml/change_mailinglist.tmpl:85
#: cdedb/frontend/templates/web/ml/change_ml_type.tmpl:56
#: cdedb/frontend/templates/web/ml/create_mailinglist.tmpl:68
#: cdedb/frontend/templates/web/ml/change_mailinglist.tmpl:89
#: cdedb/frontend/templates/web/ml/create_mailinglist.tmpl:74
msgid ""
"The participants of this assembly will be subscribers of this mailinglist. "
"(Opt-Out)"
msgstr ""

#: cdedb/frontend/templates/web/ml/change_mailinglist.tmpl:87
#: cdedb/frontend/templates/web/ml/create_mailinglist.tmpl:84
#: cdedb/frontend/templates/web/ml/change_mailinglist.tmpl:93
#: cdedb/frontend/templates/web/ml/create_mailinglist.tmpl:91
msgid "Mails"
msgstr ""

#: cdedb/frontend/templates/web/ml/change_mailinglist.tmpl:88
#: cdedb/frontend/templates/web/ml/create_mailinglist.tmpl:85
#: cdedb/frontend/templates/web/ml/change_mailinglist.tmpl:94
#: cdedb/frontend/templates/web/ml/create_mailinglist.tmpl:92
msgid "Subject Prefix"
msgstr ""

#: cdedb/frontend/templates/web/ml/change_mailinglist.tmpl:89
#: cdedb/frontend/templates/web/ml/create_mailinglist.tmpl:86
#: cdedb/frontend/templates/web/ml/change_mailinglist.tmpl:95
#: cdedb/frontend/templates/web/ml/create_mailinglist.tmpl:93
msgid ""
"Example: If the subject prefix is set to \"info\" and a user sends a Mail "
"with subject \"Invitation to PfingstAka\", the mail will be sent to the "
"recipients as \"[info] Invitation to PfingstAka\"."
msgstr ""

#: cdedb/frontend/templates/web/ml/change_mailinglist.tmpl:99
#: cdedb/frontend/templates/web/ml/create_mailinglist.tmpl:96
#: cdedb/frontend/templates/web/ml/change_mailinglist.tmpl:105
#: cdedb/frontend/templates/web/ml/create_mailinglist.tmpl:103
#, python-format
msgid "Preview: %(prefix)sMail'sSubjectHere"
msgstr ""

#: cdedb/frontend/templates/web/ml/change_mailinglist.tmpl:105
#: cdedb/frontend/templates/web/ml/create_mailinglist.tmpl:102
#: cdedb/frontend/templates/web/ml/change_mailinglist.tmpl:111
#: cdedb/frontend/templates/web/ml/create_mailinglist.tmpl:109
msgid "MIME filter / Attachments"
msgstr ""

#: cdedb/frontend/templates/web/ml/change_mailinglist.tmpl:107
#: cdedb/frontend/templates/web/ml/create_mailinglist.tmpl:104
#: cdedb/frontend/templates/web/ml/change_mailinglist.tmpl:113
#: cdedb/frontend/templates/web/ml/create_mailinglist.tmpl:111
msgid "max. message size (in kB)"
msgstr ""

#: cdedb/frontend/templates/web/ml/change_ml_type.tmpl:7
#, python-format
msgid "%(title)s – Change Type"
msgstr ""

#: cdedb/frontend/templates/web/ml/change_ml_type.tmpl:34
msgid "New Mailinglist Type"
msgstr ""

#: cdedb/frontend/templates/web/ml/change_ml_type.tmpl:39
msgid "Additional Fields"
msgstr ""

#: cdedb/frontend/templates/web/ml/change_ml_type.tmpl:41
msgid ""
"The following fields are only relevant for some of the mailinglist types."
msgstr ""

#: cdedb/frontend/templates/web/ml/create_mailinglist.tmpl:11
#: cdedb/frontend/templates/web/ml/create_mailinglist.tmpl:15
#: cdedb/frontend/templates/web/ml/index.tmpl:22
#: cdedb/frontend/templates/web/ml/list_mailinglists.tmpl:19
#: cdedb/frontend/templates/web/ml/index.tmpl:26
msgid "Create Mailinglist"
msgstr ""

#: cdedb/frontend/templates/web/ml/create_mailinglist.tmpl:70
#: cdedb/frontend/templates/web/ml/create_mailinglist.tmpl:72
#: cdedb/frontend/templates/web/ml/management.tmpl:37
#: cdedb/frontend/templates/web/ml/show_mailinglist.tmpl:47
#: cdedb/frontend/templates/web/ml/create_mailinglist.tmpl:77
#: cdedb/frontend/templates/web/ml/create_mailinglist.tmpl:79
msgid "Moderators"
msgstr ""

#: cdedb/frontend/templates/web/ml/create_user.tmpl:8
msgid "Create New Mailinglist-Account"
msgstr ""

#: cdedb/frontend/templates/web/ml/generic.tmpl:19
#: cdedb/frontend/templates/web/ml/index.tmpl:11
#: cdedb/frontend/templates/web/ml/index.tmpl:14
msgid "subscribed"
msgstr ""

#: cdedb/frontend/templates/web/ml/generic.tmpl:22
msgid "inactive"
msgstr ""

#: cdedb/frontend/templates/web/ml/generic.tmpl:34
#: cdedb/frontend/templates/web/ml/generic.tmpl:44
#, python-format
msgid "; linked with %(link)s"
msgstr ""

#: cdedb/frontend/templates/web/ml/generic.tmpl:50
#, python-format
msgid "%(count)s subscriber."
msgid_plural "%(count)s subscribers."
msgstr[0] ""
msgstr[1] ""

#: cdedb/frontend/templates/web/ml/generic.tmpl:55
#, python-format
msgid "%(count)s moderator."
msgid_plural "%(count)s moderators."
msgstr[0] ""
msgstr[1] ""

#: cdedb/frontend/templates/web/ml/genesis.tmpl:5
msgid "Create Mailinglist-Account"
msgstr ""

#: cdedb/frontend/templates/web/ml/index.tmpl:11
#: cdedb/frontend/templates/web/ml/index.tmpl:14
msgid "not subscribed"
msgstr ""

#: cdedb/frontend/templates/web/ml/index.tmpl:14
#: cdedb/frontend/templates/web/ml/index.tmpl:17
msgid "Manage"
msgstr ""

#: cdedb/frontend/templates/web/ml/index.tmpl:27
#: cdedb/frontend/templates/web/ml/index.tmpl:31
msgid ""
"Here you can find the CdE’s Mailinglists; notably also those linked to "
"events and assemblies."
msgstr ""

#: cdedb/frontend/templates/web/ml/list_mailinglists.tmpl:24
#: cdedb/frontend/templates/web/ml/moderated_mailinglists.tmpl:16
msgid "documentation"
msgstr ""

#: cdedb/frontend/templates/web/ml/list_mailinglists.tmpl:24
#: cdedb/frontend/templates/web/ml/moderated_mailinglists.tmpl:16
#, python-format
msgid ""
"Mailinglist types effect who can view, administer, or join a mailinglist. "
"Furthermore, some add implicit subscribers. For more information, see the "
"%(documentation)s."
msgstr ""

#: cdedb/frontend/templates/web/ml/management.tmpl:10
#, python-format
msgid "%(title)s – Management"
msgstr ""

#: cdedb/frontend/templates/web/ml/management.tmpl:23
msgid "Manage Mailinglist"
msgstr ""

#: cdedb/frontend/templates/web/ml/management.tmpl:30
msgid "Note that every change can take up to 15 minutes to take effect."
msgstr ""

#: cdedb/frontend/templates/web/ml/management.tmpl:40
msgid "Only users can be moderators."
msgstr ""

#: cdedb/frontend/templates/web/ml/management.tmpl:51
msgid "IDs of the new moderators"
msgstr ""

#: cdedb/frontend/templates/web/ml/management.tmpl:78
#, python-format
msgid "Remove %(given_names)s %(family_name)s as moderator"
msgstr ""

#: cdedb/frontend/templates/web/ml/management.tmpl:89
msgid "Subscription Requests"
msgstr ""

#: cdedb/frontend/templates/web/ml/management.tmpl:92
msgid "Subscription Requests of other users to this mailinglist."
msgstr ""

#: cdedb/frontend/templates/web/ml/management.tmpl:110
msgid "Accept"
msgstr ""

#: cdedb/frontend/templates/web/ml/management.tmpl:128
msgid "Block"
msgstr ""

#: cdedb/frontend/templates/web/ml/management.tmpl:136
msgid "There are currently no Subscription Requests pending."
msgstr ""

#: cdedb/frontend/templates/web/ml/management.tmpl:143
msgid "Subscribers"
msgstr ""

#: cdedb/frontend/templates/web/ml/management.tmpl:146
msgid "advanced management"
msgstr ""

#: cdedb/frontend/templates/web/ml/management.tmpl:146
#, python-format
msgid ""
"Forced subscribers cannot be unsubscribed; blocked subscribers cannot be "
"subscribed here. Use the %(link)s site instead. People who are already "
"subscribed are not proposed for adding."
msgstr ""

#: cdedb/frontend/templates/web/ml/management.tmpl:157
msgid "ID of the new Subscriber"
msgstr ""

#: cdedb/frontend/templates/web/ml/management.tmpl:167
msgid "Add Subscriber"
msgstr ""

#: cdedb/frontend/templates/web/ml/management.tmpl:189
#, python-format
msgid "Remove %(given_names)s %(family_name)s as subscriber"
msgstr ""

#: cdedb/frontend/templates/web/ml/show_mailinglist.tmpl:25
#, python-format
msgid "Mailinglist of Event %(link)s"
msgstr ""

#: cdedb/frontend/templates/web/ml/show_mailinglist.tmpl:38
#, python-format
msgid "Mailinglist of Assembly %(link)s"
msgstr ""

#: cdedb/frontend/templates/web/ml/show_mailinglist.tmpl:45
msgid "Mailinglist Address"
msgstr ""

#: cdedb/frontend/templates/web/ml/show_mailinglist.tmpl:67
msgid "This mailinglist is inactive."
msgstr ""

#: cdedb/frontend/templates/web/ml/show_mailinglist.tmpl:69
msgid "Your Subscription"
msgstr ""

#: cdedb/frontend/templates/web/ml/show_mailinglist.tmpl:73
msgid "You are subscribed to this mailinglist."
msgstr ""

#: cdedb/frontend/templates/web/ml/show_mailinglist.tmpl:76
msgid "Your email address"
msgstr ""

#: cdedb/frontend/templates/web/ml/show_mailinglist.tmpl:92
msgid "Reset email address"
msgstr ""

#: cdedb/frontend/templates/web/ml/show_mailinglist.tmpl:99
msgid "Unsubscribe"
msgstr ""

#: cdedb/frontend/templates/web/ml/show_mailinglist.tmpl:104
msgid "Change email address"
msgstr ""

#: cdedb/frontend/templates/web/ml/show_mailinglist.tmpl:107
msgid ""
"To recieve mails from this mailinglist with a different email address, enter "
"the new address in this form. You will recieve a confirmation mail."
msgstr ""

#: cdedb/frontend/templates/web/ml/show_mailinglist.tmpl:116
msgid "New Subsciption Address"
msgstr ""

#: cdedb/frontend/templates/web/ml/show_mailinglist.tmpl:122
msgid "Change E-Mail"
msgstr ""

#: cdedb/frontend/templates/web/ml/show_mailinglist.tmpl:131
msgid "corresponding site"
msgstr ""

#: cdedb/frontend/templates/web/ml/show_mailinglist.tmpl:130
#, python-format
msgid ""
"This mailinglist is mandatory. Therefor you are always subscribed to this "
"list with your primary email address. To change this address go to the "
"%(link)s in your Account-Settings."
msgstr ""

#: cdedb/frontend/templates/web/ml/show_mailinglist.tmpl:141
msgid "Your subscription request is currently pending review by a moderator."
msgstr ""

#: cdedb/frontend/templates/web/ml/show_mailinglist.tmpl:148
msgid "Cancel request"
msgstr ""

#: cdedb/frontend/templates/web/ml/show_mailinglist.tmpl:153
msgid "You are not currently subscribed to this mailinglist."
msgstr ""

#: cdedb/frontend/templates/web/ml/show_mailinglist.tmpl:159
msgid "Request subscription"
msgstr ""

#: cdedb/frontend/templates/web/ml/show_mailinglist.tmpl:166
msgid "Subscribe"
msgstr ""

#: cdedb/frontend/templates/web/ml/show_mailinglist.tmpl:172
msgid ""
"You cannot subscribe to this mailinglist, because you have been blocked by "
"the moderators."
msgstr ""

#: cdedb/frontend/templates/web/ml/show_mailinglist.tmpl:197
msgid ""
"Deletes the mailinglist including description and all subscriber information."
msgstr ""

#: cdedb/frontend/templates/web/ml/show_mailinglist.tmpl:203
msgid "The mailinglist will be permanently deleted."
msgstr ""

#: cdedb/frontend/templates/web/ml/show_subscription_details.tmpl:10
#, python-format
msgid "%(title)s – Advanced Management"
msgstr ""

#: cdedb/frontend/templates/web/ml/show_subscription_details.tmpl:31
msgid "Forced Subscribers"
msgstr ""

#: cdedb/frontend/templates/web/ml/show_subscription_details.tmpl:34
msgid ""
"Subscribed users who are protected from automatic unsubscription when "
"loosing their means to acces the list."
msgstr ""

#: cdedb/frontend/templates/web/ml/show_subscription_details.tmpl:44
msgid "ID of the new forced subscriber"
msgstr ""

#: cdedb/frontend/templates/web/ml/show_subscription_details.tmpl:72
#, python-format
msgid "Remove %(given_names)s %(family_name)s as forced subscriber"
msgstr ""

#: cdedb/frontend/templates/web/ml/show_subscription_details.tmpl:83
msgid "Blocked Users"
msgstr ""

#: cdedb/frontend/templates/web/ml/show_subscription_details.tmpl:86
msgid ""
"Users who are blocked from subscribing and requesting subscription. They can "
"see that they are blocked."
msgstr ""

#: cdedb/frontend/templates/web/ml/show_subscription_details.tmpl:96
msgid "ID of the new blocked subscriber"
msgstr ""

#: cdedb/frontend/templates/web/ml/show_subscription_details.tmpl:124
#, python-format
msgid "Remove %(given_names)s %(family_name)s as blocked subscriber"
msgstr ""

#: cdedb/frontend/templates/web/ml/show_subscription_details.tmpl:134
msgid "Whitelist"
msgstr ""

#: cdedb/frontend/templates/web/ml/show_subscription_details.tmpl:137
msgid "Sender addresses that are not moderated."
msgstr ""

#: cdedb/frontend/templates/web/ml/show_subscription_details.tmpl:147
msgid "Email Address to whitelist"
msgstr ""

#: cdedb/frontend/templates/web/ml/show_subscription_details.tmpl:149
msgid "Add Entry"
msgstr ""

#: cdedb/frontend/templates/web/ml/show_subscription_details.tmpl:167
#, python-format
msgid "Remove %s from Whitelist"
msgstr ""

#: cdedb/frontend/templates/web/ml/show_subscription_details.tmpl:184
msgid "subscription state"
msgstr ""

#: cdedb/frontend/templates/web/ml/show_subscription_details.tmpl:184
msgid "Summary of subscription states"
msgstr ""

#: cdedb/frontend/templates/web/ml/show_subscription_details.tmpl:184
#, python-format
msgid ""
"A download csv file of all users associated with this mailinglist (including "
"name, email address and %(link)s)."
msgstr ""

#: cdedb/frontend/templates/web/ml/user_search.tmpl:8
msgid "Mailinglist-User Management"
msgstr ""

#: cdedb/frontend/templates/web/ml/user_search.tmpl:15
msgid "This search will only show pure Mailinglist-Users."
msgstr ""

#: cdedb/frontend/templates/web/ml/view_log.tmpl:9
msgid "Mailinglists Log"
msgstr ""

#: cdedb/frontend/templates/web/assembly/base.tmpl:72
msgid "Wahlleitungs Controls"
msgstr ""

#: cdedb/frontend/templates/web/cde/member_search.tmpl:118
msgid ""
"For example the search for \"Aka\" in the full text search will not match "
"\"Akademie\". However the search for \"Akadem\" will mitch \"Akademie\"."
msgstr ""

#: cdedb/frontend/templates/web/event/partial_import_check.tmpl:140
#: cdedb/frontend/templates/web/event/partial_import_check.tmpl:231
#: cdedb/frontend/templates/web/event/partial_import_check.tmpl:323
#: cdedb/frontend/templates/web/event/partial_import_check.tmpl:142
#: cdedb/frontend/templates/web/event/partial_import_check.tmpl:225
#: cdedb/frontend/templates/web/event/partial_import_check.tmpl:309
msgid "Expand all"
msgstr ""

#: cdedb/frontend/templates/web/event/partial_import_check.tmpl:143
#: cdedb/frontend/templates/web/event/partial_import_check.tmpl:234
#: cdedb/frontend/templates/web/event/partial_import_check.tmpl:326
#: cdedb/frontend/templates/web/event/partial_import_check.tmpl:145
#: cdedb/frontend/templates/web/event/partial_import_check.tmpl:228
#: cdedb/frontend/templates/web/event/partial_import_check.tmpl:312
msgid "Collapse all"
msgstr ""

#: cdedb/ml_subscription_aux.py:175 cdedb/ml_subscription_aux.py:179
msgid "User is already force-subscribed."
msgstr ""

#: cdedb/ml_subscription_aux.py:190 cdedb/ml_subscription_aux.py:194
msgid "User has already been blocked."
msgstr ""

#: cdedb/frontend/ml_base.py:735 cdedb/frontend/ml_base.py:743
msgid "Action had no effect."
msgstr ""

#: cdedb/common.py:933
#, python-format
msgid "Cannot unwrap str or bytes. Got %(data)s."
msgstr ""

#: cdedb/common.py:937
#, python-format
msgid "Can only unwrap collections. Got %(data)s."
msgstr ""

#: cdedb/common.py:941
#, python-format
msgid "Can only unwrap collections with one element. Got %(len)s elements."
msgstr ""

#: cdedb/config.py:179 cdedb/config.py:197
msgid "17_query_event_registration_waitlist"
msgstr "Waitlist"

#: cdedb/config.py:186
msgid "16_query_event_registration_waitlist"
msgstr "Waitlist"

#: cdedb/backend/assembly.py:1010
msgid "Could not determine secret."
msgstr ""

#: cdedb/backend/core.py:570 cdedb/backend/core.py:2184
#: cdedb/backend/core.py:2206 cdedb/frontend/core.py:1617
msgid "Nonexistant user."
msgstr ""

#: cdedb/backend/core.py:1589
msgid "May not provide more than one input."
msgstr ""

#: cdedb/backend/event.py:1675 cdedb/backend/event.py:1701
msgid "Unknown field."
msgstr ""

#: cdedb/backend/event.py:1679
#, python-format
msgid "Unfit field for %(field)s."
msgstr ""

#: cdedb/backend/event.py:2497
msgid "Unknown part for the given event."
msgstr ""

#: cdedb/backend/event.py:2528 cdedb/backend/event.py:2547
msgid "Must be orga to access full waitlist."
msgstr ""

#: cdedb/backend/event.py:2550
msgid "Not registered for this event."
msgstr ""

#: cdedb/backend/ml.py:481 cdedb/backend/ml.py:495
#: cdedb/frontend/ml_base.py:240 cdedb/frontend/ml_base.py:630
msgid "Some of these users are not ml-users."
msgstr ""

#: cdedb/frontend/assembly.py:502
msgid "Grouping ballots by status failed."
msgstr ""

#: cdedb/frontend/common.py:998
msgid "Given method is not callable."
msgstr ""

#: cdedb/frontend/common.py:1027
#, python-format
msgid "Default values cannot be overridden: %(keys)s"
msgstr ""

#: cdedb/frontend/common.py:1096
msgid "Invalid datatype read from file."
msgstr ""

#: cdedb/frontend/common.py:1142
msgid "Cannot download query result without fields of interest."
msgstr ""

#: cdedb/frontend/common.py:1157
msgid "Unknown download kind {kind}."
msgstr ""

#: cdedb/frontend/core.py:260
#, python-format
msgid "%(count)s session(s) terminated."
msgstr ""

#: cdedb/frontend/event.py:344
msgid "Only one part id allowed."
msgstr ""

#: cdedb/frontend/event.py:648
msgid "Waitlist linked to non-fitting field."
msgstr ""

#: cdedb/frontend/event.py:839
msgid "Fee Modifier linked to non-fitting field."
msgstr ""

#: cdedb/frontend/event.py:4272
msgid "Invalid key. Expected 'course_id' or 'event_id"
msgstr ""

#: cdedb/frontend/templates/web/base.tmpl:79
msgid "Documentation"
msgstr ""

#: cdedb/frontend/templates/web/util.tmpl:221
msgid "Malformed error."
msgstr ""

#: cdedb/frontend/templates/web/assembly/list_attachments.tmpl:47
msgid "No attachments have been uploaded yet."
msgstr ""

#: cdedb/frontend/templates/web/assembly/summary_ballots.tmpl:31
msgid "No ballots have been tallied yet."
msgstr ""

#: cdedb/frontend/templates/web/core/show_user.tmpl:81
msgid "Logout Everywhere"
msgstr ""

#: cdedb/frontend/templates/web/event/part_summary.tmpl:159
msgid "Field for Waitlist"
msgstr ""

#: cdedb/frontend/templates/web/event/part_summary.tmpl:160
msgid "Field to store the waitlist ranking of this part. Fieldtype: Integer"
msgstr ""

#: cdedb/frontend/templates/web/event/registration_status.tmpl:123
#: cdedb/frontend/templates/web/event/show_registration.tmpl:134
msgid "Placement"
msgstr ""

#~ msgid "CoreLogCodes.password_invalidated"
#~ msgstr "Password deleted"

#~ msgid "EventLogCodes.lodgement_group_created"
#~ msgstr "Lodgement group created"

#~ msgid "EventLogCodes.lodgement_group_changed"
#~ msgstr "Lodgement group changed"

#~ msgid "EventLogCodes.lodgement_group_deleted"
#~ msgstr "Lodgement group deleted"

#~ msgid " MlLogCodes.request_blocked"
#~ msgstr "Request blocked"

#~ msgid "QueryOperators.similar"
#~ msgstr "matches pattern"

#~ msgid "QueryOperators.dissimilar"
#~ msgstr "does not match pattern"

#~ msgid "is_admin"
#~ msgstr "Meta-Admin"

#~ msgid "new_is_admin"
#~ msgstr "Super-Admin"

#~ msgid "new_is_core_admin"
#~ msgstr "Core-Admin"

#~ msgid "new_is_cde_admin"
#~ msgstr "CdE-Admin"

#~ msgid "new_is_event_admin"
#~ msgstr "Event-Admin"

#~ msgid "new_is_ml_admin"
#~ msgstr "Mailinglist-Admin"

#~ msgid "new_is_assembly_admin"
#~ msgstr "Assembly-Admin"

#~ msgid "new_is_finance_admin"
#~ msgstr "Finance-Admin"

#~ msgid "SubscriptionPolicy.mandatory"
#~ msgstr "Mandatory"

#~ msgid "SubscriptionPolicy.opt_out"
#~ msgstr "Opt-Out"

#~ msgid "SubscriptionPolicy.opt_in"
#~ msgstr "Opt-In"

#~ msgid "SubscriptionPolicy.moderated_opt_in"
#~ msgstr "Moderated Opt-In"

#~ msgid "SubscriptionPolicy.invitation_only"
#~ msgstr "Invitation only"

#~ msgid "MailinglistTypes.event_associated_legacy"
#~ msgstr "Participants/Registrations (legacy)"

#~ msgid "MailinglistTypes.event_orga_legacy"
#~ msgstr "Orga (legacy)"

#~ msgid "core_usermanagement"
#~ msgstr "Usermanagement"

#~ msgid "CoreLogCodes.password_generated"
#~ msgstr "Password generated"

#~ msgid "CdeLogCodes.advance_semester"
#~ msgstr "Semester advanced"

#~ msgid "CdeLogCodes.advance_expuls"
#~ msgstr "exPuls-Semester advanced"

#~ msgid "QuestionnaireUsages.questionnaire"
#~ msgstr "Additional Questionnaire"

#~ msgid "ballot_file_arialabel"
<<<<<<< HEAD
#~ msgstr "belongs to ballot"
=======
#~ msgstr "belongs to ballot"

#~ msgid "Unable to unwrap!"
#~ msgstr ""

#~ msgid "14_query_event_registration_waitlist"
#~ msgstr "Waitlist"

#~ msgid "Only one part id."
#~ msgstr ""

#~ msgid "Wahlleitungs Controls"
#~ msgstr ""

#~ msgid ""
#~ "For example the search for \"Aka\" "
#~ "in the full text search will not"
#~ " match \"Akademie\". However the search "
#~ "for \"Akadem\" will mitch \"Akademie\"."
#~ msgstr ""

#~ msgid "Must be None."
#~ msgstr ""

#~ msgid "Mustn’t be empty."
#~ msgstr ""

#~ msgid "Mustn't be empty."
#~ msgstr ""
>>>>>>> 83701fbb
<|MERGE_RESOLUTION|>--- conflicted
+++ resolved
@@ -7,11 +7,7 @@
 msgstr ""
 "Project-Id-Version: CdEDBv2 2.0\n"
 "Report-Msgid-Bugs-To: cdedb@lists.schuelerakademie.de\n"
-<<<<<<< HEAD
 "POT-Creation-Date: 2020-08-07 16:44+0200\n"
-=======
-"POT-Creation-Date: 2020-09-11 21:02+0200\n"
->>>>>>> 83701fbb
 "PO-Revision-Date: 2019-08-18 18:33+0200\n"
 "Last-Translator: Markus Oehme <markus@jonglieren-jena.de>\n"
 "Language: en\n"
@@ -20,7 +16,7 @@
 "MIME-Version: 1.0\n"
 "Content-Type: text/plain; charset=utf-8\n"
 "Content-Transfer-Encoding: 8bit\n"
-"Generated-By: Babel 2.6.0\n"
+"Generated-By: Babel 2.8.0\n"
 
 #: bin/archive/migrate_execute.py:393
 msgid "Initial import."
@@ -71,24 +67,23 @@
 msgid "Failed to locate repository"
 msgstr ""
 
-<<<<<<< HEAD
-#: cdedb/config.py:89 cdedb/config.py:93
+#: cdedb/config.py:89 cdedb/config.py:93 cdedb/config.py:102
 msgid "00_query_event_registration_all"
 msgstr "All Registrations"
 
-#: cdedb/config.py:94 cdedb/config.py:98
+#: cdedb/config.py:94 cdedb/config.py:98 cdedb/config.py:107
 msgid "02_query_event_registration_orgas"
 msgstr "Orgas"
 
-#: cdedb/config.py:99 cdedb/config.py:103
+#: cdedb/config.py:99 cdedb/config.py:103 cdedb/config.py:112
 msgid "10_query_event_registration_not_paid"
 msgstr "Not yet Paid"
 
-#: cdedb/config.py:104 cdedb/config.py:108
+#: cdedb/config.py:104 cdedb/config.py:108 cdedb/config.py:117
 msgid "12_query_event_registration_paid"
 msgstr "Paid"
 
-#: cdedb/config.py:110 cdedb/config.py:114
+#: cdedb/config.py:110 cdedb/config.py:114 cdedb/config.py:123
 msgid "14_query_event_registration_participants"
 msgstr "All Participants"
 
@@ -96,190 +91,83 @@
 msgid "14_query_event_registration_waitlist"
 msgstr "Waitlist"
 
-#: cdedb/config.py:125 cdedb/config.py:121
+#: cdedb/config.py:125 cdedb/config.py:121 cdedb/config.py:130
 msgid "20_query_event_registration_non_members"
 msgstr "Non-Members"
 
-#: cdedb/config.py:130 cdedb/config.py:126
+#: cdedb/config.py:130 cdedb/config.py:126 cdedb/config.py:135
 msgid "30_query_event_registration_orga_notes"
 msgstr "Orga Notes"
 
-#: cdedb/config.py:135 cdedb/config.py:131
+#: cdedb/config.py:135 cdedb/config.py:131 cdedb/config.py:140
 msgid "40_query_event_registration_u18"
 msgstr "U18"
 
-#: cdedb/config.py:142 cdedb/config.py:138
+#: cdedb/config.py:142 cdedb/config.py:138 cdedb/config.py:147
 msgid "42_query_event_registration_u16"
 msgstr "U16"
 
-#: cdedb/config.py:149 cdedb/config.py:145
+#: cdedb/config.py:149 cdedb/config.py:145 cdedb/config.py:154
 msgid "44_query_event_registration_u14"
 msgstr "U14"
 
-#: cdedb/config.py:156 cdedb/config.py:152
+#: cdedb/config.py:156 cdedb/config.py:152 cdedb/config.py:161
 msgid "50_query_event_registration_minors_no_consent"
 msgstr "U18 without Parental Consent"
 
-#: cdedb/config.py:164 cdedb/config.py:160
+#: cdedb/config.py:164 cdedb/config.py:160 cdedb/config.py:169
 msgid "60_query_dokuteam_course_export"
 msgstr "Course Export Dokuteam"
 
-#: cdedb/config.py:169 cdedb/config.py:165
+#: cdedb/config.py:169 cdedb/config.py:165 cdedb/config.py:174
 msgid "62_query_dokuteam_address_export"
 msgstr "Address Export Dokuteam"
 
-#: cdedb/config.py:391 cdedb/config.py:428
+#: cdedb/config.py:391 cdedb/config.py:428 cdedb/config.py:437
 msgid "00_query_cde_user_all"
 msgstr "All Users"
 
-#: cdedb/config.py:397 cdedb/config.py:434
+#: cdedb/config.py:397 cdedb/config.py:434 cdedb/config.py:443
 msgid "10_query_cde_user_trial_members"
 msgstr "Trial-Members"
 
-#: cdedb/config.py:403 cdedb/config.py:440
+#: cdedb/config.py:403 cdedb/config.py:440 cdedb/config.py:449
 msgid "20_query_cde_user_expuls"
 msgstr "Address Export exPuls"
 
-#: cdedb/config.py:413 cdedb/config.py:450
+#: cdedb/config.py:413 cdedb/config.py:450 cdedb/config.py:459
 msgid "00_query_archived_persona_all"
 msgstr "All archived users"
 
-#: cdedb/config.py:422 cdedb/config.py:459
+#: cdedb/config.py:422 cdedb/config.py:459 cdedb/config.py:468
 msgid "00_query_event_user_all"
 msgstr "All Users"
 
-#: cdedb/config.py:428 cdedb/config.py:465
+#: cdedb/config.py:428 cdedb/config.py:465 cdedb/config.py:474
 msgid "10_query_event_user_minors"
 msgstr "Minors"
 
-#: cdedb/config.py:438 cdedb/config.py:475
+#: cdedb/config.py:438 cdedb/config.py:475 cdedb/config.py:484
 msgid "00_query_core_user_all"
 msgstr "All Users"
 
-#: cdedb/config.py:444 cdedb/config.py:481
+#: cdedb/config.py:444 cdedb/config.py:481 cdedb/config.py:490
 msgid "10_query_core_any_admin"
 msgstr "All Admins"
 
-#: cdedb/config.py:456 cdedb/config.py:493
+#: cdedb/config.py:456 cdedb/config.py:493 cdedb/config.py:502
 msgid "00_query_assembly_user_all"
 msgstr "All Users"
 
-#: cdedb/config.py:462 cdedb/config.py:499
+#: cdedb/config.py:462 cdedb/config.py:499 cdedb/config.py:508
 msgid "02_query_assembly_user_admin"
 msgstr "Admins"
 
-#: cdedb/config.py:471 cdedb/config.py:508
+#: cdedb/config.py:471 cdedb/config.py:508 cdedb/config.py:517
 msgid "00_query_ml_user_all"
 msgstr "All Users"
 
-#: cdedb/config.py:477 cdedb/config.py:514
-=======
-#: cdedb/config.py:102
-msgid "00_query_event_registration_all"
-msgstr "All Registrations"
-
-#: cdedb/config.py:107
-msgid "02_query_event_registration_orgas"
-msgstr "Orgas"
-
-#: cdedb/config.py:112
-msgid "10_query_event_registration_not_paid"
-msgstr "Not yet Paid"
-
-#: cdedb/config.py:117
-msgid "12_query_event_registration_paid"
-msgstr "Paid"
-
-#: cdedb/config.py:123
-msgid "14_query_event_registration_participants"
-msgstr "All Participants"
-
-#: cdedb/config.py:130
-msgid "20_query_event_registration_non_members"
-msgstr "Non-Members"
-
-#: cdedb/config.py:135
-msgid "30_query_event_registration_orga_notes"
-msgstr "Orga Notes"
-
-#: cdedb/config.py:140
-msgid "40_query_event_registration_u18"
-msgstr "U18"
-
-#: cdedb/config.py:147
-msgid "42_query_event_registration_u16"
-msgstr "U16"
-
-#: cdedb/config.py:154
-msgid "44_query_event_registration_u14"
-msgstr "U14"
-
-#: cdedb/config.py:161
-msgid "50_query_event_registration_minors_no_consent"
-msgstr "U18 without Parental Consent"
-
-#: cdedb/config.py:169
-msgid "60_query_dokuteam_course_export"
-msgstr "Course Export Dokuteam"
-
-#: cdedb/config.py:174
-msgid "62_query_dokuteam_address_export"
-msgstr "Address Export Dokuteam"
-
-#: cdedb/config.py:188 cdedb/config.py:206
-msgid "17_query_event_registration_waitlist"
-msgstr "Waitlist"
-
-#: cdedb/config.py:195
-msgid "16_query_event_registration_waitlist"
-msgstr "Waitlist"
-
-#: cdedb/config.py:437
-msgid "00_query_cde_user_all"
-msgstr "All Users"
-
-#: cdedb/config.py:443
-msgid "10_query_cde_user_trial_members"
-msgstr "Trial-Members"
-
-#: cdedb/config.py:449
-msgid "20_query_cde_user_expuls"
-msgstr "Address Export exPuls"
-
-#: cdedb/config.py:459
-msgid "00_query_archived_persona_all"
-msgstr "All archived users"
-
-#: cdedb/config.py:468
-msgid "00_query_event_user_all"
-msgstr "All Users"
-
-#: cdedb/config.py:474
-msgid "10_query_event_user_minors"
-msgstr "Minors"
-
-#: cdedb/config.py:484
-msgid "00_query_core_user_all"
-msgstr "All Users"
-
-#: cdedb/config.py:490
-msgid "10_query_core_any_admin"
-msgstr "All Admins"
-
-#: cdedb/config.py:502
-msgid "00_query_assembly_user_all"
-msgstr "All Users"
-
-#: cdedb/config.py:508
-msgid "02_query_assembly_user_admin"
-msgstr "Admins"
-
-#: cdedb/config.py:517
-msgid "00_query_ml_user_all"
-msgstr "All Users"
-
-#: cdedb/config.py:523
->>>>>>> 83701fbb
+#: cdedb/config.py:477 cdedb/config.py:514 cdedb/config.py:523
 msgid "02_query_ml_user_admin"
 msgstr "Admins"
 
@@ -1582,7 +1470,7 @@
 msgstr ""
 
 #: cdedb/validation.py:248
-msgid "Must be empty."
+msgid "Must be None."
 msgstr ""
 
 #: cdedb/validation.py:282
@@ -1637,106 +1525,98 @@
 msgid "Must be a string."
 msgstr ""
 
-<<<<<<< HEAD
 #: cdedb/validation.py:482 cdedb/validation.py:697 cdedb/validation.py:4395
 #: cdedb/validation.py:4398
 msgid "Mustn’t be empty."
-=======
+msgstr ""
+
+#: cdedb/validation.py:501
+msgid "Cannot convert {val} to bytes."
+msgstr ""
+
+#: cdedb/validation.py:504
+msgid "Must be a bytes object."
+msgstr ""
+
+#: cdedb/validation.py:519
+msgid "Must be a mapping."
+msgstr ""
+
+#: cdedb/validation.py:534
+msgid "Must be an iterable."
+msgstr ""
+
+#: cdedb/validation.py:552
+msgid "Invalid input for sequence."
+msgstr ""
+
+#: cdedb/validation.py:554
+msgid "Must be a sequence."
+msgstr ""
+
+#: cdedb/validation.py:576
+msgid "Invalid input for boolean."
+msgstr ""
+
+#: cdedb/validation.py:578
+msgid "Must be a boolean."
+msgstr ""
+
+#: cdedb/validation.py:592
+msgid "Must be an empty dict."
+msgstr ""
+
+#: cdedb/validation.py:612
+msgid "Must be an empty list."
+msgstr ""
+
+#: cdedb/validation.py:630
+msgid "Not a valid realm."
+msgstr ""
+
+#: cdedb/validation.py:652
+msgid "Wrong formatting."
+msgstr ""
+
+#: cdedb/validation.py:658
+msgid "Checksum failure."
+msgstr ""
+
+#: cdedb/validation.py:678
+msgid "Must be printable ASCII."
+msgstr ""
+
+#: cdedb/validation.py:718
+msgid "Must be alphanumeric."
+msgstr ""
+
+#: cdedb/validation.py:741
+msgid "Must be comma separated alphanumeric."
+msgstr ""
+
+#: cdedb/validation.py:764
+msgid ""
+"Must be an identifier (only letters, numbers, underscore, dot and hyphen)."
+msgstr ""
+
+#: cdedb/validation.py:792
+msgid ""
+"Must be a restrictive identifier (only letters, numbers and underscore)."
+msgstr ""
+
+#: cdedb/validation.py:817
+msgid "Must be comma separated identifiers."
+msgstr ""
+
+#: cdedb/validation.py:859 cdedb/validation.py:3134 cdedb/validation.py:3772
+#: cdedb/validation.py:3135 cdedb/validation.py:3775
 #: cdedb/frontend/event.py:459 cdedb/validation.py:482 cdedb/validation.py:697
-#: cdedb/validation.py:859 cdedb/validation.py:3135 cdedb/validation.py:3775
 #: cdedb/validation.py:4398
 msgid "Must not be empty."
->>>>>>> 83701fbb
-msgstr ""
-
-#: cdedb/validation.py:501
-msgid "Cannot convert {val} to bytes."
-msgstr ""
-
-#: cdedb/validation.py:504
-msgid "Must be a bytes object."
-msgstr ""
-
-#: cdedb/validation.py:519
-msgid "Must be a mapping."
-msgstr ""
-
-#: cdedb/validation.py:534
-msgid "Must be an iterable."
-msgstr ""
-
-#: cdedb/validation.py:552
-msgid "Invalid input for sequence."
-msgstr ""
-
-#: cdedb/validation.py:554
-msgid "Must be a sequence."
-msgstr ""
-
-#: cdedb/validation.py:576
-msgid "Invalid input for boolean."
-msgstr ""
-
-#: cdedb/validation.py:578
-msgid "Must be a boolean."
-msgstr ""
-
-#: cdedb/validation.py:592
-msgid "Must be an empty dict."
-msgstr ""
-
-#: cdedb/validation.py:612
-msgid "Must be an empty list."
-msgstr ""
-
-#: cdedb/validation.py:630
-msgid "Not a valid realm."
-msgstr ""
-
-#: cdedb/validation.py:652
-msgid "Wrong formatting."
-msgstr ""
-
-#: cdedb/validation.py:658
-msgid "Checksum failure."
-msgstr ""
-
-#: cdedb/validation.py:678
-msgid "Must be printable ASCII."
-msgstr ""
-
-#: cdedb/validation.py:718
-msgid "Must be alphanumeric."
-msgstr ""
-
-#: cdedb/validation.py:741
-msgid "Must be comma separated alphanumeric."
-msgstr ""
-
-#: cdedb/validation.py:764
-msgid ""
-"Must be an identifier (only letters, numbers, underscore, dot and hyphen)."
-msgstr ""
-
-#: cdedb/validation.py:792
-msgid ""
-"Must be a restrictive identifier (only letters, numbers and underscore)."
-msgstr ""
-
-#: cdedb/validation.py:817
-msgid "Must be comma separated identifiers."
-msgstr ""
-
-<<<<<<< HEAD
-#: cdedb/validation.py:859 cdedb/validation.py:3134 cdedb/validation.py:3772
-#: cdedb/validation.py:3135 cdedb/validation.py:3775
-msgid "Must not be empty."
 msgstr ""
 
 #: cdedb/backend/core.py:2022 cdedb/frontend/core.py:1572
 #: cdedb/frontend/core.py:1726 cdedb/validation.py:927
-=======
->>>>>>> 83701fbb
 #: cdedb/backend/core.py:2059 cdedb/frontend/core.py:1579
 #: cdedb/frontend/core.py:1735
 msgid "Password too weak."
@@ -3922,15 +3802,11 @@
 msgid "Only one part id."
 msgstr ""
 
-<<<<<<< HEAD
 #: cdedb/frontend/event.py:439 cdedb/frontend/event.py:459
 msgid "Mustn't be empty."
 msgstr ""
 
 #: cdedb/frontend/event.py:443 cdedb/frontend/event.py:463
-=======
-#: cdedb/frontend/event.py:463
->>>>>>> 83701fbb
 msgid "Minor form updated."
 msgstr ""
 
@@ -14025,11 +13901,12 @@
 msgid "Can only unwrap collections with one element. Got %(len)s elements."
 msgstr ""
 
-#: cdedb/config.py:179 cdedb/config.py:197
+#: cdedb/config.py:179 cdedb/config.py:197 cdedb/config.py:188
+#: cdedb/config.py:206
 msgid "17_query_event_registration_waitlist"
 msgstr "Waitlist"
 
-#: cdedb/config.py:186
+#: cdedb/config.py:186 cdedb/config.py:195
 msgid "16_query_event_registration_waitlist"
 msgstr "Waitlist"
 
@@ -14151,6 +14028,10 @@
 msgid "Placement"
 msgstr ""
 
+#: cdedb/validation.py:248
+msgid "Must be empty."
+msgstr ""
+
 #~ msgid "CoreLogCodes.password_invalidated"
 #~ msgstr "Password deleted"
 
@@ -14233,36 +14114,4 @@
 #~ msgstr "Additional Questionnaire"
 
 #~ msgid "ballot_file_arialabel"
-<<<<<<< HEAD
-#~ msgstr "belongs to ballot"
-=======
-#~ msgstr "belongs to ballot"
-
-#~ msgid "Unable to unwrap!"
-#~ msgstr ""
-
-#~ msgid "14_query_event_registration_waitlist"
-#~ msgstr "Waitlist"
-
-#~ msgid "Only one part id."
-#~ msgstr ""
-
-#~ msgid "Wahlleitungs Controls"
-#~ msgstr ""
-
-#~ msgid ""
-#~ "For example the search for \"Aka\" "
-#~ "in the full text search will not"
-#~ " match \"Akademie\". However the search "
-#~ "for \"Akadem\" will mitch \"Akademie\"."
-#~ msgstr ""
-
-#~ msgid "Must be None."
-#~ msgstr ""
-
-#~ msgid "Mustn’t be empty."
-#~ msgstr ""
-
-#~ msgid "Mustn't be empty."
-#~ msgstr ""
->>>>>>> 83701fbb
+#~ msgstr "belongs to ballot"