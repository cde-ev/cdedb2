# German translations for CdEDBv2.
# Copyright (C) 2016 CdE Datenbank Team
# This file is distributed under the same license as the CdEDBv2 project.
# Markus Oehme <markus@jonglieren-jena.de>, 2016.
#
msgid ""
msgstr ""
"Project-Id-Version: CdEDBv2 2.0\n"
"Report-Msgid-Bugs-To: cdedb@lists.schuelerakademie.de\n"
"POT-Creation-Date: 2019-03-31 13:50+0200\n"
"PO-Revision-Date: 2019-03-23 21:48+0100\n"
"Last-Translator: Markus Oehme <markus@jonglieren-jena.de>\n"
"Language: de\n"
"Language-Team: CdE Datenbank Team <dedb@lists.schuelerakademie.de>\n"
"Plural-Forms: nplurals=2; plural=(n != 1)\n"
"MIME-Version: 1.0\n"
"Content-Type: text/plain; charset=utf-8\n"
"Content-Transfer-Encoding: 8bit\n"
"Generated-By: Babel 2.6.0\n"

#: bin/migrate_execute.py:393
msgid "Initial import."
msgstr "Ursprünglicher Import."

#: cdedb/common.py:124
#, python-format
msgid "Invalid notification type %(t)s found."
msgstr "Unzulässiger Notifikationstyp %(t)s gefunden."

#: cdedb/common.py:280
msgid "Not in access list."
msgstr "Nicht in der Liste der Zugriffsberechtigten enthalten."

#: cdedb/common.py:470 cdedb/common.py:508
msgid "Out of supported scope."
msgstr "Nicht im unterstützten Bereich."

#: cdedb/common.py:494 cdedb/common.py:525
msgid "Not supported."
msgstr "Operation nicht unterstützt."

#: cdedb/common.py:682
msgid "Not in list."
msgstr "Nicht in der Liste enthalten."

#: cdedb/common.py:766
msgid "Unable to unwrap!"
msgstr "Fehler bei unwrap!"

#: cdedb/config.py:29
msgid "Failed to locate repository"
msgstr "Konnte das Repository nicht finden."

#: cdedb/config.py:85
msgid "00_query_event_registration_all"
msgstr "Alle Anmeldungen"

#: cdedb/config.py:90
msgid "10_query_event_registration_not_paid"
msgstr "Noch nicht bezahlt"

#: cdedb/config.py:95
msgid "12_query_event_registration_paid"
msgstr "Bezahlt"

#: cdedb/config.py:101
msgid "20_query_event_registration_non_members"
msgstr "Nicht-Mitglieder"

#: cdedb/config.py:106
msgid "30_query_event_registration_orga_notes"
msgstr "Orga-Notizen"

#: cdedb/config.py:111
msgid "40_query_event_registration_u18"
msgstr "U18"

#: cdedb/config.py:118
msgid "42_query_event_registration_u16"
msgstr "U16"

#: cdedb/config.py:125
msgid "44_query_event_registration_u14"
msgstr "U14"

#: cdedb/config.py:132
msgid "50_query_event_registration_minors_no_consent"
msgstr "U18 ohne Einverständniserklärung"

#: cdedb/config.py:140
msgid "60_query_dokuteam_export"
msgstr "Export für Dokuteam"

#: cdedb/config.py:336
msgid "00_query_cde_trial_members"
msgstr "Probemitglieder"

#: cdedb/config.py:343
msgid "00_query_archived_persona_with_notes"
msgstr "Personen mit Notizen"

#: cdedb/config.py:351
msgid "00_query_event_user_minors"
msgstr "Minderjährige"

#: cdedb/config.py:361
msgid "00_query_core_user_all"
msgstr "Alle Nutzer"

#: cdedb/config.py:366
msgid "10_query_core_any_admin"
msgstr "Alle Admins"

#: cdedb/config.py:377
msgid "00_query_mailinglist_persona_all"
msgstr "Alle Nutzer"

#: cdedb/i18n_additional.py:11
msgid "AgeClasses.full"
msgstr "Volljährig"

#: cdedb/i18n_additional.py:12
msgid "AgeClasses.u18"
msgstr "U18"

#: cdedb/i18n_additional.py:13
msgid "AgeClasses.u16"
msgstr "U16"

#: cdedb/i18n_additional.py:14
msgid "AgeClasses.u14"
msgstr "U14"

#: cdedb/i18n_additional.py:16
msgid "AssemblyLogCodes.assembly_created"
msgstr "Versammlung angelegt"

#: cdedb/i18n_additional.py:17
msgid "AssemblyLogCodes.assembly_changed"
msgstr "Versammlung geändert"

#: cdedb/i18n_additional.py:18
msgid "AssemblyLogCodes.assembly_concluded"
msgstr "Versammlung beendet"

#: cdedb/i18n_additional.py:19
msgid "AssemblyLogCodes.ballot_created"
msgstr "Abstimmung angelegt"

#: cdedb/i18n_additional.py:20
msgid "AssemblyLogCodes.ballot_changed"
msgstr "Abstimmung geändert"

#: cdedb/i18n_additional.py:21
msgid "AssemblyLogCodes.ballot_deleted"
msgstr "Abstimmung gelöscht"

#: cdedb/i18n_additional.py:22
msgid "AssemblyLogCodes.ballot_extended"
msgstr "Abstimmung verlängert"

#: cdedb/i18n_additional.py:23
msgid "AssemblyLogCodes.ballot_tallied"
msgstr "Abstimmung ausgezählt"

#: cdedb/i18n_additional.py:24
msgid "AssemblyLogCodes.candidate_added"
msgstr "Option hinzugefügt"

#: cdedb/i18n_additional.py:25
msgid "AssemblyLogCodes.candidate_updated"
msgstr "Option geändert"

#: cdedb/i18n_additional.py:26
msgid "AssemblyLogCodes.candidate_removed"
msgstr "Option entfernt"

#: cdedb/i18n_additional.py:27
msgid "AssemblyLogCodes.new_attendee"
msgstr "Neuer Teilnehmer"

#: cdedb/i18n_additional.py:28
msgid "AssemblyLogCodes.attachment_added"
msgstr "Anhang hinzugefügt"

#: cdedb/i18n_additional.py:29
msgid "AssemblyLogCodes.attachment_removed"
msgstr "Anhang entfernt"

#: cdedb/i18n_additional.py:31
msgid "AttachmentPolicy.allow"
msgstr "HTML-E-Mails & alle Anhänge erlaubt"

#: cdedb/i18n_additional.py:32
msgid "AttachmentPolicy.pdf_only"
msgstr "Nur Text-E-Mails mit PDF-Anhängen erlaubt"

#: cdedb/i18n_additional.py:33
msgid "AttachmentPolicy.forbid"
msgstr "Nur Text-E-Mails ohne Anhänge erlaubt"

#: cdedb/i18n_additional.py:35
msgid "AudiencePolicy.everybody"
msgstr "Alle"

#: cdedb/i18n_additional.py:36
msgid "AudiencePolicy.require_assembly"
msgstr "Nur Versammlungsnutzer"

#: cdedb/i18n_additional.py:37
msgid "AudiencePolicy.require_cde"
msgstr "Nur CdE-Nutzer"

#: cdedb/i18n_additional.py:38
msgid "AudiencePolicy.require_event"
msgstr "Nur Veranstaltungsnutzer"

#: cdedb/i18n_additional.py:39
msgid "AudiencePolicy.require_member"
msgstr "Nur CdE-Mitglieder"

#: cdedb/i18n_additional.py:41
msgid "CdeLogCodes.advance_semester"
msgstr "Nächstes Semester"

#: cdedb/i18n_additional.py:42
msgid "CdeLogCodes.advance_expuls"
msgstr "Nächster Expuls"

#: cdedb/i18n_additional.py:44
msgid "CoreLogCodes.persona_creation"
msgstr "Account erstellt"

#: cdedb/i18n_additional.py:45
msgid "CoreLogCodes.persona_change"
msgstr "Account geändert"

#: cdedb/i18n_additional.py:46
msgid "CoreLogCodes.password_change"
msgstr "Passwort geändert"

#: cdedb/i18n_additional.py:47
msgid "CoreLogCodes.password_reset_cookie"
msgstr "Passwortrücksetzcookie erstellt"

#: cdedb/i18n_additional.py:48
msgid "CoreLogCodes.password_reset"
msgstr "Passwort zurückgesetzt"

#: cdedb/i18n_additional.py:49
msgid "CoreLogCodes.password_generated"
msgstr "Passwort generiert"

#: cdedb/i18n_additional.py:50
msgid "CoreLogCodes.genesis_request"
msgstr "Neue Accountanfrage"

#: cdedb/i18n_additional.py:51
msgid "CoreLogCodes.genesis_approved"
msgstr "Accountanfrage genehmigt"

#: cdedb/i18n_additional.py:52
msgid "CoreLogCodes.genesis_rejected"
msgstr "Accountanfrage abgelehnt"

#: cdedb/i18n_additional.py:54
msgid "EventLogCodes.event_created"
msgstr "Veranstaltung erstellt"

#: cdedb/i18n_additional.py:55
msgid "EventLogCodes.event_changed"
msgstr "Veranstaltung geändert"

#: cdedb/i18n_additional.py:56
msgid "EventLogCodes.orga_added"
msgstr "Orga hinzugefügt"

#: cdedb/i18n_additional.py:57
msgid "EventLogCodes.orga_removed"
msgstr "Orga entfernt"

#: cdedb/i18n_additional.py:58
msgid "EventLogCodes.part_created"
msgstr "Veranstaltungsteil erstellt"

#: cdedb/i18n_additional.py:59
msgid "EventLogCodes.part_changed"
msgstr "Veranstaltungsteil geändert"

#: cdedb/i18n_additional.py:60
msgid "EventLogCodes.part_deleted"
msgstr "Veranstaltungsteil gelöscht"

#: cdedb/i18n_additional.py:61
msgid "EventLogCodes.field_added"
msgstr "Feld hinzugefügt"

#: cdedb/i18n_additional.py:62
msgid "EventLogCodes.field_updated"
msgstr "Feld geändert"

#: cdedb/i18n_additional.py:63
msgid "EventLogCodes.field_removed"
msgstr "Feld entfernt"

#: cdedb/i18n_additional.py:64
msgid "EventLogCodes.lodgement_created"
msgstr "Unterkunft erstellt"

#: cdedb/i18n_additional.py:65
msgid "EventLogCodes.lodgement_changed"
msgstr "Unterkunft geändert"

#: cdedb/i18n_additional.py:66
msgid "EventLogCodes.lodgement_deleted"
msgstr "Unterkunft gelöscht"

#: cdedb/i18n_additional.py:67
msgid "EventLogCodes.questionnaire_changed"
msgstr "Fragebogen geändert"

#: cdedb/i18n_additional.py:68
msgid "EventLogCodes.track_added"
msgstr "Kursschiene hinzugefügt"

#: cdedb/i18n_additional.py:69
msgid "EventLogCodes.track_updated"
msgstr "Kursschiene geändert"

#: cdedb/i18n_additional.py:70
msgid "EventLogCodes.track_removed"
msgstr "Kursschiene entfernt"

#: cdedb/i18n_additional.py:71
msgid "EventLogCodes.course_created"
msgstr "Kurs erstellt"

#: cdedb/i18n_additional.py:72
msgid "EventLogCodes.course_changed"
msgstr "Kurs geändert"

#: cdedb/i18n_additional.py:73
msgid "EventLogCodes.course_deleted"
msgstr "Kurs gelöscht"

#: cdedb/i18n_additional.py:74
msgid "EventLogCodes.course_segments_changed"
msgstr "Kurs: angebotene Schienen geändert"

#: cdedb/i18n_additional.py:75
msgid "EventLogCodes.course_segment_activity_changed"
msgstr "Kurs: stattfindende Schienen geändert"

#: cdedb/i18n_additional.py:76
msgid "EventLogCodes.registration_created"
msgstr "Anmeldung erstellt"

#: cdedb/i18n_additional.py:77
msgid "EventLogCodes.registration_changed"
msgstr "Anmeldung geändert"

#: cdedb/i18n_additional.py:78
msgid "EventLogCodes.registration_deleted"
msgstr "Anmeldung gelöscht"

#: cdedb/i18n_additional.py:79
msgid "EventLogCodes.event_locked"
msgstr "Veranstaltung gesperrt"

#: cdedb/i18n_additional.py:80
msgid "EventLogCodes.event_partial_import"
msgstr "Partieller Import"

#: cdedb/i18n_additional.py:81 cdedb/i18n_additional.py:80
msgid "EventLogCodes.event_unlocked"
msgstr "Veranstaltung entsperrt"

#: cdedb/i18n_additional.py:83 cdedb/i18n_additional.py:82
msgid "FinanceLogCodes.new_member"
msgstr "Neues Mitglied"

#: cdedb/i18n_additional.py:84 cdedb/i18n_additional.py:83
msgid "FinanceLogCodes.gain_membership"
msgstr "Mitgliedschaft erhalten"

#: cdedb/i18n_additional.py:85 cdedb/i18n_additional.py:84
msgid "FinanceLogCodes.lose_membership"
msgstr "Mitgliedschaft verloren"

#: cdedb/i18n_additional.py:86 cdedb/i18n_additional.py:85
msgid "FinanceLogCodes.increase_balance"
msgstr "Guthaben gutgeschrieben"

#: cdedb/i18n_additional.py:87 cdedb/i18n_additional.py:86
msgid "FinanceLogCodes.deduct_membership_fee"
msgstr "Beitrag abgezogen"

#: cdedb/i18n_additional.py:88 cdedb/i18n_additional.py:87
msgid "FinanceLogCodes.end_trial_membership"
msgstr "Ende der Probemitgliedschaft"

#: cdedb/i18n_additional.py:89 cdedb/i18n_additional.py:88
msgid "FinanceLogCodes.grant_lastschrift"
msgstr "Einzugsermächtigung erteilt"

#: cdedb/i18n_additional.py:90 cdedb/i18n_additional.py:89
msgid "FinanceLogCodes.revoke_lastschrift"
msgstr "Einzugsermächtigung widerrufen"

#: cdedb/i18n_additional.py:91 cdedb/i18n_additional.py:90
msgid "FinanceLogCodes.modify_lastschrift"
msgstr "Einzugsermächtigung geändert"

#: cdedb/i18n_additional.py:92 cdedb/i18n_additional.py:91
msgid "FinanceLogCodes.lastschrift_transaction_issue"
msgstr "Einzug erstellt"

#: cdedb/i18n_additional.py:93 cdedb/i18n_additional.py:92
msgid "FinanceLogCodes.lastschrift_transaction_success"
msgstr "Einzug erfolgreich"

#: cdedb/i18n_additional.py:94 cdedb/i18n_additional.py:93
msgid "FinanceLogCodes.lastschrift_transaction_failure"
msgstr "Einzug fehlgeschlagen"

#: cdedb/i18n_additional.py:95 cdedb/i18n_additional.py:94
msgid "FinanceLogCodes.lastschrift_transaction_skip"
msgstr "Einzug pausiert"

#: cdedb/i18n_additional.py:96 cdedb/i18n_additional.py:95
msgid "FinanceLogCodes.lastschrift_transaction_cancelled"
msgstr "Einzug abgebrochen"

#: cdedb/i18n_additional.py:97 cdedb/i18n_additional.py:96
msgid "FinanceLogCodes.lastschrift_transaction_revoked"
msgstr "Einzug zurückgebucht"

#: cdedb/i18n_additional.py:98 cdedb/i18n_additional.py:97
msgid "FinanceLogCodes.other"
msgstr "Sonstiges"

#: cdedb/i18n_additional.py:100 cdedb/i18n_additional.py:99
msgid "FieldAssociations.registration"
msgstr "Anmeldungsfelder"

#: cdedb/i18n_additional.py:101 cdedb/i18n_additional.py:100
msgid "FieldAssociations.course"
msgstr "Kursfelder"

#: cdedb/i18n_additional.py:102 cdedb/i18n_additional.py:101
msgid "FieldAssociations.lodgement"
msgstr "Unterkunftsfelder"

#: cdedb/i18n_additional.py:104 cdedb/i18n_additional.py:103
msgid "FieldDatatypes.str"
msgstr "Text"

#: cdedb/i18n_additional.py:105 cdedb/i18n_additional.py:104
msgid "FieldDatatypes.bool"
msgstr "Ja/Nein"

#: cdedb/i18n_additional.py:106 cdedb/i18n_additional.py:105
msgid "FieldDatatypes.int"
msgstr "Zahl"

#: cdedb/i18n_additional.py:107 cdedb/i18n_additional.py:106
msgid "FieldDatatypes.float"
msgstr "Dezimalzahl"

#: cdedb/i18n_additional.py:108 cdedb/i18n_additional.py:107
msgid "FieldDatatypes.date"
msgstr "Datum"

#: cdedb/i18n_additional.py:109 cdedb/i18n_additional.py:108
msgid "FieldDatatypes.datetime"
msgstr "Datum mit Zeit"

#: cdedb/i18n_additional.py:111 cdedb/i18n_additional.py:110
msgid "Genders.female"
msgstr "weiblich"

#: cdedb/i18n_additional.py:112 cdedb/i18n_additional.py:111
msgid "Genders.male"
msgstr "männlich"

#: cdedb/i18n_additional.py:113 cdedb/i18n_additional.py:112
msgid "Genders.other"
msgstr "sonstiges"

#: cdedb/i18n_additional.py:114 cdedb/i18n_additional.py:113
msgid "Genders.not_specified"
msgstr "keine Angabe"

#: cdedb/i18n_additional.py:116 cdedb/i18n_additional.py:115
msgid "LineResolutions.create"
msgstr "Account erstellen"

#: cdedb/i18n_additional.py:117 cdedb/i18n_additional.py:116
msgid "LineResolutions.skip"
msgstr "Eintrag ignorieren"

#: cdedb/i18n_additional.py:118 cdedb/i18n_additional.py:117
msgid "LineResolutions.renew_trial"
msgstr "Probemitgliedschaft erneuern"

#: cdedb/i18n_additional.py:119 cdedb/i18n_additional.py:118
msgid "LineResolutions.update"
msgstr "Daten übernehmen"

#: cdedb/i18n_additional.py:120 cdedb/i18n_additional.py:119
msgid "LineResolutions.renew_and_update"
msgstr "Probemitgliedschaft erneuern und Daten übernehmen"

#: cdedb/i18n_additional.py:122 cdedb/i18n_additional.py:121
msgid "MemberChangeStati.pending"
msgstr "Änderung wartet auf Bestätigung"

#: cdedb/i18n_additional.py:123 cdedb/i18n_additional.py:122
msgid "MemberChangeStati.committed"
msgstr "Änderung übernommen"

#: cdedb/i18n_additional.py:124 cdedb/i18n_additional.py:123
msgid "MemberChangeStati.superseded"
msgstr "Änderung veraltet"

#: cdedb/i18n_additional.py:125 cdedb/i18n_additional.py:124
msgid "MemberChangeStati.nacked"
msgstr "Änderung abgelehnt"

#: cdedb/i18n_additional.py:126 cdedb/i18n_additional.py:125
msgid "MemberChangeStati.displaced"
msgstr "Änderung verdrängt"

#: cdedb/i18n_additional.py:128 cdedb/i18n_additional.py:127
msgid "MlLogCodes.email_trouble"
msgstr "Email Probleme"

#: cdedb/i18n_additional.py:129 cdedb/i18n_additional.py:128
msgid "MlLogCodes.list_created"
msgstr "Mailingliste erstellt"

#: cdedb/i18n_additional.py:130 cdedb/i18n_additional.py:129
msgid "MlLogCodes.list_changed"
msgstr "Mailingliste geändert"

#: cdedb/i18n_additional.py:131 cdedb/i18n_additional.py:130
msgid "MlLogCodes.list_deleted"
msgstr "Mailingliste gelöscht"

#: cdedb/i18n_additional.py:132 cdedb/i18n_additional.py:131
msgid "MlLogCodes.moderator_added"
msgstr "Moderator hinzugefügt"

#: cdedb/i18n_additional.py:133 cdedb/i18n_additional.py:132
msgid "MlLogCodes.moderator_removed"
msgstr "Moderator entfernt"

#: cdedb/i18n_additional.py:134 cdedb/i18n_additional.py:133
msgid "MlLogCodes.whitelist_added"
msgstr "Whitelist-Eintrag hinzugefügt"

#: cdedb/i18n_additional.py:135 cdedb/i18n_additional.py:134
msgid "MlLogCodes.whitelist_removed"
msgstr "Whitelist-Eintrag entfernt"

#: cdedb/i18n_additional.py:136 cdedb/i18n_additional.py:135
msgid "MlLogCodes.subscription_requested"
msgstr "Abonnement beantragt"

#: cdedb/i18n_additional.py:137 cdedb/i18n_additional.py:136
msgid "MlLogCodes.subscribed"
msgstr "Abonniert"

#: cdedb/i18n_additional.py:138 cdedb/i18n_additional.py:137
msgid "MlLogCodes.subscription_changed"
msgstr "Abonnement geändert"

#: cdedb/i18n_additional.py:139 cdedb/i18n_additional.py:138
msgid "MlLogCodes.unsubscribed"
msgstr "Abbestellt"

#: cdedb/i18n_additional.py:140 cdedb/i18n_additional.py:139
msgid "MlLogCodes.marked_override"
msgstr "Als Ausnahme markiert"

#: cdedb/i18n_additional.py:141 cdedb/i18n_additional.py:140
msgid "MlLogCodes.request_approved"
msgstr "Abonnementantrag bestätigt"

#: cdedb/i18n_additional.py:142 cdedb/i18n_additional.py:141
msgid "MlLogCodes.request_denied"
msgstr "Abonnementantrag abgelehnt"

#: cdedb/i18n_additional.py:143 cdedb/i18n_additional.py:142
msgid "MlLogCodes.request_cancelled"
msgstr "Abonnementantrag zurückgezogen"

#: cdedb/i18n_additional.py:145 cdedb/i18n_additional.py:144
msgid "ModerationPolicy.unmoderated"
msgstr "Alle dürfen schreiben"

#: cdedb/i18n_additional.py:146 cdedb/i18n_additional.py:145
msgid "ModerationPolicy.non_subscribers"
msgstr "Abonnenten dürfen schreiben"

#: cdedb/i18n_additional.py:147 cdedb/i18n_additional.py:146
msgid "ModerationPolicy.fully_moderated"
msgstr "Alle moderiert"

#: cdedb/i18n_additional.py:149 cdedb/i18n_additional.py:148
msgid "PastEventLogCodes.event_created"
msgstr "Verg. Veranstaltung erstellt"

#: cdedb/i18n_additional.py:150 cdedb/i18n_additional.py:149
msgid "PastEventLogCodes.event_changed"
msgstr "Verg. Veranstaltung geändert"

#: cdedb/i18n_additional.py:151 cdedb/i18n_additional.py:150
msgid "PastEventLogCodes.course_created"
msgstr "Verg. Kurs erstellt"

#: cdedb/i18n_additional.py:152 cdedb/i18n_additional.py:151
msgid "PastEventLogCodes.course_changed"
msgstr "Verg. Kurs geändert"

#: cdedb/i18n_additional.py:153 cdedb/i18n_additional.py:152
msgid "PastEventLogCodes.course_deleted"
msgstr "Verg. Kurs gelöscht"

#: cdedb/i18n_additional.py:154 cdedb/i18n_additional.py:153
msgid "PastEventLogCodes.participant_added"
msgstr "Teilnehmer hinzugefügt"

#: cdedb/i18n_additional.py:155 cdedb/i18n_additional.py:154
msgid "PastEventLogCodes.participant_removed"
msgstr "Teilnehmer entfernt"

#: cdedb/i18n_additional.py:156 cdedb/i18n_additional.py:155
msgid "PastEventLogCodes.institution_created"
msgstr "Organisation erstellt"

#: cdedb/i18n_additional.py:157 cdedb/i18n_additional.py:156
msgid "PastEventLogCodes.institution_changed"
msgstr "Organisation geändert"

#: cdedb/i18n_additional.py:158 cdedb/i18n_additional.py:157
msgid "PastEventLogCodes.institution_deleted"
msgstr "Organisation gelöscht"

#: cdedb/i18n_additional.py:160 cdedb/i18n_additional.py:159
msgid "RegistrationPartStati.not_applied"
msgstr "Nicht angemeldet"

#: cdedb/i18n_additional.py:161 cdedb/i18n_additional.py:160
msgid "RegistrationPartStati.applied"
msgstr "Offen"

#: cdedb/i18n_additional.py:162 cdedb/i18n_additional.py:161
msgid "RegistrationPartStati.participant"
msgstr "Teilnehmer"

#: cdedb/i18n_additional.py:163 cdedb/i18n_additional.py:162
msgid "RegistrationPartStati.waitlist"
msgstr "Warteliste"

#: cdedb/i18n_additional.py:164 cdedb/i18n_additional.py:163
msgid "RegistrationPartStati.guest"
msgstr "Gast"

#: cdedb/i18n_additional.py:165 cdedb/i18n_additional.py:164
msgid "RegistrationPartStati.cancelled"
msgstr "Abgemeldet"

#: cdedb/i18n_additional.py:166 cdedb/i18n_additional.py:165
msgid "RegistrationPartStati.rejected"
msgstr "Abgelehnt"

#: cdedb/i18n_additional.py:168 cdedb/i18n_additional.py:167
msgid "SubscriptionPolicy.mandatory"
msgstr "Alternativlos"

#: cdedb/i18n_additional.py:169 cdedb/i18n_additional.py:168
msgid "SubscriptionPolicy.opt_out"
msgstr "Opt-Out"

#: cdedb/i18n_additional.py:170 cdedb/i18n_additional.py:169
msgid "SubscriptionPolicy.opt_in"
msgstr "Opt-In"

#: cdedb/i18n_additional.py:171 cdedb/i18n_additional.py:170
msgid "SubscriptionPolicy.moderated_opt_in"
msgstr "Moderiertes Opt-In"

#: cdedb/i18n_additional.py:172 cdedb/i18n_additional.py:171
msgid "SubscriptionPolicy.invitation_only"
msgstr "Nur durch Moderatoren"

#: cdedb/i18n_additional.py:174 cdedb/i18n_additional.py:173
msgid "LastschriftTransactionStati.issued"
msgstr "Offen"

#: cdedb/i18n_additional.py:175 cdedb/i18n_additional.py:174
msgid "LastschriftTransactionStati.skipped"
msgstr "Übersprungen"

#: cdedb/i18n_additional.py:176 cdedb/i18n_additional.py:175
msgid "LastschriftTransactionStati.success"
msgstr "Erfolgreich"

#: cdedb/i18n_additional.py:177 cdedb/i18n_additional.py:176
msgid "LastschriftTransactionStati.failure"
msgstr "Geplatzt"

#: cdedb/i18n_additional.py:178 cdedb/i18n_additional.py:177
msgid "LastschriftTransactionStati.cancelled"
msgstr "Abgebrochen"

#: cdedb/i18n_additional.py:179 cdedb/i18n_additional.py:178
msgid "LastschriftTransactionStati.rollback"
msgstr "Rückgebucht"

#: cdedb/i18n_additional.py:181 cdedb/i18n_additional.py:180
msgid "QueryOperators.empty"
msgstr "ist leer"

#: cdedb/i18n_additional.py:182 cdedb/i18n_additional.py:181
msgid "QueryOperators.nonempty"
msgstr "ist nicht leer"

#: cdedb/i18n_additional.py:183 cdedb/i18n_additional.py:182
msgid "QueryOperators.equal"
msgstr "ist gleich"

#: cdedb/i18n_additional.py:184 cdedb/i18n_additional.py:183
msgid "QueryOperators.unequal"
msgstr "ist ungleich"

#: cdedb/i18n_additional.py:185 cdedb/i18n_additional.py:184
msgid "QueryOperators.oneof"
msgstr "ist eines aus"

#: cdedb/i18n_additional.py:186 cdedb/i18n_additional.py:185
msgid "QueryOperators.otherthan"
msgstr "ist keins von"

#: cdedb/i18n_additional.py:187 cdedb/i18n_additional.py:186
msgid "QueryOperators.similar"
msgstr "passt auf Muster"

#: cdedb/i18n_additional.py:188 cdedb/i18n_additional.py:187
msgid "QueryOperators.dissimilar"
msgstr "passt nicht auf Muster"

#: cdedb/i18n_additional.py:189 cdedb/i18n_additional.py:188
msgid "QueryOperators.regex"
msgstr "passt auf POSIX-RegEx"

#: cdedb/i18n_additional.py:190 cdedb/i18n_additional.py:189
msgid "QueryOperators.notregex"
msgstr "passt nicht auf POSIX-RegEx"

#: cdedb/i18n_additional.py:191 cdedb/i18n_additional.py:190
msgid "QueryOperators.containsall"
msgstr "enthält alle"

#: cdedb/i18n_additional.py:192 cdedb/i18n_additional.py:191
msgid "QueryOperators.containsnone"
msgstr "enthält keins von"

#: cdedb/i18n_additional.py:193 cdedb/i18n_additional.py:192
msgid "QueryOperators.containssome"
msgstr "enthält min. eines aus"

#: cdedb/i18n_additional.py:194 cdedb/i18n_additional.py:193
msgid "QueryOperators.fuzzy"
msgstr "ist ähnlich zu"

#: cdedb/i18n_additional.py:195 cdedb/i18n_additional.py:194
msgid "QueryOperators.less"
msgstr "ist kleiner als"

#: cdedb/i18n_additional.py:196 cdedb/i18n_additional.py:195
msgid "QueryOperators.lessequal"
msgstr "ist kleiner/gleich"

#: cdedb/i18n_additional.py:197 cdedb/i18n_additional.py:196
msgid "QueryOperators.between"
msgstr "ist zwischen"

#: cdedb/i18n_additional.py:198 cdedb/i18n_additional.py:197
msgid "QueryOperators.outside"
msgstr "ist nicht zwischen"

#: cdedb/i18n_additional.py:199 cdedb/i18n_additional.py:198
msgid "QueryOperators.greaterequal"
msgstr "ist größer/gleich"

#: cdedb/i18n_additional.py:200 cdedb/i18n_additional.py:199
msgid "QueryOperators.greater"
msgstr "ist größer"

#: cdedb/i18n_additional.py:205 cdedb/i18n_additional.py:204
msgid "day is out of range for month"
msgstr "Tag liegt nicht im Monat."

#: cdedb/i18n_additional.py:206 cdedb/i18n_additional.py:205
msgid "[<class 'decimal.ConversionSyntax'>]"
msgstr "Keine Zahl gefunden."

#: cdedb/i18n_additional.py:209 cdedb/i18n_additional.py:208
msgid "Use a few words, avoid common phrases."
msgstr "Benutze mehrere Worte, vermeide übliche Ausdrücke."

#: cdedb/i18n_additional.py:210 cdedb/i18n_additional.py:209
msgid "No need for symbols, digits, or uppercase letters."
msgstr "Sonderzeichen, Ziffern und Großbuchstaben nicht notwendig."

#: cdedb/i18n_additional.py:211 cdedb/i18n_additional.py:210
msgid "Add another word or two. Uncommon words are better."
msgstr "Füge ein oder zwei weitere Wörter hinzu. Unübliche Wörter sind besser."

#: cdedb/i18n_additional.py:212 cdedb/i18n_additional.py:211
msgid "Straight rows of keys are easy to guess."
msgstr "Reihen von Buchstaben auf der Tastatur sind einfach zu erraten."

#: cdedb/i18n_additional.py:213 cdedb/i18n_additional.py:212
msgid "Short keyboard patterns are easy to guess."
msgstr "Kurze Tastaturmuster sind einfach zu erraten."

#: cdedb/i18n_additional.py:214 cdedb/i18n_additional.py:213
msgid "Use a longer keyboard pattern with more turns."
msgstr "Benutze ein längeres Tastaturmuster mit mehr Wendungen."

#: cdedb/i18n_additional.py:215 cdedb/i18n_additional.py:214
msgid "Repeats like \"aaa\" are easy to guess."
msgstr "Wiederholungen wie 'aaa' sind einfach zu erraten."

#: cdedb/i18n_additional.py:216 cdedb/i18n_additional.py:215
msgid ""
"Repeats like \"abcabcabc\" are only slightly harder to guess than \"abc\"."
msgstr ""
"Wiederholungen wie 'abcabcabc' sind nur geringfügig schwieriger zu erraten "
"als 'abc'."

#: cdedb/i18n_additional.py:218 cdedb/i18n_additional.py:217
msgid "Avoid repeated words and characters."
msgstr "Vermeide Wiederholungen von Wörtern und Buchstaben."

#: cdedb/i18n_additional.py:219 cdedb/i18n_additional.py:218
msgid "Sequences like \"abc\" or \"6543\" are easy to guess."
msgstr "Abfolgen wie 'abc' oder '6543' sind einfach zu erraten."

#: cdedb/i18n_additional.py:220 cdedb/i18n_additional.py:219
msgid "Avoid sequences."
msgstr "Vermeide Abfolgen."

#: cdedb/i18n_additional.py:221 cdedb/i18n_additional.py:220
msgid "Recent years are easy to guess."
msgstr "Jahreszahlen der letzten Jahre sind einfach zu erraten."

#: cdedb/i18n_additional.py:222 cdedb/i18n_additional.py:221
msgid "Avoid recent years."
msgstr "Vermeide Jahreszahlen der letzten Jahre."

#: cdedb/i18n_additional.py:223 cdedb/i18n_additional.py:222
msgid "Avoid years that are associated with you."
msgstr "Vermeide Jahreszahlen, die mit Dir in Verbindung stehen."

#: cdedb/i18n_additional.py:224 cdedb/i18n_additional.py:223
msgid "Avoid dates and years that are associated with you."
msgstr "Vermeide Daten und Jahre, die mit Dir in Verbindung stehen."

#: cdedb/i18n_additional.py:225 cdedb/i18n_additional.py:224
msgid "This is a top-10 common password."
msgstr "Das ist eines der 10 häufigsten Passwörter."

#: cdedb/i18n_additional.py:226 cdedb/i18n_additional.py:225
msgid "This is a top-100 common password."
msgstr "Das ist eines der 100 häufigsten Passwörter."

#: cdedb/i18n_additional.py:227 cdedb/i18n_additional.py:226
msgid "This is a very common password."
msgstr "Das ist ein sehr häufiges Passwort."

#: cdedb/i18n_additional.py:228 cdedb/i18n_additional.py:227
msgid "This is similar to a commonly used password."
msgstr "Das ist ähnlich zu einem häufig genutzen Passwort."

#: cdedb/i18n_additional.py:229 cdedb/i18n_additional.py:228
msgid "A word by itself is easy to guess."
msgstr "Ein einzelnes Wort ist einfach zu erraten."

#: cdedb/i18n_additional.py:230 cdedb/i18n_additional.py:229
msgid "Names and surnames by themselves are easy to guess."
msgstr "Vornamen und Nachnamen für sich genommen sind einfach zu erraten."

#: cdedb/i18n_additional.py:231 cdedb/i18n_additional.py:230
msgid "Common names and surnames are easy to guess."
msgstr "Häufige Vornamen und Nachnamen sind einfach zu erraten."

#: cdedb/i18n_additional.py:232 cdedb/i18n_additional.py:231
msgid "Capitalization doesn't help very much."
msgstr "Großschreibung hilft nicht wirklich."

#: cdedb/i18n_additional.py:233 cdedb/i18n_additional.py:232
msgid "All-uppercase is almost as easy to guess as all-lowercase."
msgstr ""
"Alles großzuschreiben ist fast genauso einfach zu erraten wie alles "
"kleinzuschreiben."

#: cdedb/i18n_additional.py:234 cdedb/i18n_additional.py:233
msgid "Reversed words aren't much harder to guess."
msgstr "Umgedrehte Wörter sind nicht viel schwieriger zu erraten."

#: cdedb/i18n_additional.py:235 cdedb/i18n_additional.py:234
msgid "Predictable substitutions like '@' instead of 'a' don't help very much."
msgstr "Vorhersehbare Ersetzungen wie '@' statt 'a' helfen nicht wirklich."

#: cdedb/frontend/templates/web/core/inspect_change.tmpl:114
#: cdedb/frontend/templates/web/core/modify_membership.tmpl:33
#: cdedb/frontend/templates/web/event/manage_attendees.tmpl:77
#: cdedb/frontend/templates/web/event/manage_inhabitants.tmpl:83
#: cdedb/frontend/templates/web/ml/show_mailinglist.tmpl:155
#: cdedb/i18n_additional.py:241 cdedb/i18n_additional.py:240
msgid "Cancel"
msgstr "Abbrechen"

#: cdedb/frontend/templates/web/assembly/change_assembly.tmpl:43
#: cdedb/frontend/templates/web/assembly/change_ballot.tmpl:51
#: cdedb/frontend/templates/web/cde/change_past_course.tmpl:35
#: cdedb/frontend/templates/web/cde/change_past_event.tmpl:35
#: cdedb/frontend/templates/web/cde/institution_summary.tmpl:77
#: cdedb/frontend/templates/web/cde/lastschrift_change.tmpl:35
#: cdedb/frontend/templates/web/core/admin_change_user.tmpl:102
#: cdedb/frontend/templates/web/core/change_user.tmpl:99
#: cdedb/frontend/templates/web/core/genesis_modify_form.tmpl:70
#: cdedb/frontend/templates/web/core/meta_info.tmpl:35
#: cdedb/frontend/templates/web/event/amend_registration.tmpl:69
#: cdedb/frontend/templates/web/event/change_course.tmpl:76
#: cdedb/frontend/templates/web/event/change_event.tmpl:75
#: cdedb/frontend/templates/web/event/change_lodgement.tmpl:40
#: cdedb/frontend/templates/web/event/change_registration.tmpl:110
#: cdedb/frontend/templates/web/event/change_registrations.tmpl:189
#: cdedb/frontend/templates/web/event/field_set.tmpl:41
#: cdedb/frontend/templates/web/event/field_summary.tmpl:130
#: cdedb/frontend/templates/web/event/manage_attendees.tmpl:76
#: cdedb/frontend/templates/web/event/manage_inhabitants.tmpl:82
#: cdedb/frontend/templates/web/event/part_summary.tmpl:182
#: cdedb/frontend/templates/web/event/questionnaire_summary.tmpl:111
#: cdedb/frontend/templates/web/ml/change_mailinglist.tmpl:75
#: cdedb/i18n_additional.py:242
#: cdedb/frontend/templates/web/core/change_user.tmpl:98
#: cdedb/i18n_additional.py:241
#: cdedb/frontend/templates/web/event/change_registration.tmpl:112
msgid "Save"
msgstr "Speichern"

#: cdedb/i18n_additional.py:247 cdedb/i18n_additional.py:246
msgid "Finanzvorstand_Name"
msgstr "Finanzvorstand Name"

#: cdedb/i18n_additional.py:248 cdedb/i18n_additional.py:247
msgid "Finanzvorstand_Vorname"
msgstr "Finanzvorstand Vorname"

#: cdedb/i18n_additional.py:249 cdedb/i18n_additional.py:248
msgid "Finanzvorstand_Ort"
msgstr "Finanzvorstand Ort"

#: cdedb/i18n_additional.py:250 cdedb/i18n_additional.py:249
msgid "Finanzvorstand_Adresse_Einzeiler"
msgstr "Finanzvorstand Adresse Einzeiler"

#: cdedb/i18n_additional.py:251 cdedb/i18n_additional.py:250
msgid "Finanzvorstand_Adresse_Zeile2"
msgstr "Finanzvorstand Adresse Zeile 2"

#: cdedb/i18n_additional.py:252 cdedb/i18n_additional.py:251
msgid "Finanzvorstand_Adresse_Zeile3"
msgstr "Finanzvorstand Adresse Zeile 3"

#: cdedb/i18n_additional.py:253 cdedb/i18n_additional.py:252
msgid "Finanzvorstand_Adresse_Zeile4"
msgstr "Finanzvorstand Adresse Zeile 4"

#: cdedb/i18n_additional.py:254 cdedb/i18n_additional.py:253
msgid "CdE_Konto_Inhaber"
msgstr "CdE Konto Inhaber"

#: cdedb/i18n_additional.py:255 cdedb/i18n_additional.py:254
msgid "CdE_Konto_IBAN"
msgstr "CdE Konto IBAN"

#: cdedb/i18n_additional.py:256 cdedb/i18n_additional.py:255
msgid "CdE_Konto_BIC"
msgstr "CdE Konto BIC"

#: cdedb/i18n_additional.py:257 cdedb/i18n_additional.py:256
msgid "CdE_Konto_Institut"
msgstr "CdE Konto Kreditinstitut"

#: cdedb/i18n_additional.py:258 cdedb/i18n_additional.py:257
msgid "Vorstand"
msgstr "Vorstand"

#: cdedb/i18n_additional.py:259 cdedb/i18n_additional.py:258
msgid "banner_before_login"
msgstr "Banner bevor Login"

#: cdedb/i18n_additional.py:260 cdedb/i18n_additional.py:259
msgid "banner_after_login"
msgstr "Banner nach Login"

#: cdedb/i18n_additional.py:261 cdedb/i18n_additional.py:260
msgid "cde_misc"
msgstr "Linksammlung Mitgliederbereich"

#: cdedb/validation.py:119 cdedb/validation.py:118
msgid "Superfluous key found."
msgstr "Unerwarteter Eintrag gefunden."

#: cdedb/validation.py:123 cdedb/validation.py:122
msgid "Mandatory key missing."
msgstr "Notwendige Angabe fehlt."

#: cdedb/validation.py:217 cdedb/validation.py:216
msgid "Must be None."
msgstr "Muss „None“ sein."

#: cdedb/validation.py:249 cdedb/validation.py:248
msgid "Invalid input for integer."
msgstr "Ungültige Eingabe für eine Ganzzahl."

#: cdedb/validation.py:252 cdedb/validation.py:251
msgid "Precision loss."
msgstr "Die Konvertierung führt zu einem Präzisionsverlust."

#: cdedb/validation.py:255 cdedb/validation.py:254
msgid "Must be an integer."
msgstr "Muss eine Ganzzahl sein."

#: cdedb/validation.py:270 cdedb/validation.py:269
msgid "Must not be negative."
msgstr "Darf nicht negativ sein."

#: cdedb/validation.py:287 cdedb/validation.py:286
msgid "Must be positive."
msgstr "Muss positiv sein."

#: cdedb/validation.py:304 cdedb/validation.py:303
msgid "Invalid input for float."
msgstr "Ungültige Eingabe für eine Gleitkommazahl."

#: cdedb/validation.py:307 cdedb/validation.py:306
msgid "Must be a floating point number."
msgstr "Muss eine Gleitkommazahl sein."

#: cdedb/validation.py:324 cdedb/validation.py:323
msgid "Invalid input for decimal number."
msgstr "Ungültige Eingabe für eine Dezimalzahl."

#: cdedb/validation.py:326 cdedb/validation.py:325
msgid "Must be a decimal.Decimal."
msgstr "Muss eine Zahl sein."

#: cdedb/validation.py:341 cdedb/validation.py:340
msgid "Transfer saldo is negative."
msgstr "Überweisungsbetrag ist negativ."

#: cdedb/validation.py:362 cdedb/validation.py:361
msgid "Invalid input for string."
msgstr "Ungültige Eingabe für eine Zeichenkette."

#: cdedb/validation.py:364 cdedb/validation.py:363
msgid "Must be a string."
msgstr "Muss eine Zeichenkette sein."

#: cdedb/frontend/event.py:312 cdedb/validation.py:387 cdedb/validation.py:525
#: cdedb/validation.py:3270 cdedb/validation.py:386 cdedb/validation.py:524
#: cdedb/validation.py:3243 cdedb/frontend/event.py:287
#: cdedb/frontend/event.py:358
msgid "Mustn't be empty."
msgstr "Darf nicht leer sein."

#: cdedb/validation.py:401 cdedb/validation.py:400
msgid "Must be a mapping."
msgstr "Muss eine Map sein."

#: cdedb/validation.py:415 cdedb/validation.py:414
msgid "Must be an iterable."
msgstr "Muss eine Iterable sein."

#: cdedb/validation.py:436 cdedb/validation.py:435
msgid "Invalid input for boolean."
msgstr "Ungültige Eingabe für einen Wahrheitswert."

#: cdedb/validation.py:438 cdedb/validation.py:437
msgid "Must be a boolean."
msgstr "Muss ein Wahrheitswert sein."

#: cdedb/validation.py:451 cdedb/validation.py:450
msgid "Must be an empty dict."
msgstr "Muss eine leere Map sein."

#: cdedb/validation.py:467 cdedb/validation.py:466
msgid "Not a valid realm."
msgstr "Muss ein existierender Bereich sein."

#: cdedb/validation.py:487 cdedb/validation.py:486
msgid "Wrong formatting."
msgstr "Falsches Format."

#: cdedb/validation.py:492 cdedb/validation.py:491
msgid "Checksum failure."
msgstr "Checksumme stimmt nicht."

#: cdedb/validation.py:509 cdedb/validation.py:508
msgid "Must be printable ASCII."
msgstr "Darf nur aus druckbaren ASCII-Zeichen bestehen."

#: cdedb/validation.py:544 cdedb/validation.py:543
msgid "Must be alphanumeric."
msgstr "Darf nur aus alphanumerischen Zeichen bestehen."

#: cdedb/validation.py:564 cdedb/validation.py:563
msgid "Must be comma separated alphanumeric."
msgstr "Muss eine komma-sparierte Liste alphanumerischer Zeichenketten sein."

#: cdedb/validation.py:585 cdedb/validation.py:584
msgid ""
"Must be an identifier (only letters, numbers, underscore, dot and hyphen)."
msgstr ""
"Muss ein zulässiger Bezeichner sein (nur Buchstaben, Ziffern, Unterstrich, "
"Punkt und Bindestrich)."

#: cdedb/validation.py:610 cdedb/validation.py:609
msgid ""
"Must be a restrictive identifier (only letters, numbers and underscore)."
msgstr ""
"Muss ein zulässiger Bezeichner sein (nur Buchstaben, Ziffern und "
"Unterstrich)."

#: cdedb/validation.py:632 cdedb/validation.py:631
msgid "Must be comma separated identifiers."
msgstr "Muss eine kommagetrennte Liste von zulässigen Bezeichnern sein."

#: cdedb/validation.py:657 cdedb/validation.py:656
msgid "Must be sequence."
msgstr "Muss eine Liste sein."

#: cdedb/validation.py:660 cdedb/validation.py:659
msgid "Must contain integers."
msgstr "Darf nur Ganzzahlen enthalten."

#: cdedb/backend/core.py:1667 cdedb/frontend/core.py:1177
#: cdedb/frontend/core.py:1305 cdedb/validation.py:696
#: cdedb/backend/core.py:1645 cdedb/validation.py:695
#: cdedb/backend/core.py:1671 cdedb/backend/core.py:1672
#: cdedb/frontend/core.py:1309
msgid "Password too weak."
msgstr "Passwort ist zu schwach."

#: cdedb/validation.py:698 cdedb/validation.py:697
msgid "Password too weak for admin account."
msgstr "Passwort ist zu schwach für einen Admin-Account."

#: cdedb/validation.py:723 cdedb/validation.py:722
msgid "Must be a valid email address."
msgstr "Muss eine valide E-Mail-Adresse sein."

#: cdedb/validation.py:898 cdedb/validation.py:897
msgid "Only one of creation, transition may be specified."
msgstr "Nur eines von „creation“ und „transition“ darf gewählt werden."

#: cdedb/validation.py:974 cdedb/validation.py:973
msgid "Invalid date string."
msgstr "Ungültige Datumsangabe."

#: cdedb/validation.py:989 cdedb/validation.py:988
msgid "Invalid input for date."
msgstr "Ungültige Eingabe für ein Datum."

#: cdedb/validation.py:991 cdedb/validation.py:990
msgid "Must be a datetime.date."
msgstr "Kein Datum gefunden."

#: cdedb/validation.py:1045 cdedb/validation.py:1044
msgid "Invalid datetime string ({})."
msgstr "Ungültige Datumsangabe ({})."

#: cdedb/validation.py:1068 cdedb/validation.py:1067
msgid "Invalid input for datetime."
msgstr "Ungültige Eingabe für einen Zeitpunkt."

#: cdedb/validation.py:1070 cdedb/validation.py:1069
msgid "Must be a datetime.datetime."
msgstr "Muss eine valides Datum mit Uhrzeit sein."

#: cdedb/validation.py:1087 cdedb/validation.py:1086
msgid "More than one digit."
msgstr "Darf nur einstellig sein."

#: cdedb/validation.py:1105 cdedb/validation.py:1452 cdedb/validation.py:1104
#: cdedb/validation.py:1431
msgid "Too short."
msgstr "Zu kurz."

#: cdedb/validation.py:1124 cdedb/validation.py:1151 cdedb/validation.py:1123
#: cdedb/validation.py:1150
msgid "Invalid international part."
msgstr "Ungültiger internationaler Teil."

#: cdedb/validation.py:1133 cdedb/validation.py:1144 cdedb/validation.py:1132
#: cdedb/validation.py:1143
msgid "Invalid national part."
msgstr "Ungültiger nationaler Teil."

#: cdedb/validation.py:1141 cdedb/validation.py:1140
msgid "Invalid local part."
msgstr "Ungültiger lokaler Teil."

#: cdedb/validation.py:1181 cdedb/validation.py:1180
msgid "Invalid german postal code."
msgstr "Ungültige Postleitzahl."

#: cdedb/validation.py:1251 cdedb/validation.py:1250
msgid "CdE not supported for genesis."
msgstr "Der CdE-Bereich wird vom genesis-Prozess nicht unterstützt."

#: cdedb/validation.py:1254 cdedb/validation.py:1253
msgid "Assembly not supported for genesis."
msgstr "Der Veranstaltungs-Bereich wird vom genesis-Prozess nicht unterstützt."

#: cdedb/validation.py:1266 cdedb/validation.py:1265
msgid "Invalid target realm."
msgstr "Zielbereich ist nicht zulässig."

#: cdedb/validation.py:1279 cdedb/validation.py:1278
msgid "Not a FileStorage."
msgstr "Muss ein FileStorage sein."

#: cdedb/validation.py:1282 cdedb/validation.py:1281
msgid "Empty FileStorage."
msgstr "Datei darf nicht leer sein."

#: cdedb/validation.py:1299
msgid "Only text/csv allowed."
msgstr "Nur text/csv erlaubt."

#: cdedb/validation.py:1318 cdedb/validation.py:1297
msgid "Too small."
msgstr "Zu klein."

#: cdedb/validation.py:1320 cdedb/validation.py:1299
msgid "Too big."
msgstr "Zu groß."

#: cdedb/validation.py:1323 cdedb/validation.py:1302
msgid "Only jpg and png allowed."
msgstr "Nur jpg und png erlaubt."

#: cdedb/validation.py:1329 cdedb/validation.py:1308
msgid "Not square enough."
msgstr "Muss quadratischer sein."

#: cdedb/validation.py:1331 cdedb/validation.py:1310
msgid "Resolution too small."
msgstr "Auflösung zu klein."

#: cdedb/validation.py:1348 cdedb/validation.py:1327
msgid "Only pdf allowed."
msgstr "Nur pdf erlaubt."

#: cdedb/validation.py:1457 cdedb/validation.py:1436
msgid "Must start with country code."
msgstr "Muss mit einem Ländercode beginnen."

#: cdedb/validation.py:1461 cdedb/validation.py:1440
msgid "Must have digits for checksum."
msgstr "Prüfziffer muss aus Ziffern bestehen."

#: cdedb/validation.py:1465 cdedb/validation.py:1444
msgid "Invalid character in IBAN."
msgstr "Ungültiges Zeichen in der IBAN."

#: cdedb/validation.py:1468 cdedb/validation.py:1447
msgid "Unknown or unsupported Country Code."
msgstr "Unbekannter oder nicht unterstützter Ländercode."

#: cdedb/validation.py:1472 cdedb/validation.py:1451
#, python-format
msgid ""
"Invalid length %(len)s for Country Code %(code)s. Expexted length %(exp)s."
msgstr ""
"Ungültige Länge  %(len)s für Ländercode %(code)s. Erwartete Länge: %(exp)s."

#: cdedb/validation.py:1480 cdedb/validation.py:1459
msgid "Invalid checksum."
msgstr "Ungültige Checksumme."

#: cdedb/validation.py:1575 cdedb/validation.py:1635 cdedb/validation.py:1644
#: cdedb/validation.py:1649 cdedb/validation.py:1554 cdedb/validation.py:1614
#: cdedb/validation.py:1623 cdedb/validation.py:1628
msgid "Too long."
msgstr "Zu lang."

#: cdedb/validation.py:1577 cdedb/validation.py:1556
msgid "Invalid constant."
msgstr "Unzulässiger Wert für Konstante."

#: cdedb/validation.py:1637 cdedb/validation.py:1616
msgid "Unsupported constant."
msgstr "Nicht unterstützter Wert für Konstante."

#: cdedb/validation.py:1639 cdedb/validation.py:1618
msgid "Exactly two lines required."
msgstr "Genau zwei Zeilen nötig."

#: cdedb/validation.py:1671 cdedb/validation.py:1650
#, python-format
msgid "Forbidden character (%(char)s)."
msgstr "Verbotenes Zeichen (%(char)s)."

#: cdedb/validation.py:1821 cdedb/validation.py:1800
msgid "Must be before or equal to hard limit."
msgstr "Muss vor dem tatsächlichen Anmeldeschluss liegen."

#: cdedb/validation.py:1828 cdedb/validation.py:1807
msgid "Must be before hard and soft limit."
msgstr "Muss vor dem offiziellen und dem tatsächlichen Anmeldeschluss liegen."

#: cdedb/validation.py:2025 cdedb/validation.py:2004
#, python-format
msgid "Invalid entry in line %(line)s."
msgstr "Ungültiger Eintrag in Zeile %(line)s."

#: cdedb/validation.py:2040 cdedb/validation.py:2019
msgid "Duplicate value."
msgstr "Doppelter Eintrag."

#: cdedb/validation.py:2156 cdedb/validation.py:2129
msgid "Must be a superset of active segments."
msgstr "Muss alle aktiven Segmente enthalten."

#: cdedb/validation.py:2345 cdedb/validation.py:2318
msgid "Entry not in definition list."
msgstr "Eintrag nicht in Referenzliste."

#: cdedb/validation.py:2453
msgid "Only full exports are supported"
msgstr "Nur vollständige Exporte sind unterstützt."

#: cdedb/validation.py:2542 cdedb/validation.py:2515
msgid "Only a single event is supported."
msgstr "Nur eine einzelne Veranstaltung unterstützt."

#: cdedb/validation.py:2545 cdedb/validation.py:2518
msgid "Wrong event specified."
msgstr "Falsche Veranstaltung referenziert."

#: cdedb/validation.py:2550 cdedb/validation.py:2523
msgid "Mismatched event."
msgstr "Falsche Veranstaltung referenziert."

#: cdedb/validation.py:2586
msgid "Only partial exports are supported"
msgstr "Nur partielle Exporte sind unterstützt"

#: cdedb/validation.py:2840 cdedb/validation.py:2813
msgid "Only one allowed of gateway, event_id and assembly_id."
msgstr ""
"Nur eine der folgenden Optionen kann gleichzeitig aktiv sein: "
"Zugangsvererbung, verknüpfte Veranstaltung, verknüpfte Versammlung."

#: cdedb/validation.py:2848 cdedb/validation.py:2821
msgid "Linked assembly requires assembly audience."
msgstr "Versammlungsverknüpfung benötigt Versammlungsnutzer."

#: cdedb/validation.py:2853 cdedb/validation.py:2826
msgid "Linked event requires event audience."
msgstr "Veranstaltungsverknüpfung benötigt Veranstaltungsnutzer."

#: cdedb/validation.py:2954 cdedb/validation.py:2927
msgid "Mustn't be in the past."
msgstr "Darf nicht in der Vergangenheit liegen."

#: cdedb/validation.py:2959 cdedb/validation.py:2932
msgid "Mustn't be before start of voting period."
msgstr "Darf nicht vor Abstimmungsbeginn liegen."

#: cdedb/validation.py:2965 cdedb/validation.py:2938
msgid "Mustn't be before end of voting period."
msgstr "Darf nicht vor "

#: cdedb/frontend/assembly.py:691 cdedb/validation.py:3019
#: cdedb/frontend/assembly.py:687 cdedb/validation.py:2992
msgid "Mustn't be the bar moniker."
msgstr "Darf nicht der Bezeichner der Ablehnungsoption sein."

#: cdedb/validation.py:3052 cdedb/validation.py:3025
msgid "Only one host allowed."
msgstr "Nur eine Verknüpfung erlaubt."

#: cdedb/validation.py:3054 cdedb/validation.py:3027
msgid "No host given."
msgstr "Keine Zugehörigkeit angegeben."

#: cdedb/validation.py:3083 cdedb/validation.py:3056
msgid "Superfluous candidates."
msgstr "Unerwartete Kandidaten gefunden."

#: cdedb/validation.py:3085 cdedb/validation.py:3058
msgid "Missing candidates."
msgstr "Nicht alle Kandidaten vorhanden."

#: cdedb/validation.py:3093 cdedb/validation.py:3066
msgid "Too many levels."
msgstr "Zu viele Abstufungen."

#: cdedb/validation.py:3095 cdedb/validation.py:3068
msgid "Too many votes."
msgstr "Zu viele Optionen ausgewählt."

#: cdedb/validation.py:3099 cdedb/validation.py:3072
msgid "Misplaced bar."
msgstr "Ablehnungsoption an ungültiger Stelle."

#: cdedb/validation.py:3120 cdedb/validation.py:3093
msgid "Invalid input for regex."
msgstr "Ungültige Eingabe für einen regulären Ausdruck."

#: cdedb/validation.py:3152 cdedb/validation.py:3125
msgid "Query must be specified."
msgstr "Art der Query muss spezifiziert werden."

#: cdedb/validation.py:3175 cdedb/validation.py:3148
msgid "Invalid operator for this field."
msgstr "Unzulässiger Operator für dieses Feld."

#: cdedb/validation.py:3204 cdedb/validation.py:3177
msgid "Two endpoints required."
msgstr "Zwei Werte für Intervall benötigt."

#: cdedb/validation.py:3220 cdedb/validation.py:3193
msgid "Selection may not be empty."
msgstr "Es muss etwas ausgewählt werden."

#: cdedb/validation.py:3254 cdedb/validation.py:3227
msgid "Not a Query."
msgstr "Muss eine Query sein."

#: cdedb/validation.py:3258 cdedb/validation.py:3231
msgid "Must start with 'qview_'."
msgstr "Muss mit 'qview_' beginnen."

#: cdedb/validation.py:3276 cdedb/validation.py:3249
#, python-format
msgid "Invalid constraint number %(index)s"
msgstr "Ungültige Einschränkung bei Index %(index)s."

#: cdedb/frontend/event.py:2498 cdedb/validation.py:3282
#: cdedb/frontend/event.py:2361 cdedb/validation.py:3255
#: cdedb/frontend/event.py:2495 cdedb/frontend/event.py:2562
msgid "Invalid field."
msgstr "Unzulässiges Feld."

#: cdedb/validation.py:3289 cdedb/validation.py:3262
msgid "Invalid operator."
msgstr "Unzulässiger Operator."

#: cdedb/validation.py:3312 cdedb/validation.py:3285
#, python-format
msgid "Invalid ordering condition number %(index)s"
msgstr "Ungültige Ordnungsrelation bei Index %(index)s."

#: cdedb/validation.py:3338 cdedb/validation.py:3395 cdedb/validation.py:3311
#: cdedb/validation.py:3368
#, python-format
msgid "Invalid input for the enumeration %(enum)s"
msgstr "Ungültige Eingabe für Enumeration %(enum)s."

#: cdedb/validation.py:3366 cdedb/validation.py:3432 cdedb/validation.py:3339
#: cdedb/validation.py:3405
#, python-format
msgid "Must be a %(type)s."
msgstr "Muss vom Typ %(type)s sein."

#: cdedb/backend/assembly.py:119
msgid "No vote found."
msgstr "Konnte keine Eintrag finden."

#: cdedb/backend/assembly.py:200 cdedb/backend/cde.py:688
#: cdedb/backend/core.py:2057 cdedb/backend/event.py:497
#: cdedb/backend/ml.py:142 cdedb/backend/assembly.py:196
#: cdedb/backend/cde.py:680 cdedb/backend/core.py:2035
#: cdedb/backend/event.py:493 cdedb/backend/ml.py:138
#: cdedb/backend/core.py:2061 cdedb/backend/core.py:2062
msgid "Bad scope."
msgstr "Unzulässiger Bereich."

#: cdedb/backend/assembly.py:221 cdedb/backend/assembly.py:961
#: cdedb/backend/event.py:153 cdedb/backend/event.py:185
#: cdedb/backend/past_event.py:473 cdedb/frontend/common.py:933
#: cdedb/backend/assembly.py:217 cdedb/backend/assembly.py:957
#: cdedb/backend/past_event.py:469 cdedb/frontend/common.py:934
#: cdedb/backend/past_event.py:498
msgid "No input specified."
msgstr "Keine Eingabe gemacht."

#: cdedb/backend/assembly.py:223 cdedb/backend/assembly.py:963
#: cdedb/backend/event.py:155 cdedb/backend/event.py:174
#: cdedb/backend/past_event.py:465 cdedb/backend/assembly.py:219
#: cdedb/backend/assembly.py:959 cdedb/backend/past_event.py:461
#: cdedb/backend/past_event.py:490
msgid "Too many inputs specified."
msgstr "Zu viele Eingaben gemacht."

#: cdedb/backend/assembly.py:269 cdedb/backend/assembly.py:310
#: cdedb/backend/assembly.py:357 cdedb/backend/assembly.py:835
#: cdedb/backend/assembly.py:966 cdedb/backend/cde.py:157
#: cdedb/backend/core.py:546 cdedb/backend/core.py:703
#: cdedb/backend/core.py:1835 cdedb/backend/core.py:1838
#: cdedb/backend/core.py:1870 cdedb/backend/core.py:1890
#: cdedb/backend/core.py:1894 cdedb/backend/event.py:274
#: cdedb/backend/event.py:345 cdedb/backend/event.py:755
#: cdedb/backend/event.py:1005 cdedb/backend/event.py:1121
#: cdedb/backend/event.py:1158 cdedb/backend/event.py:1182
#: cdedb/backend/event.py:1210 cdedb/backend/event.py:1246
#: cdedb/backend/event.py:1324 cdedb/backend/event.py:1368
#: cdedb/backend/event.py:1472 cdedb/backend/event.py:1581
#: cdedb/backend/event.py:1635 cdedb/backend/event.py:1665
#: cdedb/backend/event.py:1690 cdedb/backend/event.py:1719
#: cdedb/backend/event.py:1742 cdedb/backend/event.py:1789
#: cdedb/backend/event.py:1819 cdedb/backend/event.py:1872
#: cdedb/backend/event.py:1897 cdedb/backend/event.py:1924
#: cdedb/backend/event.py:2151 cdedb/backend/event.py:2257
#: cdedb/backend/ml.py:112 cdedb/backend/ml.py:225 cdedb/backend/ml.py:362
#: cdedb/backend/ml.py:448 cdedb/backend/ml.py:516 cdedb/backend/ml.py:592
#: cdedb/backend/ml.py:661 cdedb/backend/ml.py:683 cdedb/backend/ml.py:722
#: cdedb/backend/ml.py:755 cdedb/frontend/assembly.py:171
#: cdedb/frontend/assembly.py:295 cdedb/frontend/assembly.py:321
#: cdedb/frontend/assembly.py:394 cdedb/frontend/assembly.py:478
#: cdedb/frontend/assembly.py:627 cdedb/frontend/assembly.py:673
#: cdedb/frontend/core.py:601 cdedb/frontend/core.py:604
#: cdedb/frontend/core.py:609 cdedb/frontend/core.py:618
#: cdedb/frontend/core.py:623 cdedb/frontend/core.py:630
#: cdedb/frontend/core.py:1110 cdedb/frontend/core.py:1123
#: cdedb/frontend/core.py:1532 cdedb/frontend/core.py:1553
#: cdedb/frontend/core.py:1573 cdedb/backend/assembly.py:265
#: cdedb/backend/assembly.py:306 cdedb/backend/assembly.py:353
#: cdedb/backend/assembly.py:831 cdedb/backend/assembly.py:962
#: cdedb/backend/cde.py:149 cdedb/backend/core.py:526 cdedb/backend/core.py:683
#: cdedb/backend/core.py:1813 cdedb/backend/core.py:1816
#: cdedb/backend/core.py:1848 cdedb/backend/core.py:1868
#: cdedb/backend/core.py:1872 cdedb/backend/event.py:271
#: cdedb/backend/event.py:341 cdedb/backend/event.py:751
#: cdedb/backend/event.py:1001 cdedb/backend/event.py:1117
#: cdedb/backend/event.py:1154 cdedb/backend/event.py:1178
#: cdedb/backend/event.py:1206 cdedb/backend/event.py:1242
#: cdedb/backend/event.py:1320 cdedb/backend/event.py:1364
#: cdedb/backend/event.py:1468 cdedb/backend/event.py:1577
#: cdedb/backend/event.py:1631 cdedb/backend/event.py:1661
#: cdedb/backend/event.py:1686 cdedb/backend/event.py:1715
#: cdedb/backend/event.py:1738 cdedb/backend/event.py:1785
#: cdedb/backend/event.py:1815 cdedb/backend/event.py:1868
#: cdedb/backend/event.py:1893 cdedb/backend/event.py:1920
#: cdedb/backend/event.py:2147 cdedb/backend/event.py:2253
#: cdedb/backend/ml.py:109 cdedb/backend/ml.py:221 cdedb/backend/ml.py:358
#: cdedb/backend/ml.py:444 cdedb/backend/ml.py:512 cdedb/backend/ml.py:588
#: cdedb/backend/ml.py:657 cdedb/backend/ml.py:679 cdedb/backend/ml.py:718
#: cdedb/backend/ml.py:751 cdedb/frontend/assembly.py:167
#: cdedb/frontend/assembly.py:291 cdedb/frontend/assembly.py:317
#: cdedb/frontend/assembly.py:390 cdedb/frontend/assembly.py:474
#: cdedb/frontend/assembly.py:623 cdedb/frontend/assembly.py:669
#: cdedb/backend/core.py:1839 cdedb/backend/core.py:1842
#: cdedb/backend/core.py:1874 cdedb/backend/core.py:1898
#: cdedb/backend/core.py:1840 cdedb/backend/core.py:1843
#: cdedb/backend/core.py:1875 cdedb/backend/core.py:1895
#: cdedb/backend/core.py:1899 cdedb/backend/event.py:1250
#: cdedb/backend/event.py:1328 cdedb/backend/event.py:1372
#: cdedb/backend/event.py:1476 cdedb/backend/event.py:1585
#: cdedb/backend/event.py:1639 cdedb/backend/event.py:1669
#: cdedb/backend/event.py:1694 cdedb/backend/event.py:1723
#: cdedb/backend/event.py:1746 cdedb/backend/event.py:1793
#: cdedb/backend/event.py:1823 cdedb/backend/event.py:1876
#: cdedb/backend/event.py:1901 cdedb/backend/event.py:1928
#: cdedb/backend/event.py:2155 cdedb/backend/event.py:2261
#: cdedb/backend/ml.py:366 cdedb/backend/ml.py:455 cdedb/backend/ml.py:523
#: cdedb/backend/ml.py:599 cdedb/backend/ml.py:668 cdedb/backend/ml.py:690
#: cdedb/backend/ml.py:729 cdedb/backend/ml.py:762
msgid "Not privileged."
msgstr "Nicht die nötige Zugriffsberechtigung."

#: cdedb/backend/assembly.py:326 cdedb/backend/assembly.py:486
#: cdedb/frontend/assembly.py:370 cdedb/backend/assembly.py:322
#: cdedb/backend/assembly.py:482 cdedb/frontend/assembly.py:366
msgid "Assembly already concluded."
msgstr "Die Versammlung ist bereits beendet."

#: cdedb/backend/assembly.py:424 cdedb/backend/assembly.py:1010
#: cdedb/backend/assembly.py:1037 cdedb/frontend/assembly.py:585
#: cdedb/backend/assembly.py:420 cdedb/backend/assembly.py:1006
#: cdedb/backend/assembly.py:1033 cdedb/frontend/assembly.py:581
msgid "Unable to modify active ballot."
msgstr "Eine aktive Abstimmung kann nicht mehr verändert werden."

#: cdedb/backend/assembly.py:434 cdedb/backend/assembly.py:430
msgid "Non-existing candidates specified."
msgstr "Nicht-existente Option angegeben."

#: cdedb/backend/assembly.py:542 cdedb/backend/assembly.py:538
msgid "Unable to remove active ballot."
msgstr "Eine aktive Abstimmung kann nicht gelöscht werden."

#: cdedb/backend/assembly.py:588 cdedb/backend/assembly.py:584
msgid "Normal voting still going on."
msgstr "Der normale Abstimmungszeitraum ist noch nicht zu Ende."

#: cdedb/backend/assembly.py:622 cdedb/frontend/assembly.py:272
#: cdedb/frontend/assembly.py:284 cdedb/backend/assembly.py:618
#: cdedb/frontend/assembly.py:268 cdedb/frontend/assembly.py:280
msgid "Signup already ended."
msgstr "Der Anmeldezeitraum ist vorbei."

#: cdedb/backend/assembly.py:661 cdedb/backend/assembly.py:657
msgid "Not allowed for members."
msgstr "Ungültige Operation für Mitglieder."

#: cdedb/backend/assembly.py:663 cdedb/backend/assembly.py:659
msgid "Only allowed for assembly users."
msgstr "Nur für Versammlungsnutzer zulässig."

#: cdedb/backend/assembly.py:707 cdedb/backend/assembly.py:703
msgid "Must attend to vote."
msgstr "Nur Teilnehmer der Versammlung können abstimmen."

#: cdedb/backend/assembly.py:713 cdedb/backend/assembly.py:709
msgid "Ballot already closed."
msgstr "Die Abstimmung ist bereits zu Ende."

#: cdedb/backend/assembly.py:715 cdedb/backend/assembly.py:711
msgid "Ballot not yet open."
msgstr "Die Abstimmung hat noch nicht begonnen."

#: cdedb/backend/assembly.py:772 cdedb/backend/assembly.py:768
msgid "Must attend the ballot."
msgstr "Kein Teilnehmer der Versammlung."

#: cdedb/backend/assembly.py:842 cdedb/backend/assembly.py:838
msgid "Extension unchecked."
msgstr "Verlängerung der Abstimmung noch nicht überprüft."

#: cdedb/backend/assembly.py:848 cdedb/backend/assembly.py:844
msgid "Voting still going on."
msgstr "Die Abstimmung ist noch nicht zu Ende."

#: cdedb/backend/assembly.py:918 cdedb/backend/assembly.py:914
msgid "Assembly not active."
msgstr "Die Versammlung hat noch nicht begonnen."

#: cdedb/backend/assembly.py:926 cdedb/backend/assembly.py:922
msgid "Open ballots remain."
msgstr "Es gibt noch laufende Abstimmungen."

#: cdedb/backend/assembly.py:928 cdedb/backend/assembly.py:924
msgid "Signup still possible."
msgstr "Der Anmeldezeitraum ist noch nicht vorbei."

#: cdedb/backend/cde.py:199 cdedb/frontend/cde.py:1232 cdedb/backend/cde.py:191
#: cdedb/frontend/cde.py:1200 cdedb/frontend/cde.py:1233
#: cdedb/frontend/cde.py:1234
msgid "Multiple active permits are disallowed."
msgstr "Mehrere aktive Einzugsermächtigungen sind unzulässig."

#: cdedb/backend/cde.py:281 cdedb/backend/cde.py:477 cdedb/backend/cde.py:273
#: cdedb/backend/cde.py:469
msgid "Lastschrift already revoked."
msgstr "Lastschriftmandat bereits widerrufen."

#: cdedb/backend/cde.py:288 cdedb/frontend/cde.py:1370
#: cdedb/frontend/cde.py:1439 cdedb/backend/cde.py:280
#: cdedb/frontend/cde.py:1338 cdedb/frontend/cde.py:1407
#: cdedb/frontend/cde.py:1371 cdedb/frontend/cde.py:1440
#: cdedb/frontend/cde.py:1372 cdedb/frontend/cde.py:1441
msgid "Existing pending transaction."
msgstr "Es liegen noch unbearbeitete Transaktionen vor."

#: cdedb/backend/cde.py:328 cdedb/backend/cde.py:320
msgid "Non-final target state."
msgstr "Die ausgewählte Aktion ist nicht final."

#: cdedb/backend/cde.py:335 cdedb/backend/cde.py:327
msgid "Transaction already tallied."
msgstr "Die Transaktion wurde bereits verbucht."

#: cdedb/backend/cde.py:343 cdedb/backend/cde.py:335
msgid "Missing tally for failed transaction."
msgstr "Kein Saldo für fehlgeschlagene Transaktion angegeben."

#: cdedb/backend/cde.py:378 cdedb/backend/common.py:566
#: cdedb/database/constants.py:212 cdedb/database/constants.py:230
#: cdedb/frontend/cde.py:482 cdedb/frontend/cde.py:617
#: cdedb/frontend/common.py:1201 cdedb/backend/cde.py:370
#: cdedb/frontend/common.py:1207
msgid "Impossible."
msgstr "Unmöglich."

#: cdedb/backend/cde.py:406 cdedb/backend/cde.py:398
msgid "Transaction was not successful."
msgstr "Lastschrifteinzug fehlgeschlagen."

#: cdedb/backend/cde.py:558 cdedb/backend/cde.py:550
msgid "Only able to modify current period."
msgstr "Nur das aktuelle Semester kann bearbeitet werden."

#: cdedb/backend/cde.py:573 cdedb/backend/cde.py:565
msgid "Current period not finalized."
msgstr "Das aktuelle Semester ist noch nicht abgeschlossen."

#: cdedb/backend/cde.py:624 cdedb/backend/cde.py:616
msgid "Only able to modify current expuls."
msgstr "Nur der aktuelle Expuls kann bearbeitet werden."

#: cdedb/backend/cde.py:639 cdedb/backend/cde.py:631
msgid "Current expuls not finalized."
msgstr "Der aktuelle Expuls ist noch nicht abgeschlossen."

#: cdedb/backend/cde.py:675 cdedb/backend/event.py:483 cdedb/backend/cde.py:667
#: cdedb/backend/event.py:479
msgid "Admin only."
msgstr "Nur für Admins erlaubt."

#: cdedb/backend/common.py:181
msgid "Wrong realm for personas."
msgstr "Accounts aus dem falschen Bereich."

#: cdedb/backend/core.py:417 cdedb/backend/core.py:397
msgid "Non-waiting change not committed."
msgstr "Prioritätsänderung wurde nicht vollzogen."

#: cdedb/backend/core.py:422 cdedb/backend/core.py:402
msgid "Conflicting pending change."
msgstr "Eine bestehende Änderung ist im Konflikt."

#: cdedb/backend/core.py:493 cdedb/backend/core.py:473
msgid "Modification failed."
msgstr "Modifikation fehlgeschlagen."

#: cdedb/backend/core.py:613 cdedb/backend/core.py:1728
#: cdedb/backend/core.py:1754 cdedb/frontend/core.py:1212
#: cdedb/backend/core.py:593 cdedb/backend/core.py:1706
#: cdedb/backend/core.py:1732 cdedb/backend/core.py:1758
#: cdedb/backend/core.py:1733 cdedb/backend/core.py:1759
msgid "Nonexistant user."
msgstr "Nutzer existiert nicht."

#: cdedb/backend/core.py:665 cdedb/backend/core.py:645
msgid "Non-waiting change without generation override."
msgstr "Prioritätsänderung ohne Generationsausnahme."

#: cdedb/backend/core.py:671 cdedb/backend/core.py:651
msgid "Realm modification prevented."
msgstr "Bereichsänderung verhindert."

#: cdedb/backend/core.py:677 cdedb/backend/core.py:657
msgid "Admin privelege modification prevented."
msgstr "Änderung der Admin-Privilegien verhindert."

#: cdedb/backend/core.py:681 cdedb/backend/core.py:661
msgid "Membership modification prevented."
msgstr "Änderung des Mitgliedschaftsstatus verhindert."

#: cdedb/backend/core.py:684 cdedb/backend/core.py:664
msgid "Hiding prevented."
msgstr "Widerruf der Datenschutz-Einwilligung verhindert."

#: cdedb/backend/core.py:688 cdedb/backend/core.py:668
msgid "Archive modification prevented."
msgstr "Änderung des Archivierungsstatus verhindert."

#: cdedb/backend/core.py:692 cdedb/backend/core.py:672
msgid "Modification of balance prevented."
msgstr "Änderung des Guthabens verhindert."

#: cdedb/backend/core.py:694
msgid "Modification of username prevented."
msgstr "Änderung der E-Mail-Adresse verhindert."

#: cdedb/backend/core.py:696 cdedb/backend/core.py:676
msgid "Modification of foto prevented."
msgstr "Änderung des Profilbildes verhindert."

#: cdedb/backend/core.py:698 cdedb/backend/core.py:678
msgid "Own activation prevented."
msgstr "Aktivierung des eigenen Accounts verhindert."

#: cdedb/backend/core.py:710 cdedb/backend/core.py:690
msgid "Editing archived member impossible."
msgstr "Bearbeitung eines archivierten Accounts nicht möglich."

#: cdedb/backend/core.py:719 cdedb/backend/core.py:699
msgid "Special change not committed."
msgstr "Spezialänderung nicht vollzogen."

#: cdedb/backend/core.py:834 cdedb/backend/core.py:814
#: cdedb/backend/core.py:833
msgid "Tried to credit balance to non-cde person."
msgstr "Guthabenänderung für Nicht-CdE-Person."

#: cdedb/backend/core.py:863 cdedb/backend/core.py:843
#: cdedb/backend/core.py:864
msgid "Not a CdE account."
msgstr "Account ist nicht im CdE-Bereich."

#: cdedb/backend/core.py:923 cdedb/backend/core.py:903
#: cdedb/backend/core.py:924
msgid "Failed to revoke membership."
msgstr "Entziehen der Mitgliedschaft fehlgeschlagen."

#: cdedb/backend/core.py:927 cdedb/backend/core.py:907
#: cdedb/backend/core.py:928
msgid "Failed to remove foto."
msgstr "Entfernen des Fotos fehlgeschlagen."

#: cdedb/backend/core.py:1006 cdedb/backend/core.py:986
#: cdedb/backend/core.py:1007
msgid "Active lastschrift exists."
msgstr "Eine aktive Lastschrift existiert."

#: cdedb/backend/core.py:1026 cdedb/backend/core.py:1006
#: cdedb/backend/core.py:1027
msgid "Involved in unfinished event."
msgstr "Ist in eine nicht-abgeschlossene Veranstaltung involviert."

#: cdedb/backend/core.py:1037 cdedb/backend/core.py:1017
#: cdedb/backend/core.py:1038
msgid "Involved in unfinished assembly."
msgstr "Ist in eine nicht-abgeschlossene Versammlung involviert."

#: cdedb/backend/core.py:1130 cdedb/backend/core.py:1110
#: cdedb/backend/core.py:1131
msgid "Persona is not archived."
msgstr "Benutzer ist nicht archiviert."

#: cdedb/backend/core.py:1176
msgid "Only admins may unset a username."
msgstr "Löschen von E-Mail-Adressen nur durch Admins."

#: cdedb/backend/core.py:1180 cdedb/frontend/core.py:1334
#: cdedb/backend/core.py:1160 cdedb/backend/core.py:1181
msgid "Name collision."
msgstr "E-Mail-Adresse bereits vorhanden."

#: cdedb/backend/core.py:1199 cdedb/frontend/core.py:1464
#: cdedb/frontend/core.py:1588 cdedb/backend/core.py:1179
#: cdedb/backend/core.py:1200
msgid "Failed."
msgstr "Aktion fehlgeschlagen."

#: cdedb/backend/core.py:1250 cdedb/backend/core.py:1230
#: cdedb/backend/core.py:1251
msgid "Access to CdE data sets inhibited."
msgstr "Zugriff auf CdE-Datensätze verhindert."

#: cdedb/backend/core.py:1252 cdedb/backend/core.py:1232
#: cdedb/backend/core.py:1253
msgid "Not an event user."
msgstr "Account ist nicht im Veranstaltungsbereich."

#: cdedb/backend/core.py:1281 cdedb/backend/core.py:1261
#: cdedb/backend/core.py:1282
msgid "Too many queries."
msgstr "Zu viele Anfragen."

#: cdedb/backend/core.py:1287 cdedb/backend/core.py:1267
#: cdedb/backend/core.py:1288
msgid "Not a CdE user."
msgstr "Account ist nicht im CdE-Bereich."

#: cdedb/backend/core.py:1292 cdedb/backend/core.py:1272
#: cdedb/backend/core.py:1293
msgid "Improper access to member data."
msgstr "Unbefugter Zugriff auf Mitgliedsdaten."

#: cdedb/backend/core.py:1307 cdedb/backend/core.py:1287
#: cdedb/backend/core.py:1308
msgid "Not an ml user."
msgstr "Account ist nicht im Mailinglistenbereich."

#: cdedb/backend/core.py:1322 cdedb/backend/core.py:1302
#: cdedb/backend/core.py:1323
msgid "Not an assembly user."
msgstr "Account ist nicht im Versammlungsbereich."

#: cdedb/backend/core.py:1340 cdedb/backend/core.py:1320
#: cdedb/backend/core.py:1341
msgid "Must be privileged."
msgstr "Zugriffsberechtigung benötigt."

#: cdedb/backend/core.py:1373 cdedb/backend/core.py:1353
#: cdedb/backend/core.py:1374
msgid "Unable to create this sort of persona."
msgstr "Unzulässige Accountart für Erstellung ausgewählt."

#: cdedb/backend/core.py:1455 cdedb/backend/core.py:1674
#: cdedb/backend/core.py:1435 cdedb/backend/core.py:1652
#: cdedb/backend/core.py:1678
msgid "Atomized -- impossible to escalate."
msgstr "Fehler bei verschachtelten Transaktionen."

#: cdedb/backend/core.py:1590 cdedb/backend/core.py:1568
#: cdedb/backend/core.py:1594 cdedb/backend/core.py:1595
msgid "Preventing reset of admin."
msgstr "Zurücksetzen von Admin-Account verhindert."

#: cdedb/backend/core.py:1616 cdedb/frontend/common.py:1646
#: cdedb/backend/core.py:1594 cdedb/backend/core.py:1620
#: cdedb/frontend/common.py:1652 cdedb/backend/core.py:1621
msgid "Link expired."
msgstr "Link abgelaufen."

#: cdedb/backend/core.py:1618 cdedb/backend/core.py:1620
#: cdedb/backend/core.py:1596 cdedb/backend/core.py:1598
#: cdedb/backend/core.py:1622 cdedb/backend/core.py:1624
#: cdedb/backend/core.py:1623 cdedb/backend/core.py:1625
msgid "Link invalid or already used."
msgstr "Link ist ungültig oder wurde bereits verwendet."

#: cdedb/backend/core.py:1648 cdedb/backend/core.py:1626
#: cdedb/backend/core.py:1652 cdedb/backend/core.py:1653
msgid "Selecting persona allowed for reset only."
msgstr "Passwörter anderer Accounts können nur zurückgesetzt werden."

#: cdedb/backend/core.py:1651 cdedb/backend/core.py:1629
#: cdedb/backend/core.py:1655 cdedb/backend/core.py:1656
msgid "Could not determine persona to reset."
msgstr "Konnte Account für Zurücksetzen nicht finden."

#: cdedb/backend/core.py:1653 cdedb/backend/core.py:1631
#: cdedb/backend/core.py:1657 cdedb/backend/core.py:1658
msgid "No authorization provided."
msgstr "Kein Authentifizierung geliefert."

#: cdedb/backend/core.py:1658 cdedb/backend/core.py:1636
#: cdedb/backend/core.py:1662 cdedb/backend/core.py:1663
msgid "Password verification failed."
msgstr "Passwort ist falsch."

#: cdedb/backend/core.py:1665 cdedb/backend/core.py:1643
#: cdedb/backend/core.py:1669 cdedb/backend/core.py:1670
msgid "No new password provided."
msgstr "Kein neues Password angegeben."

#: cdedb/backend/core.py:1730 cdedb/backend/core.py:1708
#: cdedb/backend/core.py:1734 cdedb/backend/core.py:1735
msgid "Inactive user."
msgstr "Inaktiver Account."

#: cdedb/backend/core.py:1756 cdedb/backend/core.py:1734
#: cdedb/backend/core.py:1760 cdedb/backend/core.py:1761
msgid "Lockdown active."
msgstr "Datenbank für Wartungsarbeiten gesperrt."

#: cdedb/backend/core.py:1950 cdedb/backend/core.py:1928
#: cdedb/backend/core.py:1954 cdedb/backend/core.py:1955
msgid "Invalid genesis state."
msgstr "Ungültiger Zustand für Accountantrag."

#: cdedb/backend/core.py:1954 cdedb/backend/core.py:1932
#: cdedb/backend/core.py:1958 cdedb/backend/core.py:1959
msgid "Wrong target realm."
msgstr "Falscher Zielbereich."

#: cdedb/backend/event.py:204
msgid "Event offline lock error."
msgstr "Veranstaltungssperre ausgelöst."

#: cdedb/backend/event.py:610 cdedb/backend/event.py:1524
#: cdedb/backend/event.py:606 cdedb/backend/event.py:1520
#: cdedb/backend/event.py:1528
msgid "Non-existing tracks specified."
msgstr "Nicht-existente Kursschiene angegeben."

#: cdedb/backend/event.py:617 cdedb/backend/event.py:830
#: cdedb/backend/event.py:613 cdedb/backend/event.py:826
msgid "Registrations exist, modifications only."
msgstr "Anmeldungen vorhanden, nur Änderungen möglich."

#: cdedb/backend/event.py:665 cdedb/backend/event.py:691
#: cdedb/backend/event.py:661 cdedb/backend/event.py:687
msgid "This should not happen."
msgstr "Dies sollte nicht passieren."

#: cdedb/backend/event.py:778 cdedb/backend/event.py:774
msgid "Unfit field for lodge_field"
msgstr "Feld ist nicht zur Hauswunschabfrage geeignet."

#: cdedb/backend/event.py:789 cdedb/backend/event.py:785
msgid "Unfit field for reserve_field"
msgstr "Feld ist nicht zur Isomattenabfrage geeignet."

#: cdedb/backend/event.py:822 cdedb/backend/event.py:1498
#: cdedb/backend/event.py:818 cdedb/backend/event.py:1494
#: cdedb/backend/event.py:1502
msgid "Non-existing parts specified."
msgstr "Angegebene Teile existieren Nicht."

#: cdedb/backend/event.py:832 cdedb/backend/event.py:933
#: cdedb/frontend/event.py:541 cdedb/frontend/event.py:543
#: cdedb/backend/event.py:828 cdedb/backend/event.py:929
#: cdedb/frontend/event.py:500 cdedb/frontend/event.py:502
#: cdedb/frontend/event.py:587 cdedb/frontend/event.py:589
msgid "At least one event part required."
msgstr "Mindestens ein Veranstaltungsteil muss angegeben werden."

#: cdedb/backend/event.py:878 cdedb/backend/event.py:874
msgid "Non-existing fields specified."
msgstr "Angegebene Felder existieren nicht."

#: cdedb/backend/event.py:966 cdedb/backend/event.py:962
msgid "Only courses from one event allowed!"
msgstr "Alle Kurse müssen zur gleichen Veranstaltung gehören."

#: cdedb/backend/event.py:1055 cdedb/backend/event.py:1051
msgid "Non-associated tracks found."
msgstr "Kursschienen einer anderen Veranstaltung angegeben."

#: cdedb/backend/event.py:1081 cdedb/backend/event.py:1077
msgid "Wrong-associated segments found."
msgstr "Segmente einer anderen Veranstaltung angegeben."

#: cdedb/backend/event.py:1127 cdedb/frontend/event.py:798
#: cdedb/backend/event.py:1123 cdedb/frontend/event.py:757
msgid "Event without tracks forbids courses"
msgstr "Kurse sind nur in Veranstaltungen mit Kursschienen möglich."

#: cdedb/backend/event.py:1186 cdedb/backend/event.py:1182
msgid "Referential integrity violated."
msgstr "Verweis-Integrität verletzt."

#: cdedb/backend/event.py:1318 cdedb/backend/event.py:1314
msgid "Only registrations from exactly one event allowed!"
msgstr "Nur Anmeldungen einer Veranstaltung werden unterstützt."

#: cdedb/backend/event.py:1422 cdedb/backend/event.py:1418
#: cdedb/backend/event.py:1426
msgid "Wrong track for course."
msgstr "Schiene ist unzulässig für Kurs."

#: cdedb/backend/event.py:1519 cdedb/backend/event.py:1551
#: cdedb/backend/event.py:1515 cdedb/backend/event.py:1547
#: cdedb/backend/event.py:1523 cdedb/backend/event.py:1555
msgid "This is not useful."
msgstr "Dies ist nicht unterstützt."

#: cdedb/backend/event.py:1590 cdedb/backend/event.py:1586
#: cdedb/backend/event.py:1594
msgid "Missing part dataset."
msgstr "Datensatz für Teil fehlt."

#: cdedb/backend/event.py:1595 cdedb/backend/event.py:1591
#: cdedb/backend/event.py:1599
msgid "Missing track dataset."
msgstr "Fehlende Daten für Kursschiene."

#: cdedb/backend/event.py:1714 cdedb/backend/event.py:1710
#: cdedb/backend/event.py:1718
msgid "Only lodgements from exactly one event allowed!"
msgstr "Unterkünfte referenzieren mehr als eine Veranstaltung."

#: cdedb/backend/event.py:1900 cdedb/backend/event.py:1896
#: cdedb/backend/event.py:1904
msgid "It makes no sense to offline lock an event."
msgstr "Veranstaltungssperre fehlgeschlagen."

#: cdedb/backend/event.py:2073 cdedb/backend/event.py:2069
#: cdedb/backend/event.py:2077
msgid "It makes no sense to do this."
msgstr "Diese Aktion ergibt keinen Sinn."

#: cdedb/backend/event.py:2075 cdedb/backend/event.py:2071
#: cdedb/backend/event.py:2079
msgid "Not locked."
msgstr "Veranstaltungssperre ist nicht aktiv."

#: cdedb/backend/event.py:2077 cdedb/backend/event.py:2260
#: cdedb/backend/event.py:2073 cdedb/backend/event.py:2256
msgid "Version mismatch -- aborting."
msgstr "Versionen stimmen nicht überein."

#: cdedb/backend/event.py:2087 cdedb/backend/event.py:2083
#: cdedb/backend/event.py:2091
msgid "Non-transferred persona found"
msgstr "Nicht alle Accounts zurückübertragen."

#: cdedb/backend/ml.py:235 cdedb/backend/ml.py:231
msgid "Only admin may set opt out policies."
msgstr "Opt-Out Listen nur durch Admins möglich."

#: cdedb/backend/ml.py:641 cdedb/backend/ml.py:637 cdedb/backend/ml.py:648
msgid "Must be moderator."
msgstr "Nur für Moderatoren."

#: cdedb/backend/past_event.py:188 cdedb/backend/past_event.py:184
msgid "Not available."
msgstr "Nicht verfügbar."

#: cdedb/backend/past_event.py:497 cdedb/backend/past_event.py:542
#: cdedb/backend/past_event.py:493 cdedb/backend/past_event.py:538
#: cdedb/backend/past_event.py:522 cdedb/backend/past_event.py:567
msgid "No input supplied."
msgstr "Keine Eingabe vorhanden."

#: cdedb/backend/past_event.py:513 cdedb/backend/past_event.py:553
#: cdedb/backend/past_event.py:509 cdedb/backend/past_event.py:549
#: cdedb/backend/past_event.py:538 cdedb/backend/past_event.py:578
msgid "Only fuzzy match."
msgstr "Nur unscharfer Treffer."

#: cdedb/backend/past_event.py:518 cdedb/backend/past_event.py:514
#: cdedb/backend/past_event.py:543
msgid "No event found."
msgstr "Keine Veranstaltung gefunden."

#: cdedb/backend/past_event.py:521 cdedb/backend/past_event.py:517
#: cdedb/backend/past_event.py:546
msgid "Ambiguous event."
msgstr "Uneindeutige Veranstaltung."

#: cdedb/backend/past_event.py:557 cdedb/backend/past_event.py:553
#: cdedb/backend/past_event.py:582
msgid "No course found."
msgstr "Kein Kurs gefunden."

#: cdedb/backend/past_event.py:560 cdedb/backend/past_event.py:556
#: cdedb/backend/past_event.py:585
msgid "Ambiguous course."
msgstr "Uneindeutiger Kurs."

#: cdedb/backend/past_event.py:659 cdedb/backend/past_event.py:655
#: cdedb/backend/past_event.py:684
msgid "Needs both admin privileges."
msgstr "Mehr Adminprivilegien benötigt."

#: cdedb/database/connection.py:93
#, python-format
msgid "role %(role)s not available"
msgstr "Rolle %(role)s ist nicht verfügbar"

#: cdedb/database/connection.py:100 cdedb/database/connection.py:103
#: cdedb/database/connection.py:106
msgid "Not available for instant pool"
msgstr "Für den instant pool nicht verfügbar."

#: cdedb/database/connection.py:185
msgid "Connection in use!"
msgstr "Verbindung bereits in Benutzung!"

#: cdedb/database/connection.py:209
msgid "Suppressed exception detected"
msgstr "Unterdrückte Exception gefunden."

#: cdedb/database/connection.py:219
msgid "No contamination!"
msgstr "Keine Kontaminierung!"

#: cdedb/frontend/application.py:82
msgid "Refusing to start in debug mode."
msgstr "Start im Entwicklungsmodus ist unzulässig."

#: cdedb/frontend/application.py:163
msgid "Session expired."
msgstr "Die Sitzung ist abgelaufen."

#: cdedb/frontend/application.py:253
msgid ""
"A modification to the database could not be executed due to simultaneous "
"access. Please reload the page to try again."
msgstr ""
"Eine Änderung an der Datenbank konnte wegen eines gleichzeitigen Zugriffs "
"nicht ausgeführt werden. Bitte lade die Seite neu, um es erneut zu versuchen."

#: cdedb/frontend/application.py:259
msgid "Profile view quota reached."
msgstr "Limit für Prfilzugriffe erreicht."

#: cdedb/frontend/application.py:261
msgid ""
"You reached the internal limit for user profile views. This is a privacy "
"feature to prevent users from cloning the address database. Unfortunatetly, "
"this may also yield some false positive restrictions. Your limit will be "
"reset in the next days."
msgstr ""
"Du hast das interne Limit für Zugriffe erreicht. Dies ist ein "
"Sicherheitsfeature, das ein Klonen der Datenbank verhindern soll. Dabei kann "
"es leider auch zu ungewollten Beschränkungen kommen. Deine Limitierung wird "
"im Laufe der nächsten Tage automatisch zurückgesetzt."

#: cdedb/frontend/application.py:320
msgid "Anti CSRF token is required for this form."
msgstr "Dieses Formular benötigt einen Anti-CSRF-Token."

#: cdedb/frontend/application.py:325
msgid "Anti CSRF token expired. Please try again."
msgstr "Der Anti-CSRF-Token ist abgelaufen. Probiere es erneut."

#: cdedb/frontend/application.py:327 cdedb/frontend/application.py:332
msgid "Anti CSRF token is forged."
msgstr "Der Anti-CSRF-Token wurde gefälscht."

#: cdedb/frontend/application.py:330
msgid "Anti CSRF token is no valid user id."
msgstr "Der Anti-CSRF-Token enthält keine gültige Benutzer-ID."

#: cdedb/frontend/assembly.py:127 cdedb/frontend/cde.py:258
#: cdedb/frontend/core.py:812 cdedb/frontend/core.py:865
#: cdedb/frontend/event.py:182 cdedb/frontend/event.py:3800
#: cdedb/frontend/ml.py:127 cdedb/frontend/event.py:181
#: cdedb/frontend/event.py:3663 cdedb/frontend/event.py:3808
#: cdedb/frontend/event.py:3875
msgid "result.csv"
msgstr "Ergebnis.csv"

#: cdedb/frontend/assembly.py:132 cdedb/frontend/assembly.py:679
#: cdedb/frontend/cde.py:264 cdedb/frontend/core.py:818
#: cdedb/frontend/core.py:871 cdedb/frontend/event.py:188
#: cdedb/frontend/event.py:3806 cdedb/frontend/ml.py:132
#: cdedb/frontend/assembly.py:675 cdedb/frontend/event.py:187
#: cdedb/frontend/event.py:3669 cdedb/frontend/event.py:3814
#: cdedb/frontend/event.py:3881
msgid "result.json"
msgstr "Ergebnis.json"

#: cdedb/frontend/assembly.py:254 cdedb/frontend/assembly.py:250
msgid "Signed up."
msgstr "Angemeldet."

#: cdedb/frontend/assembly.py:266 cdedb/frontend/assembly.py:262
msgid "Already signed up."
msgstr "Bereits angemeldet."

#: cdedb/frontend/assembly.py:309 cdedb/frontend/assembly.py:610
#: cdedb/frontend/cde.py:2328 cdedb/frontend/core.py:1656
#: cdedb/frontend/core.py:1683 cdedb/frontend/event.py:835
#: cdedb/frontend/event.py:2836 cdedb/frontend/event.py:3220
#: cdedb/frontend/event.py:4015 cdedb/frontend/ml.py:462
#: cdedb/frontend/assembly.py:305 cdedb/frontend/assembly.py:606
#: cdedb/frontend/cde.py:2296 cdedb/frontend/event.py:794
#: cdedb/frontend/event.py:2699 cdedb/frontend/event.py:3083
#: cdedb/frontend/event.py:3878 cdedb/frontend/ml.py:455
#: cdedb/frontend/cde.py:2329 cdedb/frontend/event.py:2844
#: cdedb/frontend/event.py:3228 cdedb/frontend/event.py:4023
#: cdedb/frontend/ml.py:318 cdedb/frontend/ml.py:477 cdedb/frontend/cde.py:2292
#: cdedb/frontend/cde.py:2344 cdedb/frontend/event.py:883
#: cdedb/frontend/event.py:2911 cdedb/frontend/event.py:3295
#: cdedb/frontend/event.py:4090 cdedb/frontend/ml.py:479
msgid "Must be checked."
msgstr "Muss markiert sein."

#: cdedb/frontend/assembly.py:404 cdedb/frontend/assembly.py:400
msgid "Voting has already begun."
msgstr "Die Abstimmung hat bereits begonnen."

#: cdedb/frontend/assembly.py:439 cdedb/frontend/assembly.py:435
msgid "Attachment added."
msgstr "Anhang hinzugefügt."

#: cdedb/frontend/assembly.py:574 cdedb/frontend/assembly.py:570
msgid "bar (options below this are declined)"
msgstr "Schwellwert (Kandidaten/Optionen unterhalb werden abgelehnt)"

#: cdedb/frontend/assembly.py:638 cdedb/frontend/assembly.py:634
msgid "Option not available."
msgstr "Option nicht verfügbar."

#: cdedb/frontend/assembly.py:646 cdedb/frontend/assembly.py:642
msgid "Rejection is exclusive."
msgstr "Ablehnung kann nur exklusiv gewählt werden."

#: cdedb/frontend/assembly.py:675 cdedb/frontend/assembly.py:671
msgid "Ballot not yet tallied."
msgstr "Abstimmung noch nicht ausgezählt."

#: cdedb/frontend/assembly.py:688 cdedb/frontend/assembly.py:684
msgid "Duplicate moniker."
msgstr "Option doppelt gefunden."

#: cdedb/frontend/cde.py:158
msgid "Consent noted."
msgstr "Zustimmung gespeichert."

#: cdedb/frontend/cde.py:158
msgid "Decision noted."
msgstr "Entscheidung gespeichert."

#: cdedb/frontend/cde.py:213
msgid "Too many query results."
msgstr "Zu viele Treffer."

#: cdedb/frontend/cde.py:343
msgid "Entry changed."
msgstr "Eintrag geändert."

#: cdedb/frontend/cde.py:383
msgid "No course available."
msgstr "Kein Kurs verfügbar."

#: cdedb/frontend/cde.py:390
msgid "Doppelgangers found."
msgstr "Ähnlicher Account gefunden."

#: cdedb/frontend/cde.py:397
msgid "Doppelganger choice doesn't fit resolution."
msgstr "Accountzusammenführung inkonsistent mit Aktion."

#: cdedb/frontend/cde.py:401
msgid "Doppelganger unavailable."
msgstr "Accountzusammenführung nicht möglich."

#: cdedb/frontend/cde.py:406
msgid "Doppelganger not a CdE-Account."
msgstr "Accountzusammenführung mit einem nicht-CdE-Account."

#: cdedb/frontend/cde.py:413
msgid "Participation already recorded."
msgstr "Teilnahme bereits erfasst."

#: cdedb/frontend/cde.py:470
msgid "Renewed trial membership."
msgstr "Probemitgliedschaft erneuert."

#: cdedb/frontend/cde.py:477
msgid "Imported recent data."
msgstr "Aktualisierte Daten aufgenommen."

#: cdedb/frontend/cde.py:604
#, python-format
msgid "Lines %(first)s and %(second)s are the same."
msgstr "Zeilen %(first)s und %(second)s sind identisch."

#: cdedb/frontend/cde.py:610
#, python-format
msgid "Lines %(first)s and %(second)s look the same."
msgstr "Zeilen %(first)s und %(second)s sehen gleich aus."

#: cdedb/frontend/cde.py:629 cdedb/frontend/cde.py:1079
#: cdedb/frontend/event.py:1586 cdedb/frontend/cde.py:1047
#: cdedb/frontend/event.py:1459 cdedb/frontend/cde.py:1080
#: cdedb/frontend/event.py:1584
msgid "Lines didn't match up."
msgstr "Daten wurden geändert."

#: cdedb/frontend/cde.py:633
msgid "Only member admission supported."
msgstr "Nur Aufnahme von Mitglieder unterstützt."

#: cdedb/frontend/cde.py:648
#, python-format
msgid "Created %(num)s accounts."
msgstr "%(num)s Accounts erstellt."

#: cdedb/frontend/cde.py:652 cdedb/frontend/cde.py:1102
#: cdedb/frontend/event.py:1601 cdedb/frontend/cde.py:1070
#: cdedb/frontend/event.py:1474 cdedb/frontend/cde.py:1103
#: cdedb/frontend/event.py:1599 cdedb/frontend/cde.py:1104
#: cdedb/frontend/event.py:1665
msgid "DB serialization error."
msgstr "Datenbank-Transaktions-Fehler."

#: cdedb/frontend/cde.py:654 cdedb/frontend/cde.py:1104
#: cdedb/frontend/cde.py:1072 cdedb/frontend/cde.py:1105
#: cdedb/frontend/cde.py:1106
#, python-format
msgid "Unexpected error on line %(num)s."
msgstr "Unerwarteter Fehler in Zeile %(num)s."

#: cdedb/frontend/cde.py:717 cdedb/frontend/cde.py:1047
#: cdedb/frontend/event.py:1561 cdedb/frontend/cde.py:712
#: cdedb/frontend/cde.py:1048 cdedb/frontend/event.py:1559
#: cdedb/frontend/event.py:1625
msgid "Only one input method allowed."
msgstr "Nur eine Eingabe-Methode erlaubt."

#: cdedb/frontend/cde.py:725 cdedb/frontend/cde.py:1055
#: cdedb/frontend/event.py:1569 cdedb/frontend/cde.py:720
#: cdedb/frontend/cde.py:1056 cdedb/frontend/event.py:1567
#: cdedb/frontend/cde.py:1057 cdedb/frontend/event.py:1633
msgid "No input provided."
msgstr "Keine Eingabe gefunden."

#: cdedb/frontend/cde.py:743 cdedb/frontend/cde.py:727
#, python-format
msgid "Line %(lineno)s does not have the correct number of columns."
msgstr "Zeile %(lineno)s hat nicht die korrekte Anzahl Spalten."

#: cdedb/frontend/cde.py:924 cdedb/frontend/event.py:1461
#: cdedb/frontend/cde.py:907 cdedb/frontend/event.py:1350
#: cdedb/frontend/cde.py:925 cdedb/frontend/event.py:1459
#: cdedb/frontend/event.py:1525
#, python-format
msgid "No Member with ID %(p_id)s found."
msgstr "Kein Account mit ID %(p_id)s gefunden."

#: cdedb/frontend/cde.py:929 cdedb/frontend/core.py:432
#: cdedb/frontend/core.py:900 cdedb/frontend/core.py:961
#: cdedb/frontend/core.py:1000 cdedb/frontend/core.py:1050
#: cdedb/frontend/core.py:1112 cdedb/frontend/core.py:1385
#: cdedb/frontend/core.py:1419 cdedb/frontend/cde.py:912
#: cdedb/frontend/cde.py:930
msgid "Persona is archived."
msgstr "Account ist archiviert."

#: cdedb/frontend/cde.py:934 cdedb/frontend/event.py:1492
#: cdedb/frontend/cde.py:917 cdedb/frontend/event.py:1381
#: cdedb/frontend/cde.py:935 cdedb/frontend/event.py:1490
msgid "Family name doesn't match."
msgstr "Nachname passt nicht."

#: cdedb/frontend/cde.py:939 cdedb/frontend/event.py:1497
#: cdedb/frontend/cde.py:922 cdedb/frontend/event.py:1386
#: cdedb/frontend/cde.py:940 cdedb/frontend/event.py:1495
msgid "Given names don't match."
msgstr "Vornamen passen nicht zusammen."

#: cdedb/frontend/cde.py:1072 cdedb/frontend/cde.py:1040
#: cdedb/frontend/cde.py:1073 cdedb/frontend/cde.py:1074
#, python-format
msgid ""
"More than one transfer for this account (lines %(first)s and %(second)s)."
msgstr ""
"Mehrere Überweisungen für diesen Account (Zeilen %(first)s und %(second)s)."

#: cdedb/frontend/cde.py:1096 cdedb/frontend/cde.py:1064
#: cdedb/frontend/cde.py:1097 cdedb/frontend/cde.py:1098
#, python-format
msgid "Committed %(num)s transfers. There were %(new_members)s new members."
msgstr "%(num)s Überweisungen gebucht. %(new_members)s neue Mitglieder."

#: cdedb/frontend/cde.py:1252 cdedb/frontend/core.py:1095
#: cdedb/frontend/cde.py:1220 cdedb/frontend/cde.py:1253
#: cdedb/frontend/cde.py:1254
msgid "Permit revoked."
msgstr "Lastschriftmandat widerrufen."

#: cdedb/frontend/cde.py:1414 cdedb/frontend/cde.py:1382
#: cdedb/frontend/cde.py:1415 cdedb/frontend/cde.py:1416
msgid "Creation of SEPA-PAIN-file failed."
msgstr "Erstellung der SEPA-PAIN-Datei fehlgeschlagen."

#: cdedb/frontend/cde.py:1475 cdedb/frontend/cde.py:1443
#: cdedb/frontend/cde.py:1476 cdedb/frontend/cde.py:1477
#, python-format
msgid "%(num)s Direct Debits issued. Notification mails sent."
msgstr ""
"%(num)s Lastschriften initialisiert. Benachrichtigungsmails wurden "
"verschickt."

#: cdedb/frontend/cde.py:1492 cdedb/frontend/cde.py:1460
#: cdedb/frontend/cde.py:1493 cdedb/frontend/cde.py:1494
msgid "Unable to skip transaction."
msgstr "Einzug kann nicht pausiert werden."

#: cdedb/frontend/cde.py:1494 cdedb/frontend/cde.py:1462
#: cdedb/frontend/cde.py:1495 cdedb/frontend/cde.py:1496
msgid "Skipped."
msgstr "Pausiert."

#: cdedb/frontend/cde.py:1545 cdedb/frontend/cde.py:1513
#: cdedb/frontend/cde.py:1546 cdedb/frontend/cde.py:1547
msgid "Wrong number of actions."
msgstr "Falsche Anzahl an Aktionen."

#: cdedb/frontend/cde.py:1549 cdedb/frontend/cde.py:1517
#: cdedb/frontend/cde.py:1550 cdedb/frontend/cde.py:1551
msgid "No transactions selected."
msgstr "Keine Transaktionen ausgewählt."

#: cdedb/frontend/cde.py:1710 cdedb/frontend/cde.py:1678
#: cdedb/frontend/cde.py:1711 cdedb/frontend/cde.py:1712
msgid "Billing already done."
msgstr "Zahlungserinnerung bereits erledigt."

#: cdedb/frontend/cde.py:1772 cdedb/frontend/cde.py:1983
#: cdedb/frontend/cde.py:1740 cdedb/frontend/cde.py:1951
#: cdedb/frontend/cde.py:1773 cdedb/frontend/cde.py:1984
#: cdedb/frontend/cde.py:1774 cdedb/frontend/cde.py:1985
msgid "Started sending mail."
msgstr "E-Mail-Versand hat begonnen."

#: cdedb/frontend/cde.py:1781 cdedb/frontend/cde.py:1749
#: cdedb/frontend/cde.py:1782 cdedb/frontend/cde.py:1783
msgid "Wrong timing for ejection."
msgstr "Falscher Zeitpunkt für Bereinigung."

#: cdedb/frontend/cde.py:1830 cdedb/frontend/cde.py:1798
#: cdedb/frontend/cde.py:1831 cdedb/frontend/cde.py:1832
msgid "Started ejection."
msgstr "Streichung inaktiver Mitglieder gestartet."

#: cdedb/frontend/cde.py:1839 cdedb/frontend/cde.py:1807
#: cdedb/frontend/cde.py:1840 cdedb/frontend/cde.py:1841
msgid "Wrong timing for balance update."
msgstr "Falscher Zeitpunkt für Guthabenaktualisierung."

#: cdedb/frontend/cde.py:1866 cdedb/frontend/cde.py:1834
#: cdedb/frontend/cde.py:1867 cdedb/frontend/cde.py:1868
msgid "Balance too low."
msgstr "Guthaben zu niedrig."

#: cdedb/frontend/cde.py:1874 cdedb/frontend/cde.py:1842
#: cdedb/frontend/cde.py:1875 cdedb/frontend/cde.py:1876
msgid "End trial membership."
msgstr "Probemitgliedschaft beenden."

#: cdedb/frontend/cde.py:1890 cdedb/frontend/cde.py:1858
#: cdedb/frontend/cde.py:1891 cdedb/frontend/cde.py:1892
msgid "Started updating balance."
msgstr "Aktualisierung der Guthaben gestartet."

#: cdedb/frontend/cde.py:1899 cdedb/frontend/cde.py:1867
#: cdedb/frontend/cde.py:1900 cdedb/frontend/cde.py:1901
msgid "Wrong timing for advancing the semester."
msgstr "Falscher Zeitpunkt für Beendigung des Semesters."

#: cdedb/frontend/cde.py:1904 cdedb/frontend/cde.py:1872
#: cdedb/frontend/cde.py:1905 cdedb/frontend/cde.py:1906
msgid "New period started."
msgstr "Nächstes Semester initialisiert."

#: cdedb/frontend/cde.py:1918 cdedb/frontend/cde.py:1886
#: cdedb/frontend/cde.py:1919 cdedb/frontend/cde.py:1920
msgid "Addresscheck already done."
msgstr "Adressabfrage bereits erledigt."

#: cdedb/frontend/cde.py:1979 cdedb/frontend/cde.py:1947
#: cdedb/frontend/cde.py:1980 cdedb/frontend/cde.py:1981
msgid "Not sending mail."
msgstr "Keine E-Mail verschickt."

#: cdedb/frontend/cde.py:1994 cdedb/frontend/cde.py:1962
#: cdedb/frontend/cde.py:1995 cdedb/frontend/cde.py:1996
msgid "Addresscheck not done."
msgstr "Adressabfrage noch nicht erledigt."

#: cdedb/frontend/cde.py:1997 cdedb/frontend/cde.py:1965
#: cdedb/frontend/cde.py:1998 cdedb/frontend/cde.py:1999
msgid "New expuls started."
msgstr "Nächster Expuls initialisiert."

#: cdedb/frontend/cde.py:2273 cdedb/frontend/cde.py:2241
#: cdedb/frontend/cde.py:2274 cdedb/frontend/cde.py:2275
#, python-format
msgid "Line %(lineno)s is faulty."
msgstr "Zeile %(lineno)s ist fehlerhaft."

#: cdedb/frontend/cde.py:2282 cdedb/frontend/event.py:720
#: cdedb/frontend/cde.py:2250 cdedb/frontend/event.py:679
#: cdedb/frontend/cde.py:2283 cdedb/frontend/cde.py:2284
#: cdedb/frontend/event.py:766
msgid "Event created."
msgstr "Veranstaltung erstellt."

#: cdedb/frontend/cde.py:2317 cdedb/frontend/event.py:826
#: cdedb/frontend/cde.py:2285 cdedb/frontend/event.py:785
#: cdedb/frontend/cde.py:2318 cdedb/frontend/cde.py:2333
#: cdedb/frontend/event.py:874
msgid "Course created."
msgstr "Kurs erstellt"

#: cdedb/frontend/cde.py:2354 cdedb/frontend/cde.py:2322
#: cdedb/frontend/cde.py:2355 cdedb/frontend/cde.py:2370
msgid "Participant already present."
msgstr "Teilnehmer bereits vorhanden."

#: cdedb/frontend/cde.py:2387 cdedb/frontend/cde.py:2355
#: cdedb/frontend/cde.py:2388 cdedb/frontend/cde.py:2403
msgid "*Nothing here yet.*"
msgstr "*Hier gibt es noch nichts.*"

#: cdedb/frontend/common.py:165 cdedb/frontend/common.py:997
#: cdedb/frontend/common.py:166 cdedb/frontend/common.py:998
msgid "Failed validation."
msgstr "Validierung fehlgeschlagen."

#: cdedb/frontend/common.py:935 cdedb/frontend/common.py:936
msgid "Ambiguous input."
msgstr "Uneindeutige Eingabe."

#: cdedb/frontend/common.py:999 cdedb/frontend/common.py:1000
msgid "The database currently undergoes maintenance and is unavailable."
msgstr ""
"Es werden derzeit Wartungsarbeiten an der Datenbank vorgenommen und diese "
"ist daher leider nicht verfügbar."

#: cdedb/frontend/common.py:1047 cdedb/frontend/common.py:1053
#, python-format
msgid "Stored email to hard drive at %(path)s"
msgstr "E-Mail als %(path)s auf der Festplatte gespeichert."

#: cdedb/frontend/common.py:1177 cdedb/frontend/core.py:1647
#: cdedb/frontend/common.py:1183
msgid "Change committed."
msgstr "Die Änderung wurde übernommen."

#: cdedb/frontend/common.py:1178 cdedb/frontend/core.py:724
#: cdedb/frontend/core.py:910 cdedb/frontend/common.py:1184
msgid "Change pending."
msgstr "Die Änderung wartet auf Bestätigung."

#: cdedb/frontend/common.py:1179 cdedb/frontend/common.py:1185
msgid "Change failed."
msgstr "Änderung fehlgeschlagen."

#: cdedb/frontend/common.py:1378 cdedb/frontend/common.py:1384
msgid "Inconsistent request."
msgstr "Inkonsistente Anfrage."

#: cdedb/frontend/common.py:1449 cdedb/frontend/common.py:1455
msgid "Object {param}={value} not found"
msgstr "Objekt {param}={value} wurde nicht gefunden."

#: cdedb/frontend/common.py:1490 cdedb/frontend/common.py:1496
msgid "You must login."
msgstr "Login benötigt."

#: cdedb/frontend/common.py:1494 cdedb/frontend/common.py:1500
msgid "Access denied to {realm}/{endpoint}."
msgstr "Zugriff auf {realm}/{endpoint} verweigert."

#: cdedb/frontend/common.py:1555 cdedb/frontend/common.py:1561
msgid "Magic URL parameter replacement failed."
msgstr "Ersetzung magischer URL-Parameter fehlgeschlagen."

#: cdedb/frontend/common.py:1648 cdedb/frontend/common.py:1654
msgid "Link invalid."
msgstr "Link ungültig."

#: cdedb/frontend/common.py:1690 cdedb/frontend/common.py:1696
msgid "Invalid argtype {t} found."
msgstr "Ungültiger Argumenttyp {t}."

#: cdedb/frontend/common.py:1823 cdedb/frontend/common.py:1829
msgid "This page can only be accessed by orgas."
msgstr "Auf diese Seite können nur Orgas zugreifen."

#: cdedb/frontend/common.py:1828 cdedb/frontend/common.py:1834
msgid "This event is locked for offline usage."
msgstr "Diese Veranstaltung ist für die Offline-Nutzung gesperrt."

#: cdedb/frontend/common.py:1854 cdedb/frontend/common.py:1860
msgid "This page can only be accessed by the mailinglist's moderators."
msgstr "Auf diese Seite können nur Moderatoren der Mailingliste zugreifen"

#: cdedb/frontend/core.py:208
msgid "Login failure."
msgstr "Login fehlgeschlagen."

#: cdedb/frontend/core.py:257
msgid "Unsupported locale"
msgstr "Nicht unterstützte Sprache"

#: cdedb/frontend/core.py:291
msgid "Only admins may view archived datasets."
msgstr "Zugriff auf archivierte Datensätze nur für Admins."

#: cdedb/frontend/core.py:319
msgid "Access to non-searchable member data."
msgstr "Zugriff auf Mitgliedsdatensatz ohne Datenschutz-Einwilligung."

#: cdedb/frontend/core.py:430 cdedb/frontend/core.py:898
#: cdedb/frontend/core.py:920 cdedb/frontend/core.py:1383
#: cdedb/frontend/core.py:1396 cdedb/frontend/core.py:1414
msgid "Not a relative admin."
msgstr "Nicht genug Adminprivilegien für diesen Account."

#: cdedb/frontend/core.py:554
msgid "No account found."
msgstr "Kein Account gefunden."

#: cdedb/frontend/core.py:1005
msgid "No promotion necessary."
msgstr "Keine Änderung erforderlich."

#: cdedb/frontend/core.py:1146
msgid "Foto updated."
msgstr "Bild aktualisiert."

#: cdedb/frontend/core.py:1161 cdedb/frontend/core.py:1163
#: cdedb/frontend/core.py:1164 cdedb/frontend/core.py:1293
#: cdedb/frontend/core.py:1295 cdedb/frontend/core.py:1296
msgid "Passwords don't match."
msgstr "Passwörter stimmen nicht überein."

#: cdedb/frontend/core.py:1181
msgid "Password changed."
msgstr "Passwort geändert."

#: cdedb/frontend/core.py:1185
msgid "Wrong password."
msgstr "Passwort falsch."

#: cdedb/frontend/core.py:1233 cdedb/frontend/core.py:1240
#: cdedb/frontend/core.py:1267
msgid "Email sent."
msgstr "E-Mail abgeschickt."

#: cdedb/frontend/core.py:1314
msgid "Password reset."
msgstr "Passwort zurückgesetzt."

#: cdedb/frontend/core.py:1331
msgid "Must be different from current username."
msgstr "Muss sich von der aktuellen E-Mail-Adresse unterscheiden."

#: cdedb/frontend/core.py:1367 cdedb/frontend/core.py:1401
msgid "Username changed."
msgstr "E-Mail-Adresse geändert."

#: cdedb/frontend/core.py:1450
msgid "Rationale too long."
msgstr "Begründung zu lang."

#: cdedb/frontend/core.py:1455
msgid "Email address already in DB. Reset password."
msgstr "E-Mail-Adresse bereits vorhanden. Bitte das Passwort zurücksetzen."

#: cdedb/frontend/core.py:1478
msgid "Email sent. Please follow the link contained in the email."
msgstr "E-Mail verschickt. Bitte den enthaltenen Link besuchen."

#: cdedb/frontend/core.py:1493
msgid "Verification failed. Please contact the administrators."
msgstr "Verifikation fehlgeschlagen. Bitte an die Verwaltung wenden."

#: cdedb/frontend/core.py:1494
msgid "Email verified. Wait for moderation. You will be notified by mail."
msgstr ""
"E-Mail-Adresse verifiziert. Deine Anfrage wird bald bearbeitet und Du wirst "
"dann per E-Mail informiert."

#: cdedb/frontend/core.py:1534 cdedb/frontend/core.py:1555
#: cdedb/frontend/core.py:1575
msgid "Case not to review."
msgstr "Anfrage befindet sich nicht in der Begutachtung."

#: cdedb/frontend/core.py:1604
msgid "Case approved."
msgstr "Antrag genehmigt."

#: cdedb/frontend/core.py:1612
msgid "Case rejected."
msgstr "Anfrage abgewiesen."

#: cdedb/frontend/core.py:1629
msgid "Persona has no pending change."
msgstr "Account hat keine zu begutachtenden Änderungen."

#: cdedb/frontend/core.py:1647
msgid "Change dropped."
msgstr "Änderung unterdrückt."

#: cdedb/frontend/event.py:217 cdedb/frontend/event.py:266
#: cdedb/frontend/event.py:295 cdedb/frontend/event.py:214
#: cdedb/frontend/event.py:263 cdedb/frontend/event.py:268
msgid "The event is not published yet."
msgstr "Die Veranstaltung ist noch nicht öffentlich."

#: cdedb/frontend/event.py:225 cdedb/frontend/event.py:222
msgid "Course list not published yet."
msgstr "Die Kursliste ist noch nicht öffentlich."

#: cdedb/frontend/event.py:270 cdedb/frontend/event.py:267
#: cdedb/frontend/event.py:272
msgid "minor_form.pdf"
msgstr "Elternbrief.pdf"

#: cdedb/frontend/event.py:287 cdedb/frontend/event.py:284
#: cdedb/frontend/event.py:300
msgid "Minor form updated."
msgstr "Minderjährigenformular aktualisiert."

#: cdedb/frontend/event.py:319 cdedb/frontend/event.py:329
#: cdedb/frontend/event.py:365
msgid "Logo has been removed."
msgstr "Logo wurde entfernt."

#: cdedb/frontend/event.py:321 cdedb/frontend/event.py:296
#: cdedb/frontend/event.py:331 cdedb/frontend/event.py:367
msgid "Nothing to remove."
msgstr "Nichts zu entfernen."

#: cdedb/frontend/event.py:325 cdedb/frontend/event.py:335
#: cdedb/frontend/event.py:371
msgid "Logo has been updated."
msgstr "Logo wurde aktualisiert."

#: cdedb/frontend/event.py:336 cdedb/frontend/event.py:2819
#: cdedb/frontend/event.py:295 cdedb/frontend/event.py:2682
#: cdedb/frontend/event.py:2827 cdedb/frontend/event.py:382
#: cdedb/frontend/event.py:2894
msgid "Rate-limit reached."
msgstr "Limit erreicht."

#: cdedb/frontend/event.py:358 cdedb/frontend/event.py:317
#: cdedb/frontend/event.py:404
msgid "Not allowed to remove yourself as orga."
msgstr "Du kannst Dich nicht selbst als Orga entfernen."

#: cdedb/frontend/event.py:417 cdedb/frontend/event.py:485
#: cdedb/frontend/event.py:376 cdedb/frontend/event.py:444
#: cdedb/frontend/event.py:463 cdedb/frontend/event.py:531
msgid "Registrations exist, no deletion."
msgstr "Anmeldungen vorhanden, keine Löschung möglich."

#: cdedb/frontend/event.py:460 cdedb/frontend/event.py:508
#: cdedb/frontend/event.py:419 cdedb/frontend/event.py:467
#: cdedb/frontend/event.py:506 cdedb/frontend/event.py:554
msgid "Registrations exist, no creation."
msgstr "Anmeldungen vorhanden, kein Erstellen möglich."

#: cdedb/frontend/event.py:659 cdedb/frontend/event.py:618
#: cdedb/frontend/event.py:705
msgid "Field name not unique."
msgstr "Feldname nicht eindeutig."

#: cdedb/frontend/event.py:839 cdedb/frontend/event.py:798
#: cdedb/frontend/event.py:887
msgid "Course in use cannot be deleted."
msgstr "Kurse mit Kurswahlen oder Teilnehmern können nicht gelöscht werden."

#: cdedb/frontend/event.py:937 cdedb/frontend/event.py:896
#: cdedb/frontend/event.py:985
msgid "In {}. Choice"
msgstr "In {}. Wahl"

#: cdedb/frontend/event.py:1260 cdedb/frontend/event.py:1149
#: cdedb/frontend/event.py:1316
msgid "somehow know"
msgstr "irgendwie kennen"

#: cdedb/frontend/event.py:1262 cdedb/frontend/event.py:1151
#: cdedb/frontend/event.py:1318
msgid "participate in"
msgstr "besuchen"

#: cdedb/frontend/event.py:1264 cdedb/frontend/event.py:1153
#: cdedb/frontend/event.py:1320
msgid "offer"
msgstr "anbieten"

#: cdedb/frontend/event.py:1266 cdedb/frontend/event.py:1155
#: cdedb/frontend/event.py:1322
msgid "chose"
msgstr "gewählt haben"

#: cdedb/frontend/event.py:1269 cdedb/frontend/event.py:1158
#: cdedb/frontend/event.py:1325
msgid "have as {}. choice"
msgstr "als {}. Wahl haben"

#: cdedb/frontend/event.py:1272 cdedb/frontend/event.py:1161
#: cdedb/frontend/event.py:1328
msgid "into their {}. choice"
msgstr "in ihre {}. Wahl"

#: cdedb/frontend/event.py:1276 cdedb/frontend/event.py:1165
#: cdedb/frontend/event.py:1332
msgid "in the course …"
msgstr "in den Kurs …"

#: cdedb/frontend/event.py:1278 cdedb/frontend/event.py:1167
#: cdedb/frontend/event.py:1334
msgid "automatically"
msgstr "automatisch"

#: cdedb/frontend/event.py:1359 cdedb/frontend/event.py:1248
#: cdedb/frontend/event.py:1417
msgid "No choice available."
msgstr "Keine Auswahl verfügbar."

#: cdedb/frontend/event.py:1472 cdedb/frontend/event.py:1361
#: cdedb/frontend/event.py:1470 cdedb/frontend/event.py:1536
msgid "Already paid."
msgstr "Schon bezahlt."

#: cdedb/frontend/event.py:1481 cdedb/frontend/event.py:1370
#: cdedb/frontend/event.py:1479 cdedb/frontend/event.py:1545
msgid "Not enough money."
msgstr "Nicht genug Geld."

#: cdedb/frontend/event.py:1484 cdedb/frontend/event.py:1373
#: cdedb/frontend/event.py:1482 cdedb/frontend/event.py:1548
msgid "Too much money."
msgstr "Zu viel Geld."

#: cdedb/frontend/event.py:1487 cdedb/frontend/event.py:1376
#: cdedb/frontend/event.py:1485 cdedb/frontend/event.py:1551
msgid "No registration found."
msgstr "Keine Anmeldung gefunden."

#: cdedb/frontend/event.py:1597 cdedb/frontend/event.py:1470
#: cdedb/frontend/event.py:1595 cdedb/frontend/event.py:1661
#, python-format
msgid "Committed %(num)s fees."
msgstr "%(num)s Überweisungen gebucht."

#: cdedb/frontend/event.py:1603 cdedb/frontend/event.py:1476
#: cdedb/frontend/event.py:1601 cdedb/frontend/event.py:1667
msgid "Unexpected error on line {num}."
msgstr "Unerwarteter Fehler in Zeile {num}."

#: cdedb/frontend/event.py:1659 cdedb/frontend/event.py:1699
#: cdedb/frontend/event.py:1730 cdedb/frontend/event.py:1784
#: cdedb/frontend/event.py:1821 cdedb/frontend/event.py:1856
#: cdedb/frontend/event.py:1528 cdedb/frontend/event.py:1568
#: cdedb/frontend/event.py:1599 cdedb/frontend/event.py:1650
#: cdedb/frontend/event.py:1684 cdedb/frontend/event.py:1719
#: cdedb/frontend/event.py:1657 cdedb/frontend/event.py:1696
#: cdedb/frontend/event.py:1727 cdedb/frontend/event.py:1781
#: cdedb/frontend/event.py:1818 cdedb/frontend/event.py:1853
#: cdedb/frontend/event.py:1723 cdedb/frontend/event.py:1762
#: cdedb/frontend/event.py:1793 cdedb/frontend/event.py:1847
#: cdedb/frontend/event.py:1884 cdedb/frontend/event.py:1919
msgid "Empty PDF."
msgstr "Leeres PDF."

#: cdedb/frontend/event.py:1871 cdedb/frontend/event.py:1908
#: cdedb/frontend/event.py:1938 cdedb/frontend/event.py:2080
#: cdedb/frontend/event.py:2095 cdedb/frontend/event.py:1734
#: cdedb/frontend/event.py:1771 cdedb/frontend/event.py:1801
#: cdedb/frontend/event.py:1943 cdedb/frontend/event.py:1958
#: cdedb/frontend/event.py:1868 cdedb/frontend/event.py:1905
#: cdedb/frontend/event.py:1935 cdedb/frontend/event.py:2077
#: cdedb/frontend/event.py:2092 cdedb/frontend/event.py:1934
#: cdedb/frontend/event.py:1971 cdedb/frontend/event.py:2001
#: cdedb/frontend/event.py:2143 cdedb/frontend/event.py:2158
msgid "Empty File."
msgstr "Leere Datei."

#: cdedb/frontend/event.py:2105 cdedb/frontend/event.py:2812
#: cdedb/frontend/event.py:1968 cdedb/frontend/event.py:2675
#: cdedb/frontend/event.py:2102 cdedb/frontend/event.py:2820
#: cdedb/frontend/event.py:2168 cdedb/frontend/event.py:2887
msgid "Already registered."
msgstr "Bereits angemeldet."

#: cdedb/frontend/event.py:2108 cdedb/frontend/event.py:2223
#: cdedb/frontend/event.py:1971 cdedb/frontend/event.py:2086
#: cdedb/frontend/event.py:2105 cdedb/frontend/event.py:2220
#: cdedb/frontend/event.py:2171 cdedb/frontend/event.py:2286
msgid "Registration not open."
msgstr "Anmeldung noch nicht eröffnet."

#: cdedb/frontend/event.py:2111 cdedb/frontend/event.py:2226
#: cdedb/frontend/event.py:2296 cdedb/frontend/event.py:2344
#: cdedb/frontend/event.py:2380 cdedb/frontend/event.py:2413
#: cdedb/frontend/event.py:1974 cdedb/frontend/event.py:2089
#: cdedb/frontend/event.py:2159 cdedb/frontend/event.py:2207
#: cdedb/frontend/event.py:2243 cdedb/frontend/event.py:2276
#: cdedb/frontend/event.py:2108 cdedb/frontend/event.py:2223
#: cdedb/frontend/event.py:2293 cdedb/frontend/event.py:2341
#: cdedb/frontend/event.py:2377 cdedb/frontend/event.py:2410
#: cdedb/frontend/event.py:2174 cdedb/frontend/event.py:2289
#: cdedb/frontend/event.py:2360 cdedb/frontend/event.py:2408
#: cdedb/frontend/event.py:2444 cdedb/frontend/event.py:2477
msgid "Event locked."
msgstr "Veranstaltungssperre aktiviert."

#: cdedb/frontend/event.py:2120 cdedb/frontend/event.py:2242
#: cdedb/frontend/event.py:1983 cdedb/frontend/event.py:2105
#: cdedb/frontend/event.py:2117 cdedb/frontend/event.py:2239
#: cdedb/frontend/event.py:2183 cdedb/frontend/event.py:2305
msgid "No minors may register."
msgstr "Minderjährige können sich nicht anmelden."

#: cdedb/frontend/event.py:2179 cdedb/frontend/event.py:2042
#: cdedb/frontend/event.py:2176 cdedb/frontend/event.py:2242
msgid "Must select at least one part."
msgstr "Mindestens ein Teil muss ausgewählt werden."

#: cdedb/frontend/event.py:2189 cdedb/frontend/event.py:2731
#: cdedb/frontend/event.py:2052 cdedb/frontend/event.py:2594
#: cdedb/frontend/event.py:2186 cdedb/frontend/event.py:2739
#: cdedb/frontend/event.py:2252 cdedb/frontend/event.py:2806
msgid "Must choose different courses."
msgstr "Bitte verschiedene Kurse wählen."

#: cdedb/frontend/event.py:2256 cdedb/frontend/event.py:2119
#: cdedb/frontend/event.py:2253 cdedb/frontend/event.py:2319
msgid "Registered for event."
msgstr "Für Veranstaltung angemeldet."

#: cdedb/frontend/event.py:2265 cdedb/frontend/event.py:2287
#: cdedb/frontend/event.py:2337 cdedb/frontend/event.py:2372
#: cdedb/frontend/event.py:2406 cdedb/frontend/event.py:2128
#: cdedb/frontend/event.py:2150 cdedb/frontend/event.py:2200
#: cdedb/frontend/event.py:2235 cdedb/frontend/event.py:2269
#: cdedb/frontend/event.py:2262 cdedb/frontend/event.py:2284
#: cdedb/frontend/event.py:2334 cdedb/frontend/event.py:2369
#: cdedb/frontend/event.py:2403 cdedb/frontend/event.py:2328
#: cdedb/frontend/event.py:2351 cdedb/frontend/event.py:2401
#: cdedb/frontend/event.py:2436 cdedb/frontend/event.py:2470
msgid "Not registered for event."
msgstr "Nicht für Veranstaltung angemeldet."

#: cdedb/frontend/event.py:2293 cdedb/frontend/event.py:2156
#: cdedb/frontend/event.py:2290 cdedb/frontend/event.py:2357
msgid "Registration closed, no changes possible."
msgstr "Anmeldung vorbei; es sind keine Änderungen mehr möglich."

#: cdedb/frontend/event.py:2341 cdedb/frontend/event.py:2204
#: cdedb/frontend/event.py:2338 cdedb/frontend/event.py:2405
msgid "No changes allowed anymore."
msgstr "Keine Änderungen mehr möglich."

#: cdedb/frontend/event.py:2377 cdedb/frontend/event.py:2410
#: cdedb/frontend/event.py:2240 cdedb/frontend/event.py:2273
#: cdedb/frontend/event.py:2374 cdedb/frontend/event.py:2407
#: cdedb/frontend/event.py:2441 cdedb/frontend/event.py:2474
msgid "Questionnaire disabled."
msgstr "Fragebogen nicht aktiviert."

#: cdedb/frontend/event.py:2385 cdedb/frontend/event.py:2248
#: cdedb/frontend/event.py:2382
msgid "Must be Orga to use Preview."
msgstr "Du musst Orga sein um die Fragebogen-Vorschau zu nutzen."

#: cdedb/frontend/event.py:2387 cdedb/frontend/event.py:2250
#: cdedb/frontend/event.py:2384 cdedb/frontend/event.py:2451
msgid "Questionnaire is not enabled yet."
msgstr "Der Fragebogen ist noch nicht für die Teilnehmer freigeschaltet."

#: cdedb/frontend/event.py:2808 cdedb/frontend/event.py:2671
#: cdedb/frontend/event.py:2816 cdedb/frontend/event.py:2883
msgid "Invalid persona."
msgstr "Ungültiger Account."

#: cdedb/frontend/event.py:2860 cdedb/frontend/event.py:2723
#: cdedb/frontend/event.py:2868 cdedb/frontend/event.py:2935
msgid "No participants found to edit."
msgstr "Keine Teilnehmer zur Bearbeitung ausgewählt."

#: cdedb/frontend/event.py:3040 cdedb/frontend/event.py:2903
#: cdedb/frontend/event.py:3048 cdedb/frontend/event.py:3115
msgid "Mixed lodgement with non-mixing participants."
msgstr "Gemischte Unterkunft mit konfligierenden Teilnehmern."

#: cdedb/frontend/event.py:3056 cdedb/frontend/event.py:2919
#: cdedb/frontend/event.py:3064 cdedb/frontend/event.py:3131
msgid "Too many camping mats used."
msgstr "Zu viele Isomattenplätze genutzt."

#: cdedb/frontend/event.py:3069 cdedb/frontend/event.py:2932
#: cdedb/frontend/event.py:3077 cdedb/frontend/event.py:3144
msgid "Overful lodgement."
msgstr "Überfüllte Unterkunft"

#: cdedb/frontend/event.py:3072 cdedb/frontend/event.py:2935
#: cdedb/frontend/event.py:3080 cdedb/frontend/event.py:3147
msgid "Too few camping mats used."
msgstr "Zu wenige Isomattenplätze genutzt."

#: cdedb/frontend/event.py:3083 cdedb/frontend/event.py:2946
#: cdedb/frontend/event.py:3091 cdedb/frontend/event.py:3158
msgid "Non-Binary Participant."
msgstr "nicht-binärer Teilnehmer"

#: cdedb/frontend/event.py:3639 cdedb/frontend/event.py:3502
#: cdedb/frontend/event.py:3647 cdedb/frontend/event.py:3714
msgid "{title}: course "
msgstr "{title}: Kurs"

#: cdedb/frontend/event.py:3643 cdedb/frontend/event.py:3506
#: cdedb/frontend/event.py:3651 cdedb/frontend/event.py:3718
msgid "{title}: course instructor"
msgstr "{title}: Kursleiter"

#: cdedb/frontend/event.py:3647 cdedb/frontend/event.py:3510
#: cdedb/frontend/event.py:3655 cdedb/frontend/event.py:3722
msgid "{title}: instructs their course"
msgstr "{title}: Hält seinen/ihren Kurs"

#: cdedb/frontend/event.py:3653 cdedb/frontend/event.py:3516
#: cdedb/frontend/event.py:3661 cdedb/frontend/event.py:3728
msgid "{title} course: {field}"
msgstr "{title} Kurs: {field}"

#: cdedb/frontend/event.py:3662 cdedb/frontend/event.py:3525
#: cdedb/frontend/event.py:3670 cdedb/frontend/event.py:3737
msgid "any track: course"
msgstr "Bel. Schiene: Kurs"

#: cdedb/frontend/event.py:3665 cdedb/frontend/event.py:3528
#: cdedb/frontend/event.py:3673 cdedb/frontend/event.py:3740
msgid "any track: course instuctor"
msgstr "Bel. Schiene: Kursleiter"

#: cdedb/frontend/event.py:3668 cdedb/frontend/event.py:3531
#: cdedb/frontend/event.py:3676 cdedb/frontend/event.py:3743
msgid "any track: instructs their course"
msgstr "Bel. Schiene: Hält seinen/ihren Kurs"

#: cdedb/frontend/event.py:3674 cdedb/frontend/event.py:3537
#: cdedb/frontend/event.py:3682 cdedb/frontend/event.py:3749
msgid "any track course: {field}"
msgstr "Bel. Schiene Kurs: {field}"

#: cdedb/frontend/event.py:3683 cdedb/frontend/event.py:3546
#: cdedb/frontend/event.py:3691 cdedb/frontend/event.py:3758
msgid "course"
msgstr "Kurs"

#: cdedb/frontend/event.py:3685 cdedb/frontend/event.py:3548
#: cdedb/frontend/event.py:3693 cdedb/frontend/event.py:3760
msgid "course instructor"
msgstr "Kursleiter"

#: cdedb/frontend/event.py:3687 cdedb/frontend/event.py:3550
#: cdedb/frontend/event.py:3695 cdedb/frontend/event.py:3762
msgid "instructs their course"
msgstr "Hält seinen/ihren Kurs"

#: cdedb/frontend/event.py:3691 cdedb/frontend/event.py:3554
#: cdedb/frontend/event.py:3699 cdedb/frontend/event.py:3766
msgid "course: {field}"
msgstr "Kurs: {field}"

#: cdedb/frontend/event.py:3698 cdedb/frontend/event.py:3561
#: cdedb/frontend/event.py:3706 cdedb/frontend/event.py:3773
msgid "{title}: registration status"
msgstr "{title}: Status"

#: cdedb/frontend/event.py:3701 cdedb/frontend/event.py:3564
#: cdedb/frontend/event.py:3709 cdedb/frontend/event.py:3776
msgid "{title}: lodgement"
msgstr "{title}: Unterkunft"

#: cdedb/frontend/event.py:3703 cdedb/frontend/event.py:3566
#: cdedb/frontend/event.py:3711 cdedb/frontend/event.py:3778
msgid "{title}: camping mat user"
msgstr "{title}: Isomattenschläfer"

#: cdedb/frontend/event.py:3708 cdedb/frontend/event.py:3571
#: cdedb/frontend/event.py:3716 cdedb/frontend/event.py:3783
msgid "{title} lodgement: {field}"
msgstr "{title} Unterkunft: {field}"

#: cdedb/frontend/event.py:3716 cdedb/frontend/event.py:3579
#: cdedb/frontend/event.py:3724 cdedb/frontend/event.py:3791
msgid "any part: registration status"
msgstr "Bel. Teil: Status"

#: cdedb/frontend/event.py:3719 cdedb/frontend/event.py:3582
#: cdedb/frontend/event.py:3727 cdedb/frontend/event.py:3794
msgid "any part: lodgement"
msgstr "Bel. Teil: Unterkunft"

#: cdedb/frontend/event.py:3722 cdedb/frontend/event.py:3585
#: cdedb/frontend/event.py:3730 cdedb/frontend/event.py:3797
msgid "any part: camping mat user"
msgstr "Bel. Teil: Isomattenschläfer"

#: cdedb/frontend/event.py:3727 cdedb/frontend/event.py:3590
#: cdedb/frontend/event.py:3735 cdedb/frontend/event.py:3802
msgid "any part lodgement: {field}"
msgstr "Bel. Teil Unterkunft: {field}"

#: cdedb/frontend/event.py:3737 cdedb/frontend/event.py:3600
#: cdedb/frontend/event.py:3745 cdedb/frontend/event.py:3812
msgid "registration status"
msgstr "Status"

#: cdedb/frontend/event.py:3739 cdedb/frontend/event.py:3602
#: cdedb/frontend/event.py:3747 cdedb/frontend/event.py:3814
msgid "lodgement"
msgstr "Unterkunft"

#: cdedb/frontend/event.py:3741 cdedb/frontend/event.py:3604
#: cdedb/frontend/event.py:3749 cdedb/frontend/event.py:3816
msgid "camping mat user"
msgstr "Isomattenschläfer"

#: cdedb/frontend/event.py:3745 cdedb/frontend/event.py:3608
#: cdedb/frontend/event.py:3753 cdedb/frontend/event.py:3820
msgid "lodgement: {field}"
msgstr "Unterkunft: {field}"

#: cdedb/frontend/event.py:3852 cdedb/frontend/event.py:3884
#: cdedb/frontend/event.py:3902 cdedb/frontend/event.py:3935
#: cdedb/frontend/event.py:3715 cdedb/frontend/event.py:3747
#: cdedb/frontend/event.py:3765 cdedb/frontend/event.py:3798
#: cdedb/frontend/event.py:3860 cdedb/frontend/event.py:3892
#: cdedb/frontend/event.py:3910 cdedb/frontend/event.py:3943
#: cdedb/frontend/event.py:3927 cdedb/frontend/event.py:3959
#: cdedb/frontend/event.py:3977 cdedb/frontend/event.py:4010
msgid "Wrong associated event."
msgstr "Falsche Veranstaltung referenziert."

#: cdedb/frontend/event.py:3854 cdedb/frontend/event.py:3717
#: cdedb/frontend/event.py:3862 cdedb/frontend/event.py:3929
msgid "Already checked in."
msgstr "Bereits eingecheckt."

#: cdedb/frontend/event.py:3888 cdedb/frontend/event.py:3905
#: cdedb/frontend/event.py:3938 cdedb/frontend/event.py:3751
#: cdedb/frontend/event.py:3768 cdedb/frontend/event.py:3801
#: cdedb/frontend/event.py:3896 cdedb/frontend/event.py:3913
#: cdedb/frontend/event.py:3946 cdedb/frontend/event.py:3963
#: cdedb/frontend/event.py:3980 cdedb/frontend/event.py:4013
msgid "Wrong associated field."
msgstr "Feld einer anderen Veranstaltung angegeben."

#: cdedb/frontend/event.py:3987 cdedb/frontend/event.py:3850
#: cdedb/frontend/event.py:3995 cdedb/frontend/event.py:4062
msgid "Data from wrong event."
msgstr "Daten passen nicht zur Veranstaltung."

#: cdedb/frontend/event.py:3994 cdedb/frontend/event.py:3857
#: cdedb/frontend/event.py:4002 cdedb/frontend/event.py:4069
msgid "There exist unmigrated personas."
msgstr "Unmigrierte Accounts gefunden."

#: cdedb/frontend/event.py:4011 cdedb/frontend/event.py:3874
#: cdedb/frontend/event.py:4019 cdedb/frontend/event.py:4086
msgid "Event already archived."
msgstr "Veranstaltung bereits archiviert."

#: cdedb/frontend/event.py:4022 cdedb/frontend/event.py:3885
#: cdedb/frontend/event.py:4030 cdedb/frontend/event.py:4097
msgid "Event archived."
msgstr "Veranstaltung archiviert."

#: cdedb/frontend/event.py:4027 cdedb/frontend/event.py:3890
#: cdedb/frontend/event.py:4035 cdedb/frontend/event.py:4102
msgid "Created multiple past events."
msgstr "Mehrere vergangene Veranstaltungen erstellt."

#: cdedb/frontend/ml.py:287 cdedb/frontend/ml.py:283
msgid "Only Admins may change mailinglist configuration."
msgstr "Nur Administratoren dürfen die Mailinglisten-Konfiguration ändern."

#: cdedb/frontend/ml.py:379 cdedb/frontend/ml.py:372 cdedb/frontend/ml.py:394
#: cdedb/frontend/ml.py:396
msgid "Not allowed to remove yourself as moderator."
msgstr "Du kannst Dich nicht selbst als Moderator entfernen."

#: cdedb/frontend/ml.py:482 cdedb/frontend/ml.py:475 cdedb/frontend/ml.py:497
#: cdedb/frontend/ml.py:499
msgid "Subscription request awaits moderation."
msgstr "Abonnement wird durch einen Moderator geprüft."

#: cdedb/frontend/ml.py:497 cdedb/frontend/ml.py:534 cdedb/frontend/ml.py:490
#: cdedb/frontend/ml.py:527 cdedb/frontend/ml.py:512 cdedb/frontend/ml.py:549
#: cdedb/frontend/ml.py:514 cdedb/frontend/ml.py:551
msgid "Not subscribed."
msgstr "Nicht abonniert."

#: cdedb/frontend/ml.py:503 cdedb/frontend/ml.py:540 cdedb/frontend/ml.py:496
#: cdedb/frontend/ml.py:533 cdedb/frontend/ml.py:518 cdedb/frontend/ml.py:555
#: cdedb/frontend/ml.py:520 cdedb/frontend/ml.py:557
msgid "Disallowed to change address."
msgstr "Adressänderung unzulässig."

#: cdedb/frontend/ml.py:519 cdedb/frontend/ml.py:512 cdedb/frontend/ml.py:534
#: cdedb/frontend/ml.py:536
msgid "Confirmation email sent."
msgstr "Verifizierungsmail verschickt."

#: cdedb/frontend/uncommon.py:83
msgid "User created."
msgstr "Account erstellt."

#: cdedb/frontend/templates/web/base.tmpl:31
msgid "View E-Mail in Browser"
msgstr "E-Mail im Browser anzeigen"

#: cdedb/frontend/templates/web/base.tmpl:76
msgid "This site provides additional functionality with JavaScript enabled."
msgstr "Diese Seite bietet mit JavaScript erweiterte Funktionalität."

#: cdedb/frontend/templates/web/base.tmpl:81
msgid "This site can be used more easily with JavaScript enabled."
msgstr "Diese Seite ist mit JavaScript einfacher nutzbar."

#: cdedb/frontend/templates/web/base.tmpl:88
#: cdedb/frontend/templates/web/base.tmpl:90
msgid "Main Menu"
msgstr "Hauptmenü"

#: cdedb/frontend/templates/web/base.tmpl:93
msgid "Display Main Menu"
msgstr "Hauptmenü anzeigen"

#: cdedb/frontend/templates/web/base.tmpl:107
msgid "Logged-In as"
msgstr "Angemeldet als"

#: cdedb/frontend/templates/web/base.tmpl:112
#: cdedb/frontend/templates/web/base.tmpl:113
#: cdedb/frontend/templates/web/base.tmpl:115
msgid "Logout"
msgstr "Abmelden"

#: cdedb/frontend/templates/web/base.tmpl:124
#: cdedb/frontend/templates/web/core/base.tmpl:9
#: cdedb/frontend/templates/web/core/index.tmpl:12
#: cdedb/frontend/templates/web/core/login.tmpl:13
msgid "Index"
msgstr "Index"

#: cdedb/frontend/templates/web/base.tmpl:128
#: cdedb/frontend/templates/web/cde/base.tmpl:5
#: cdedb/frontend/templates/web/cde/base.tmpl:9
#: cdedb/frontend/templates/web/cde/index.tmpl:9
#: cdedb/frontend/templates/web/cde/view_finance_log.tmpl:31
msgid "Members"
msgstr "Mitglieder"

#: cdedb/frontend/templates/web/base.tmpl:133
#: cdedb/frontend/templates/web/core/show_history.tmpl:148
#: cdedb/frontend/templates/web/core/show_user.tmpl:122
#: cdedb/frontend/templates/web/event/base.tmpl:76
#: cdedb/frontend/templates/web/event/base.tmpl:89
#: cdedb/frontend/templates/web/event/index.tmpl:5
#: cdedb/frontend/templates/web/event/index.tmpl:10
#: cdedb/frontend/templates/web/generic.tmpl:192
#: cdedb/frontend/templates/web/generic.tmpl:196
#: cdedb/frontend/templates/web/generic.tmpl:259
#: cdedb/frontend/templates/web/generic.tmpl:263
msgid "Events"
msgstr "Veranstaltungen"

#: cdedb/frontend/templates/web/base.tmpl:138
#: cdedb/frontend/templates/web/core/promote_user.tmpl:22
#: cdedb/frontend/templates/web/core/show_history.tmpl:149
#: cdedb/frontend/templates/web/core/show_user.tmpl:123
#: cdedb/frontend/templates/web/generic.tmpl:191
#: cdedb/frontend/templates/web/generic.tmpl:195
#: cdedb/frontend/templates/web/generic.tmpl:258
#: cdedb/frontend/templates/web/generic.tmpl:262
#: cdedb/frontend/templates/web/ml/base.tmpl:22
#: cdedb/frontend/templates/web/ml/index.tmpl:4
#: cdedb/frontend/templates/web/ml/index.tmpl:7
msgid "Mailinglists"
msgstr "Mailinglisten"

#: cdedb/frontend/templates/web/assembly/base.tmpl:24
#: cdedb/frontend/templates/web/assembly/base.tmpl:36
#: cdedb/frontend/templates/web/assembly/index.tmpl:3
#: cdedb/frontend/templates/web/assembly/index.tmpl:5
#: cdedb/frontend/templates/web/base.tmpl:143
#: cdedb/frontend/templates/web/core/show_user.tmpl:124
#: cdedb/frontend/templates/web/generic.tmpl:193
#: cdedb/frontend/templates/web/generic.tmpl:197
#: cdedb/frontend/templates/web/generic.tmpl:260
#: cdedb/frontend/templates/web/generic.tmpl:264
msgid "Assemblies"
msgstr "Versammlungen"

#: cdedb/frontend/templates/web/base.tmpl:155
msgid "Sub Menu"
msgstr "Untermenü"

#: cdedb/frontend/templates/web/base.tmpl:161
msgid "You are here:"
msgstr "Du bist hier:"

#: cdedb/frontend/templates/web/base.tmpl:172
msgid "Success!"
msgstr "Erfolg!"

#: cdedb/frontend/templates/web/base.tmpl:172
msgid "Info!"
msgstr "Info!"

#: cdedb/frontend/templates/web/base.tmpl:172
msgid "Question:"
msgstr "Frage:"

#: cdedb/frontend/templates/web/base.tmpl:173
msgid "Warning!"
msgstr "Warnung!"

#: cdedb/frontend/templates/web/base.tmpl:173
msgid "Error!"
msgstr "Fehler!"

#: cdedb/frontend/templates/web/base.tmpl:191
msgid "This should not be visible."
msgstr "Das sollte nicht sichtbar sein."

#: cdedb/frontend/templates/web/base.tmpl:200
msgid "Club der Ehemaligen e.V."
msgstr "Club der Ehemaligen e.V."

#: cdedb/frontend/templates/web/base.tmpl:200
#: cdedb/frontend/templates/web/base.tmpl:201
#: cdedb/frontend/templates/web/error.tmpl:32
#: cdedb/frontend/templates/web/error.tmpl:34
#: cdedb/frontend/templates/web/error.tmpl:44
#: cdedb/frontend/templates/web/error.tmpl:46
#: cdedb/frontend/templates/web/error.tmpl:64
#: cdedb/frontend/templates/web/error.tmpl:66
msgid "CdE-Datenbank development team"
msgstr "Datenbank-Entwicklungs-Team"

#: cdedb/frontend/templates/web/base.tmpl:202
msgid "Version"
msgstr "Version"

#: cdedb/frontend/templates/web/error.tmpl:8
msgid "You do not have sufficient permissions to access this page:"
msgstr ""
"Du hast keine ausreichenden Berechtigungen, um auf diese Seite zuzugreifen:"

#: cdedb/frontend/templates/web/error.tmpl:11
msgid "Couldn't find the requested page"
msgstr "Konnte die angeforderte Seite nicht finden"

#: cdedb/frontend/templates/web/error.tmpl:13
msgid "This HTTP method is not allowed for this URL."
msgstr "Diese Anfrage-Methode ist für diese Seite nicht erlaubt."

#: cdedb/frontend/templates/web/error.tmpl:15
msgid "An internal error occured:"
msgstr "Ein interner Fehler ist aufgetreten:"

#: cdedb/frontend/templates/web/error.tmpl:20
msgid "An unknown error occurred."
msgstr "Ein unbekannter Fehler ist aufgetreten."

#: cdedb/frontend/templates/web/error.tmpl:32
#, python-format
msgid ""
"If you think this is an error, please contact the %(team)s at %(mail)s with "
"the error message\n"
"                displayed above, the current time (%(time)s) and a detailed "
"description of your actions: What were you\n"
"                about to do? Which links and buttons did you click to get "
"here? Have you changed any settings before the\n"
"                error occurred?"
msgstr ""
"Wenn Du das für einen Fehler hältst, wende Dich bitte mit der oben "
"angezeigten Fehlermeldung, der aktuellen Zeit (%(time)s) und einer "
"detaillierten Beschreibung Deines Vorgehens an das %(team)s unter %(mail)s: "
"Was wolltest Du tun? Welche Links und Buttons hast du angeklickt, um hierhin "
"zu gelangen? Hast du irgendwelche Einstellungen geändert, bevor der Fehler "
"aufgetreten ist?"

#: cdedb/frontend/templates/web/error.tmpl:44
#, python-format
msgid ""
"If you reached this page via an internal link of the CdE-Datenbank, please "
"contact the %(team)s at\n"
"                %(mail)s and describe how you got here."
msgstr ""
"Wenn Du diese Seite über einen internen Link in der CdE-Datenbank erreicht "
"hast, kontaktiere bitte das %(team)s unter %(mail)s and beschreibe, wie Du "
"hierhin gelangt bist."

#: cdedb/frontend/templates/web/error.tmpl:52
msgid "frontpage"
msgstr "Startseite"

#: cdedb/frontend/templates/web/error.tmpl:52
#, python-format
msgid ""
"Use the navigation buttons of your browser to get back to the previous page "
"or go to the\n"
"                %(frontpage_link)s of the CdE-Datenbank."
msgstr ""
"Verwende die Navigations-Schaltflächen Deines Browsers, um zurück zur "
"vorherigen Seite zu gelangen, oder öffne die %(frontpage_link)s der CdE-"
"Datenbank."

#: cdedb/frontend/templates/web/error.tmpl:61
msgid "First try reloading this page."
msgstr "Versuche zunächst, die Seite neuzuladen."

#: cdedb/frontend/templates/web/error.tmpl:64
#, python-format
msgid ""
"If the error persists, you probably found a bug, hidden in our code.\n"
"                Please contact the %(team)s at %(mail)s with the error "
"message displayed above, the current time\n"
"                (%(time)s) and a detailed description of your actions: What "
"were you about to do? Which links and\n"
"                buttons did you click to get here? Have you changed any "
"settings before the error occurred?"
msgstr ""
"Wenn der Fehler hartnäckig bleibt, hast Du vermutlich einen Bug entdeckt, "
"der sich in unserem Code versteckt. Bitte wende Dich mit der oben "
"angezeigten Fehlermeldung, der aktuellen Zeit (%(time)s) und einer "
"detaillierten Beschreibung Deines Vorgehens an das %(team)s unter %(mail)s: "
"Was wolltest Du tun? Welche Links und Buttons hast du angeklickt, um hierhin "
"zu gelangen? Hast du irgendwelche Einstellungen geändert, bevor der Fehler "
"aufgetreten ist?"

#: cdedb/frontend/templates/web/cde/lastschrift_subscription_form_fill.tmpl:21
#: cdedb/frontend/templates/web/core/admin_change_user.tmpl:27
#: cdedb/frontend/templates/web/core/change_user.tmpl:27
#: cdedb/frontend/templates/web/core/inspect_change.tmpl:51
#: cdedb/frontend/templates/web/core/show_user.tmpl:83
#: cdedb/frontend/templates/web/event/add_registration.tmpl:29
#: cdedb/frontend/templates/web/event/change_registration.tmpl:39
#: cdedb/frontend/templates/web/event/show_registration.tmpl:29
#: cdedb/frontend/templates/web/generic.tmpl:9
#: cdedb/frontend/templates/web/generic.tmpl:96
#: cdedb/frontend/templates/web/event/change_registration.tmpl:41
msgid "Personal Information"
msgstr "Person"

#: cdedb/frontend/templates/web/assembly/change_assembly.tmpl:26
#: cdedb/frontend/templates/web/assembly/change_ballot.tmpl:26
#: cdedb/frontend/templates/web/assembly/create_assembly.tmpl:15
#: cdedb/frontend/templates/web/assembly/create_ballot.tmpl:18
#: cdedb/frontend/templates/web/cde/batch_admission.tmpl:48
#: cdedb/frontend/templates/web/cde/change_past_course.tmpl:31
#: cdedb/frontend/templates/web/cde/change_past_event.tmpl:28
#: cdedb/frontend/templates/web/cde/create_past_course.tmpl:29
#: cdedb/frontend/templates/web/cde/create_past_event.tmpl:21
#: cdedb/frontend/templates/web/cde/create_past_event.tmpl:30
#: cdedb/frontend/templates/web/core/admin_change_user.tmpl:28
#: cdedb/frontend/templates/web/core/change_user.tmpl:28
#: cdedb/frontend/templates/web/core/inspect_change.tmpl:52
#: cdedb/frontend/templates/web/core/promote_user.tmpl:76
#: cdedb/frontend/templates/web/event/change_event.tmpl:26
#: cdedb/frontend/templates/web/event/create_event.tmpl:22
#: cdedb/frontend/templates/web/event/part_summary.tmpl:34
#: cdedb/frontend/templates/web/event/questionnaire_summary.tmpl:35
#: cdedb/frontend/templates/web/event/registration_query.tmpl:55
#: cdedb/frontend/templates/web/generic.tmpl:10
#: cdedb/frontend/templates/web/generic.tmpl:97
#: cdedb/frontend/templates/web/generic.tmpl:160
#: cdedb/frontend/templates/web/generic.tmpl:227
#: cdedb/frontend/templates/web/ml/change_mailinglist.tmpl:38
#: cdedb/frontend/templates/web/ml/create_mailinglist.tmpl:23
msgid "Title"
msgstr "Titel"

#: cdedb/frontend/templates/web/cde/batch_admission.tmpl:48
#: cdedb/frontend/templates/web/cde/member_search.tmpl:52
#: cdedb/frontend/templates/web/cde/money_transfers.tmpl:28
#: cdedb/frontend/templates/web/core/admin_change_user.tmpl:29
#: cdedb/frontend/templates/web/core/change_user.tmpl:29
#: cdedb/frontend/templates/web/core/genesis_modify_form.tmpl:23
#: cdedb/frontend/templates/web/core/genesis_request.tmpl:26
#: cdedb/frontend/templates/web/core/inspect_change.tmpl:53
#: cdedb/frontend/templates/web/event/batch_fees.tmpl:35
#: cdedb/frontend/templates/web/event/registration_query.tmpl:53
#: cdedb/frontend/templates/web/generic.tmpl:11
#: cdedb/frontend/templates/web/generic.tmpl:98
#: cdedb/frontend/templates/web/generic.tmpl:158
#: cdedb/frontend/templates/web/generic.tmpl:225
#: cdedb/frontend/templates/web/cde/money_transfers.tmpl:27
#: cdedb/frontend/templates/web/event/batch_fees.tmpl:34
msgid "Given Names"
msgstr "Vorname(n)"

#: cdedb/frontend/templates/web/cde/batch_admission.tmpl:48
#: cdedb/frontend/templates/web/cde/member_search.tmpl:54
#: cdedb/frontend/templates/web/cde/money_transfers.tmpl:28
#: cdedb/frontend/templates/web/core/admin_change_user.tmpl:30
#: cdedb/frontend/templates/web/core/change_user.tmpl:30
#: cdedb/frontend/templates/web/core/genesis_modify_form.tmpl:24
#: cdedb/frontend/templates/web/core/genesis_request.tmpl:27
#: cdedb/frontend/templates/web/core/inspect_change.tmpl:54
#: cdedb/frontend/templates/web/event/batch_fees.tmpl:35
#: cdedb/frontend/templates/web/event/registration_query.tmpl:52
#: cdedb/frontend/templates/web/generic.tmpl:12
#: cdedb/frontend/templates/web/generic.tmpl:156
#: cdedb/frontend/templates/web/generic.tmpl:223
#: cdedb/frontend/templates/web/cde/money_transfers.tmpl:27
#: cdedb/frontend/templates/web/event/batch_fees.tmpl:34
msgid "Family Name"
msgstr "Nachname"

#: cdedb/frontend/templates/web/cde/batch_admission.tmpl:49
#: cdedb/frontend/templates/web/core/admin_change_user.tmpl:32
#: cdedb/frontend/templates/web/core/change_user.tmpl:32
#: cdedb/frontend/templates/web/core/inspect_change.tmpl:57
#: cdedb/frontend/templates/web/core/show_history.tmpl:119
#: cdedb/frontend/templates/web/core/show_user.tmpl:91
#: cdedb/frontend/templates/web/generic.tmpl:14
#: cdedb/frontend/templates/web/generic.tmpl:157
#: cdedb/frontend/templates/web/generic.tmpl:224
msgid "Birth Name"
msgstr "Geburtsname"

#: cdedb/frontend/templates/web/cde/batch_admission.tmpl:48
#: cdedb/frontend/templates/web/core/admin_change_user.tmpl:34
#: cdedb/frontend/templates/web/core/change_user.tmpl:34
#: cdedb/frontend/templates/web/core/inspect_change.tmpl:55
#: cdedb/frontend/templates/web/core/promote_user.tmpl:77
#: cdedb/frontend/templates/web/event/registration_query.tmpl:56
#: cdedb/frontend/templates/web/generic.tmpl:16
#: cdedb/frontend/templates/web/generic.tmpl:100
#: cdedb/frontend/templates/web/generic.tmpl:161
#: cdedb/frontend/templates/web/generic.tmpl:228
msgid "Name Affix"
msgstr "Namenszusatz"

#: cdedb/frontend/templates/web/core/admin_change_user.tmpl:35
#: cdedb/frontend/templates/web/core/change_user.tmpl:35
#: cdedb/frontend/templates/web/core/inspect_change.tmpl:56
#: cdedb/frontend/templates/web/event/registration_query.tmpl:54
#: cdedb/frontend/templates/web/generic.tmpl:17
#: cdedb/frontend/templates/web/generic.tmpl:101
#: cdedb/frontend/templates/web/generic.tmpl:159
#: cdedb/frontend/templates/web/generic.tmpl:226
msgid "First Given Name"
msgstr "Rufname"

#: cdedb/frontend/templates/web/core/admin_change_user.tmpl:80
#: cdedb/frontend/templates/web/core/change_user.tmpl:82
#: cdedb/frontend/templates/web/core/inspect_change.tmpl:94
#: cdedb/frontend/templates/web/core/show_history.tmpl:256
#: cdedb/frontend/templates/web/core/show_user.tmpl:298
#: cdedb/frontend/templates/web/generic.tmpl:19
#: cdedb/frontend/templates/web/generic.tmpl:177
#: cdedb/frontend/templates/web/generic.tmpl:244
#: cdedb/frontend/templates/web/core/change_user.tmpl:81
msgid "Specialisation"
msgstr "Fachgebiet"

#: cdedb/frontend/templates/web/core/admin_change_user.tmpl:83
#: cdedb/frontend/templates/web/core/change_user.tmpl:85
#: cdedb/frontend/templates/web/core/inspect_change.tmpl:95
#: cdedb/frontend/templates/web/core/show_history.tmpl:257
#: cdedb/frontend/templates/web/core/show_user.tmpl:302
#: cdedb/frontend/templates/web/generic.tmpl:20
#: cdedb/frontend/templates/web/generic.tmpl:178
#: cdedb/frontend/templates/web/generic.tmpl:245
#: cdedb/frontend/templates/web/core/change_user.tmpl:84
msgid "School, University, …"
msgstr "Schule, Uni, …"

#: cdedb/frontend/templates/web/core/admin_change_user.tmpl:86
#: cdedb/frontend/templates/web/core/change_user.tmpl:88
#: cdedb/frontend/templates/web/core/inspect_change.tmpl:96
#: cdedb/frontend/templates/web/core/show_history.tmpl:258
#: cdedb/frontend/templates/web/core/show_user.tmpl:306
#: cdedb/frontend/templates/web/generic.tmpl:21
#: cdedb/frontend/templates/web/generic.tmpl:179
#: cdedb/frontend/templates/web/generic.tmpl:246
#: cdedb/frontend/templates/web/core/change_user.tmpl:87
msgid "Year(s) of Graduation"
msgstr "Jahrgang, Matrikel, …"

#: cdedb/frontend/templates/web/cde/member_search.tmpl:58
#: cdedb/frontend/templates/web/core/admin_change_user.tmpl:89
#: cdedb/frontend/templates/web/core/change_user.tmpl:91
#: cdedb/frontend/templates/web/core/inspect_change.tmpl:97
#: cdedb/frontend/templates/web/core/show_history.tmpl:259
#: cdedb/frontend/templates/web/core/show_user.tmpl:310
#: cdedb/frontend/templates/web/generic.tmpl:22
#: cdedb/frontend/templates/web/generic.tmpl:180
#: cdedb/frontend/templates/web/generic.tmpl:247
#: cdedb/frontend/templates/web/core/change_user.tmpl:90
msgid "Interests"
msgstr "Interessen"

#: cdedb/frontend/templates/web/cde/base.tmpl:56
#: cdedb/frontend/templates/web/cde/view_misc.tmpl:5
#: cdedb/frontend/templates/web/cde/view_misc.tmpl:9
#: cdedb/frontend/templates/web/core/admin_change_user.tmpl:79
#: cdedb/frontend/templates/web/core/admin_change_user.tmpl:92
#: cdedb/frontend/templates/web/core/change_user.tmpl:81
#: cdedb/frontend/templates/web/core/change_user.tmpl:94
#: cdedb/frontend/templates/web/core/inspect_change.tmpl:93
#: cdedb/frontend/templates/web/core/inspect_change.tmpl:98
#: cdedb/frontend/templates/web/core/promote_user.tmpl:93
#: cdedb/frontend/templates/web/core/show_history.tmpl:254
#: cdedb/frontend/templates/web/core/show_history.tmpl:260
#: cdedb/frontend/templates/web/core/show_user.tmpl:295
#: cdedb/frontend/templates/web/core/show_user.tmpl:314
#: cdedb/frontend/templates/web/generic.tmpl:23
#: cdedb/frontend/templates/web/generic.tmpl:181
#: cdedb/frontend/templates/web/generic.tmpl:248
#: cdedb/frontend/templates/web/core/change_user.tmpl:80
#: cdedb/frontend/templates/web/core/change_user.tmpl:93
msgid "Miscellaneous"
msgstr "Sonstiges"

#: cdedb/frontend/templates/web/cde/batch_admission.tmpl:49
#: cdedb/frontend/templates/web/core/admin_change_user.tmpl:38
#: cdedb/frontend/templates/web/core/genesis_modify_form.tmpl:45
#: cdedb/frontend/templates/web/core/genesis_request.tmpl:43
#: cdedb/frontend/templates/web/core/inspect_change.tmpl:61
#: cdedb/frontend/templates/web/core/promote_user.tmpl:81
#: cdedb/frontend/templates/web/core/show_history.tmpl:130
#: cdedb/frontend/templates/web/core/show_user.tmpl:99
#: cdedb/frontend/templates/web/event/change_registration.tmpl:46
#: cdedb/frontend/templates/web/event/change_registrations.tmpl:92
#: cdedb/frontend/templates/web/event/change_registrations.tmpl:94
#: cdedb/frontend/templates/web/event/register.tmpl:53
#: cdedb/frontend/templates/web/event/registration_query.tmpl:57
#: cdedb/frontend/templates/web/event/show_registration.tmpl:50
#: cdedb/frontend/templates/web/generic.tmpl:27
#: cdedb/frontend/templates/web/generic.tmpl:105
#: cdedb/frontend/templates/web/generic.tmpl:162
#: cdedb/frontend/templates/web/generic.tmpl:229
#: cdedb/frontend/templates/web/event/change_registration.tmpl:48
msgid "Gender"
msgstr "Geschlecht"

#: cdedb/frontend/templates/web/cde/batch_admission.tmpl:50
#: cdedb/frontend/templates/web/core/admin_change_user.tmpl:39
#: cdedb/frontend/templates/web/core/genesis_modify_form.tmpl:46
#: cdedb/frontend/templates/web/core/genesis_request.tmpl:45
#: cdedb/frontend/templates/web/core/inspect_change.tmpl:58
#: cdedb/frontend/templates/web/core/promote_user.tmpl:78
#: cdedb/frontend/templates/web/core/show_history.tmpl:124
#: cdedb/frontend/templates/web/core/show_user.tmpl:95
#: cdedb/frontend/templates/web/event/change_registration.tmpl:45
#: cdedb/frontend/templates/web/event/register.tmpl:51
#: cdedb/frontend/templates/web/event/registration_query.tmpl:58
#: cdedb/frontend/templates/web/event/show_registration.tmpl:46
#: cdedb/frontend/templates/web/generic.tmpl:28
#: cdedb/frontend/templates/web/generic.tmpl:103
#: cdedb/frontend/templates/web/generic.tmpl:163
#: cdedb/frontend/templates/web/generic.tmpl:230
#: cdedb/frontend/templates/web/event/change_registration.tmpl:47
msgid "Birthday"
msgstr "Geburtstag"

#: cdedb/frontend/templates/web/core/admin_change_user.tmpl:51
#: cdedb/frontend/templates/web/core/change_user.tmpl:42
#: cdedb/frontend/templates/web/core/inspect_change.tmpl:73
#: cdedb/frontend/templates/web/core/show_history.tmpl:216
#: cdedb/frontend/templates/web/core/show_user.tmpl:233
#: cdedb/frontend/templates/web/generic.tmpl:31
#: cdedb/frontend/templates/web/generic.tmpl:108
msgid "Contact Information"
msgstr "Kontakt"

#: cdedb/frontend/templates/web/cde/batch_admission.tmpl:50
#: cdedb/frontend/templates/web/cde/lastschrift_subscription_form_fill.tmpl:26
#: cdedb/frontend/templates/web/cde/lastschrift_subscription_form_fill.tmpl:43
#: cdedb/frontend/templates/web/cde/member_search.tmpl:73
#: cdedb/frontend/templates/web/core/change_user.tmpl:43
#: cdedb/frontend/templates/web/core/genesis_modify_form.tmpl:25
#: cdedb/frontend/templates/web/core/genesis_request.tmpl:28
#: cdedb/frontend/templates/web/core/inspect_change.tmpl:74
#: cdedb/frontend/templates/web/core/login.tmpl:29
#: cdedb/frontend/templates/web/core/reset_password.tmpl:24
#: cdedb/frontend/templates/web/core/show_history.tmpl:218
#: cdedb/frontend/templates/web/core/show_user.tmpl:235
#: cdedb/frontend/templates/web/event/register.tmpl:55
#: cdedb/frontend/templates/web/event/registration_query.tmpl:51
#: cdedb/frontend/templates/web/event/show_registration.tmpl:54
#: cdedb/frontend/templates/web/generic.tmpl:32
#: cdedb/frontend/templates/web/generic.tmpl:109
#: cdedb/frontend/templates/web/generic.tmpl:154
#: cdedb/frontend/templates/web/generic.tmpl:221
msgid "E-Mail"
msgstr "E-Mail"

#: cdedb/frontend/templates/web/cde/member_search.tmpl:75
#: cdedb/frontend/templates/web/core/admin_change_user.tmpl:54
#: cdedb/frontend/templates/web/core/change_user.tmpl:47
#: cdedb/frontend/templates/web/core/genesis_modify_form.tmpl:48
#: cdedb/frontend/templates/web/core/genesis_request.tmpl:47
#: cdedb/frontend/templates/web/core/inspect_change.tmpl:75
#: cdedb/frontend/templates/web/core/promote_user.tmpl:84
#: cdedb/frontend/templates/web/core/show_history.tmpl:219
#: cdedb/frontend/templates/web/core/show_user.tmpl:251
#: cdedb/frontend/templates/web/event/register.tmpl:57
#: cdedb/frontend/templates/web/event/registration_query.tmpl:59
#: cdedb/frontend/templates/web/event/show_registration.tmpl:56
#: cdedb/frontend/templates/web/generic.tmpl:34
#: cdedb/frontend/templates/web/generic.tmpl:111
#: cdedb/frontend/templates/web/generic.tmpl:164
#: cdedb/frontend/templates/web/generic.tmpl:231
#: cdedb/frontend/templates/web/core/change_user.tmpl:46
msgid "Phone"
msgstr "Telefon"

#: cdedb/frontend/templates/web/core/admin_change_user.tmpl:55
#: cdedb/frontend/templates/web/core/change_user.tmpl:48
#: cdedb/frontend/templates/web/core/genesis_modify_form.tmpl:49
#: cdedb/frontend/templates/web/core/genesis_request.tmpl:48
#: cdedb/frontend/templates/web/core/inspect_change.tmpl:76
#: cdedb/frontend/templates/web/core/promote_user.tmpl:85
#: cdedb/frontend/templates/web/core/show_history.tmpl:220
#: cdedb/frontend/templates/web/core/show_user.tmpl:255
#: cdedb/frontend/templates/web/event/register.tmpl:59
#: cdedb/frontend/templates/web/event/registration_query.tmpl:60
#: cdedb/frontend/templates/web/event/show_registration.tmpl:58
#: cdedb/frontend/templates/web/generic.tmpl:35
#: cdedb/frontend/templates/web/generic.tmpl:112
#: cdedb/frontend/templates/web/generic.tmpl:165
#: cdedb/frontend/templates/web/generic.tmpl:232
#: cdedb/frontend/templates/web/core/change_user.tmpl:47
msgid "Mobilephone"
msgstr "Mobiltelefon"

#: cdedb/frontend/templates/web/core/admin_change_user.tmpl:58
#: cdedb/frontend/templates/web/core/change_user.tmpl:51
#: cdedb/frontend/templates/web/core/inspect_change.tmpl:77
#: cdedb/frontend/templates/web/core/show_history.tmpl:221
#: cdedb/frontend/templates/web/core/show_user.tmpl:259
#: cdedb/frontend/templates/web/generic.tmpl:38
#: cdedb/frontend/templates/web/generic.tmpl:176
#: cdedb/frontend/templates/web/generic.tmpl:243
#: cdedb/frontend/templates/web/core/change_user.tmpl:50
msgid "WWW"
msgstr "WWW"

#: cdedb/frontend/templates/web/cde/lastschrift_subscription_form_fill.tmpl:32
#: cdedb/frontend/templates/web/cde/lastschrift_subscription_form_fill.tmpl:46
#: cdedb/frontend/templates/web/cde/lastschrift_subscription_form_fill.tmpl:48
#: cdedb/frontend/templates/web/cde/member_search.tmpl:77
#: cdedb/frontend/templates/web/core/admin_change_user.tmpl:62
#: cdedb/frontend/templates/web/core/change_user.tmpl:55
#: cdedb/frontend/templates/web/core/inspect_change.tmpl:79
#: cdedb/frontend/templates/web/core/show_history.tmpl:228
#: cdedb/frontend/templates/web/core/show_user.tmpl:269
#: cdedb/frontend/templates/web/event/register.tmpl:61
#: cdedb/frontend/templates/web/event/registration_query.tmpl:61
#: cdedb/frontend/templates/web/event/show_registration.tmpl:62
#: cdedb/frontend/templates/web/generic.tmpl:42
#: cdedb/frontend/templates/web/generic.tmpl:114
#: cdedb/frontend/templates/web/generic.tmpl:166
#: cdedb/frontend/templates/web/generic.tmpl:233
#: cdedb/frontend/templates/web/ml/change_mailinglist.tmpl:39
#: cdedb/frontend/templates/web/ml/create_mailinglist.tmpl:24
#: cdedb/frontend/templates/web/core/change_user.tmpl:54
msgid "Address"
msgstr "Adresse"

#: cdedb/frontend/templates/web/cde/batch_admission.tmpl:49
#: cdedb/frontend/templates/web/core/admin_change_user.tmpl:63
#: cdedb/frontend/templates/web/core/admin_change_user.tmpl:71
#: cdedb/frontend/templates/web/core/change_user.tmpl:61
#: cdedb/frontend/templates/web/core/change_user.tmpl:75
#: cdedb/frontend/templates/web/core/genesis_modify_form.tmpl:50
#: cdedb/frontend/templates/web/core/genesis_request.tmpl:49
#: cdedb/frontend/templates/web/core/inspect_change.tmpl:80
#: cdedb/frontend/templates/web/core/inspect_change.tmpl:87
#: cdedb/frontend/templates/web/core/promote_user.tmpl:86
#: cdedb/frontend/templates/web/generic.tmpl:43
#: cdedb/frontend/templates/web/generic.tmpl:51
#: cdedb/frontend/templates/web/generic.tmpl:115
#: cdedb/frontend/templates/web/core/change_user.tmpl:60
#: cdedb/frontend/templates/web/core/change_user.tmpl:74
msgid "Street"
msgstr "Straße"

#: cdedb/frontend/templates/web/cde/batch_admission.tmpl:49
#: cdedb/frontend/templates/web/cde/lastschrift_subscription_form_fill.tmpl:30
#: cdedb/frontend/templates/web/cde/lastschrift_subscription_form_fill.tmpl:47
#: cdedb/frontend/templates/web/core/admin_change_user.tmpl:64
#: cdedb/frontend/templates/web/core/admin_change_user.tmpl:72
#: cdedb/frontend/templates/web/core/change_user.tmpl:62
#: cdedb/frontend/templates/web/core/change_user.tmpl:76
#: cdedb/frontend/templates/web/core/genesis_modify_form.tmpl:51
#: cdedb/frontend/templates/web/core/genesis_request.tmpl:50
#: cdedb/frontend/templates/web/core/inspect_change.tmpl:81
#: cdedb/frontend/templates/web/core/inspect_change.tmpl:88
#: cdedb/frontend/templates/web/core/promote_user.tmpl:87
#: cdedb/frontend/templates/web/event/register.tmpl:63
#: cdedb/frontend/templates/web/event/registration_query.tmpl:62
#: cdedb/frontend/templates/web/event/show_registration.tmpl:64
#: cdedb/frontend/templates/web/generic.tmpl:44
#: cdedb/frontend/templates/web/generic.tmpl:52
#: cdedb/frontend/templates/web/generic.tmpl:116
#: cdedb/frontend/templates/web/generic.tmpl:167
#: cdedb/frontend/templates/web/generic.tmpl:234
#: cdedb/frontend/templates/web/core/change_user.tmpl:61
#: cdedb/frontend/templates/web/core/change_user.tmpl:75
msgid "Address Supplement"
msgstr "Adresszusatz"

#: cdedb/frontend/templates/web/cde/batch_admission.tmpl:49
#: cdedb/frontend/templates/web/core/admin_change_user.tmpl:65
#: cdedb/frontend/templates/web/core/admin_change_user.tmpl:73
#: cdedb/frontend/templates/web/core/change_user.tmpl:63
#: cdedb/frontend/templates/web/core/change_user.tmpl:77
#: cdedb/frontend/templates/web/core/genesis_modify_form.tmpl:52
#: cdedb/frontend/templates/web/core/genesis_request.tmpl:51
#: cdedb/frontend/templates/web/core/promote_user.tmpl:88
#: cdedb/frontend/templates/web/generic.tmpl:45
#: cdedb/frontend/templates/web/generic.tmpl:53
#: cdedb/frontend/templates/web/generic.tmpl:117
#: cdedb/frontend/templates/web/core/change_user.tmpl:62
#: cdedb/frontend/templates/web/core/change_user.tmpl:76
msgid "Zipcode"
msgstr "Postleitzahl"

#: cdedb/frontend/templates/web/cde/batch_admission.tmpl:49
#: cdedb/frontend/templates/web/cde/lastschrift_subscription_form_fill.tmpl:36
#: cdedb/frontend/templates/web/cde/lastschrift_subscription_form_fill.tmpl:50
#: cdedb/frontend/templates/web/cde/member_search.tmpl:80
#: cdedb/frontend/templates/web/core/admin_change_user.tmpl:66
#: cdedb/frontend/templates/web/core/admin_change_user.tmpl:74
#: cdedb/frontend/templates/web/core/change_user.tmpl:64
#: cdedb/frontend/templates/web/core/change_user.tmpl:78
#: cdedb/frontend/templates/web/core/genesis_modify_form.tmpl:53
#: cdedb/frontend/templates/web/core/genesis_request.tmpl:52
#: cdedb/frontend/templates/web/core/inspect_change.tmpl:83
#: cdedb/frontend/templates/web/core/inspect_change.tmpl:90
#: cdedb/frontend/templates/web/core/promote_user.tmpl:89
#: cdedb/frontend/templates/web/event/register.tmpl:65
#: cdedb/frontend/templates/web/event/registration_query.tmpl:64
#: cdedb/frontend/templates/web/event/show_registration.tmpl:66
#: cdedb/frontend/templates/web/generic.tmpl:46
#: cdedb/frontend/templates/web/generic.tmpl:54
#: cdedb/frontend/templates/web/generic.tmpl:118
#: cdedb/frontend/templates/web/generic.tmpl:169
#: cdedb/frontend/templates/web/generic.tmpl:236
#: cdedb/frontend/templates/web/core/change_user.tmpl:63
#: cdedb/frontend/templates/web/core/change_user.tmpl:77
msgid "City"
msgstr "Ort"

#: cdedb/frontend/templates/web/cde/batch_admission.tmpl:50
#: cdedb/frontend/templates/web/cde/member_search.tmpl:82
#: cdedb/frontend/templates/web/core/admin_change_user.tmpl:67
#: cdedb/frontend/templates/web/core/admin_change_user.tmpl:75
#: cdedb/frontend/templates/web/core/change_user.tmpl:65
#: cdedb/frontend/templates/web/core/change_user.tmpl:79
#: cdedb/frontend/templates/web/core/genesis_modify_form.tmpl:54
#: cdedb/frontend/templates/web/core/genesis_request.tmpl:53
#: cdedb/frontend/templates/web/core/inspect_change.tmpl:84
#: cdedb/frontend/templates/web/core/inspect_change.tmpl:91
#: cdedb/frontend/templates/web/core/promote_user.tmpl:90
#: cdedb/frontend/templates/web/event/register.tmpl:67
#: cdedb/frontend/templates/web/event/registration_query.tmpl:65
#: cdedb/frontend/templates/web/event/show_registration.tmpl:68
#: cdedb/frontend/templates/web/generic.tmpl:47
#: cdedb/frontend/templates/web/generic.tmpl:55
#: cdedb/frontend/templates/web/generic.tmpl:119
#: cdedb/frontend/templates/web/generic.tmpl:170
#: cdedb/frontend/templates/web/generic.tmpl:237
#: cdedb/frontend/templates/web/core/change_user.tmpl:64
#: cdedb/frontend/templates/web/core/change_user.tmpl:78
msgid "Country"
msgstr "Land"

#: cdedb/frontend/templates/web/core/admin_change_user.tmpl:70
#: cdedb/frontend/templates/web/core/change_user.tmpl:68
#: cdedb/frontend/templates/web/core/inspect_change.tmpl:86
#: cdedb/frontend/templates/web/core/show_history.tmpl:241
#: cdedb/frontend/templates/web/core/show_user.tmpl:282
#: cdedb/frontend/templates/web/generic.tmpl:50
#: cdedb/frontend/templates/web/core/change_user.tmpl:67
msgid "Second Address"
msgstr "Zweitadresse"

#: cdedb/frontend/templates/web/core/change_user.tmpl:38
#: cdedb/frontend/templates/web/generic.tmpl:58
#: cdedb/frontend/templates/web/generic.tmpl:665
msgid "Account"
msgstr "Account"

#: cdedb/frontend/templates/web/core/show_history.tmpl:185
#: cdedb/frontend/templates/web/core/show_user.tmpl:175
#: cdedb/frontend/templates/web/event/registration_query.tmpl:50
#: cdedb/frontend/templates/web/event/show_registration.tmpl:44
#: cdedb/frontend/templates/web/generic.tmpl:60
#: cdedb/frontend/templates/web/generic.tmpl:189
#: cdedb/frontend/templates/web/generic.tmpl:256
msgid "CdE-Member"
msgstr "CdE-Mitglied"

#: cdedb/frontend/templates/web/core/admin_change_user.tmpl:44
#: cdedb/frontend/templates/web/core/show_history.tmpl:197
#: cdedb/frontend/templates/web/generic.tmpl:62
#: cdedb/frontend/templates/web/generic.tmpl:190
#: cdedb/frontend/templates/web/generic.tmpl:257
msgid "Searchable"
msgstr "Sichtbarkeit (falls Einwilligung vorhanden)"

#: cdedb/frontend/templates/web/generic.tmpl:64
#: cdedb/frontend/templates/web/generic.tmpl:186
#: cdedb/frontend/templates/web/generic.tmpl:253
msgid "Trial Member"
msgstr "Probemitgliedschaft"

#: cdedb/frontend/templates/web/core/admin_change_user.tmpl:45
#: cdedb/frontend/templates/web/core/change_user.tmpl:39
#: cdedb/frontend/templates/web/core/inspect_change.tmpl:71
#: cdedb/frontend/templates/web/core/show_history.tmpl:208
#: cdedb/frontend/templates/web/core/show_user.tmpl:221
#: cdedb/frontend/templates/web/generic.tmpl:66
#: cdedb/frontend/templates/web/generic.tmpl:187
#: cdedb/frontend/templates/web/generic.tmpl:254
msgid "Searchable for BuB"
msgstr "Zugriff für BuB"

#: cdedb/frontend/templates/web/cde/lastschrift_change.tmpl:31
#: cdedb/frontend/templates/web/cde/lastschrift_create.tmpl:44
#: cdedb/frontend/templates/web/cde/lastschrift_show.tmpl:59
#: cdedb/frontend/templates/web/event/add_registration.tmpl:72
#: cdedb/frontend/templates/web/event/amend_registration.tmpl:46
#: cdedb/frontend/templates/web/event/change_course.tmpl:65
#: cdedb/frontend/templates/web/event/change_lodgement.tmpl:31
#: cdedb/frontend/templates/web/event/change_registration.tmpl:80
#: cdedb/frontend/templates/web/event/create_lodgement.tmpl:30
#: cdedb/frontend/templates/web/event/registration_query.tmpl:42
#: cdedb/frontend/templates/web/event/registration_status.tmpl:130
#: cdedb/frontend/templates/web/event/show_registration.tmpl:219
#: cdedb/frontend/templates/web/generic.tmpl:68
#: cdedb/frontend/templates/web/event/change_registration.tmpl:82
msgid "Notes"
msgstr "Notizen"

#: cdedb/frontend/templates/web/assembly/change_assembly.tmpl:28
#: cdedb/frontend/templates/web/assembly/change_assembly.tmpl:33
#: cdedb/frontend/templates/web/assembly/change_ballot.tmpl:28
#: cdedb/frontend/templates/web/assembly/change_ballot.tmpl:41
#: cdedb/frontend/templates/web/assembly/create_assembly.tmpl:17
#: cdedb/frontend/templates/web/assembly/create_assembly.tmpl:22
#: cdedb/frontend/templates/web/assembly/create_ballot.tmpl:20
#: cdedb/frontend/templates/web/assembly/create_ballot.tmpl:33
#: cdedb/frontend/templates/web/cde/change_past_course.tmpl:33
#: cdedb/frontend/templates/web/cde/change_past_event.tmpl:32
#: cdedb/frontend/templates/web/cde/create_past_course.tmpl:31
#: cdedb/frontend/templates/web/cde/create_past_event.tmpl:25
#: cdedb/frontend/templates/web/cde/lastschrift_change.tmpl:32
#: cdedb/frontend/templates/web/cde/lastschrift_create.tmpl:45
#: cdedb/frontend/templates/web/core/admin_change_user.tmpl:81
#: cdedb/frontend/templates/web/core/admin_change_user.tmpl:84
#: cdedb/frontend/templates/web/core/admin_change_user.tmpl:87
#: cdedb/frontend/templates/web/core/admin_change_user.tmpl:90
#: cdedb/frontend/templates/web/core/admin_change_user.tmpl:93
#: cdedb/frontend/templates/web/core/change_user.tmpl:83
#: cdedb/frontend/templates/web/core/change_user.tmpl:86
#: cdedb/frontend/templates/web/core/change_user.tmpl:89
#: cdedb/frontend/templates/web/core/change_user.tmpl:92
#: cdedb/frontend/templates/web/core/change_user.tmpl:95
#: cdedb/frontend/templates/web/core/meta_info.tmpl:30
#: cdedb/frontend/templates/web/core/promote_user.tmpl:94
#: cdedb/frontend/templates/web/event/change_course.tmpl:35
#: cdedb/frontend/templates/web/event/change_course.tmpl:66
#: cdedb/frontend/templates/web/event/change_event.tmpl:29
#: cdedb/frontend/templates/web/event/create_course.tmpl:32
#: cdedb/frontend/templates/web/event/create_course.tmpl:48
#: cdedb/frontend/templates/web/event/create_event.tmpl:26
#: cdedb/frontend/templates/web/generic.tmpl:69
#: cdedb/frontend/templates/web/ml/change_mailinglist.tmpl:41
#: cdedb/frontend/templates/web/ml/change_mailinglist.tmpl:45
#: cdedb/frontend/templates/web/ml/create_mailinglist.tmpl:26
#: cdedb/frontend/templates/web/ml/create_mailinglist.tmpl:29
#: cdedb/frontend/templates/web/core/change_user.tmpl:82
#: cdedb/frontend/templates/web/core/change_user.tmpl:85
#: cdedb/frontend/templates/web/core/change_user.tmpl:88
#: cdedb/frontend/templates/web/core/change_user.tmpl:91
#: cdedb/frontend/templates/web/core/change_user.tmpl:94
#, python-format
msgid "Supports %(infolink)s."
msgstr "Unterstützt %(infolink)s."

#: cdedb/frontend/templates/web/assembly/change_assembly.tmpl:29
#: cdedb/frontend/templates/web/assembly/change_assembly.tmpl:34
#: cdedb/frontend/templates/web/assembly/change_ballot.tmpl:29
#: cdedb/frontend/templates/web/assembly/change_ballot.tmpl:42
#: cdedb/frontend/templates/web/assembly/create_assembly.tmpl:18
#: cdedb/frontend/templates/web/assembly/create_assembly.tmpl:23
#: cdedb/frontend/templates/web/assembly/create_ballot.tmpl:21
#: cdedb/frontend/templates/web/assembly/create_ballot.tmpl:34
#: cdedb/frontend/templates/web/cde/change_past_course.tmpl:34
#: cdedb/frontend/templates/web/cde/change_past_event.tmpl:33
#: cdedb/frontend/templates/web/cde/create_past_course.tmpl:32
#: cdedb/frontend/templates/web/cde/create_past_event.tmpl:26
#: cdedb/frontend/templates/web/cde/lastschrift_change.tmpl:33
#: cdedb/frontend/templates/web/cde/lastschrift_create.tmpl:46
#: cdedb/frontend/templates/web/core/admin_change_user.tmpl:49
#: cdedb/frontend/templates/web/core/admin_change_user.tmpl:82
#: cdedb/frontend/templates/web/core/admin_change_user.tmpl:85
#: cdedb/frontend/templates/web/core/admin_change_user.tmpl:88
#: cdedb/frontend/templates/web/core/admin_change_user.tmpl:91
#: cdedb/frontend/templates/web/core/admin_change_user.tmpl:94
#: cdedb/frontend/templates/web/core/change_user.tmpl:84
#: cdedb/frontend/templates/web/core/change_user.tmpl:87
#: cdedb/frontend/templates/web/core/change_user.tmpl:90
#: cdedb/frontend/templates/web/core/change_user.tmpl:93
#: cdedb/frontend/templates/web/core/change_user.tmpl:96
#: cdedb/frontend/templates/web/core/meta_info.tmpl:32
#: cdedb/frontend/templates/web/core/promote_user.tmpl:95
#: cdedb/frontend/templates/web/event/change_course.tmpl:36
#: cdedb/frontend/templates/web/event/change_course.tmpl:67
#: cdedb/frontend/templates/web/event/change_event.tmpl:30
#: cdedb/frontend/templates/web/event/create_course.tmpl:33
#: cdedb/frontend/templates/web/event/create_course.tmpl:49
#: cdedb/frontend/templates/web/event/create_event.tmpl:27
#: cdedb/frontend/templates/web/event/questionnaire_summary.tmpl:43
#: cdedb/frontend/templates/web/generic.tmpl:71
#: cdedb/frontend/templates/web/ml/change_mailinglist.tmpl:42
#: cdedb/frontend/templates/web/ml/change_mailinglist.tmpl:46
#: cdedb/frontend/templates/web/ml/create_mailinglist.tmpl:27
#: cdedb/frontend/templates/web/ml/create_mailinglist.tmpl:30
#: cdedb/frontend/templates/web/core/change_user.tmpl:83
#: cdedb/frontend/templates/web/core/change_user.tmpl:86
#: cdedb/frontend/templates/web/core/change_user.tmpl:89
#: cdedb/frontend/templates/web/core/change_user.tmpl:92
#: cdedb/frontend/templates/web/core/change_user.tmpl:95
msgid "Markdown"
msgstr "Markdown"

#: cdedb/frontend/templates/web/assembly/change_assembly.tmpl:29
#: cdedb/frontend/templates/web/assembly/change_assembly.tmpl:34
#: cdedb/frontend/templates/web/assembly/change_ballot.tmpl:29
#: cdedb/frontend/templates/web/assembly/change_ballot.tmpl:42
#: cdedb/frontend/templates/web/assembly/create_assembly.tmpl:18
#: cdedb/frontend/templates/web/assembly/create_assembly.tmpl:23
#: cdedb/frontend/templates/web/assembly/create_ballot.tmpl:21
#: cdedb/frontend/templates/web/assembly/create_ballot.tmpl:34
#: cdedb/frontend/templates/web/cde/change_past_course.tmpl:34
#: cdedb/frontend/templates/web/cde/change_past_event.tmpl:33
#: cdedb/frontend/templates/web/cde/create_past_course.tmpl:32
#: cdedb/frontend/templates/web/cde/create_past_event.tmpl:26
#: cdedb/frontend/templates/web/cde/lastschrift_change.tmpl:33
#: cdedb/frontend/templates/web/cde/lastschrift_create.tmpl:46
#: cdedb/frontend/templates/web/core/admin_change_user.tmpl:49
#: cdedb/frontend/templates/web/core/admin_change_user.tmpl:82
#: cdedb/frontend/templates/web/core/admin_change_user.tmpl:85
#: cdedb/frontend/templates/web/core/admin_change_user.tmpl:88
#: cdedb/frontend/templates/web/core/admin_change_user.tmpl:91
#: cdedb/frontend/templates/web/core/admin_change_user.tmpl:94
#: cdedb/frontend/templates/web/core/change_user.tmpl:84
#: cdedb/frontend/templates/web/core/change_user.tmpl:87
#: cdedb/frontend/templates/web/core/change_user.tmpl:90
#: cdedb/frontend/templates/web/core/change_user.tmpl:93
#: cdedb/frontend/templates/web/core/change_user.tmpl:96
#: cdedb/frontend/templates/web/core/meta_info.tmpl:32
#: cdedb/frontend/templates/web/core/promote_user.tmpl:95
#: cdedb/frontend/templates/web/event/change_course.tmpl:36
#: cdedb/frontend/templates/web/event/change_course.tmpl:67
#: cdedb/frontend/templates/web/event/change_event.tmpl:30
#: cdedb/frontend/templates/web/event/create_course.tmpl:33
#: cdedb/frontend/templates/web/event/create_course.tmpl:49
#: cdedb/frontend/templates/web/event/create_event.tmpl:27
#: cdedb/frontend/templates/web/event/questionnaire_summary.tmpl:44
#: cdedb/frontend/templates/web/generic.tmpl:71
#: cdedb/frontend/templates/web/ml/change_mailinglist.tmpl:43
#: cdedb/frontend/templates/web/ml/change_mailinglist.tmpl:47
#: cdedb/frontend/templates/web/ml/create_mailinglist.tmpl:27
#: cdedb/frontend/templates/web/ml/create_mailinglist.tmpl:30
#: cdedb/frontend/templates/web/core/change_user.tmpl:83
#: cdedb/frontend/templates/web/core/change_user.tmpl:86
#: cdedb/frontend/templates/web/core/change_user.tmpl:89
#: cdedb/frontend/templates/web/core/change_user.tmpl:92
#: cdedb/frontend/templates/web/core/change_user.tmpl:95
msgid "Short Markdown summary"
msgstr "Kurze Markdown-Zusammenfassung"

#: cdedb/frontend/templates/web/assembly/create_user.tmpl:11
#: cdedb/frontend/templates/web/cde/create_user.tmpl:11
#: cdedb/frontend/templates/web/cde/user_search.tmpl:16
#: cdedb/frontend/templates/web/event/create_user.tmpl:13
#: cdedb/frontend/templates/web/event/user_search.tmpl:19
#: cdedb/frontend/templates/web/generic.tmpl:74
#: cdedb/frontend/templates/web/generic.tmpl:129
#: cdedb/frontend/templates/web/ml/create_user.tmpl:13
msgid "Create User"
msgstr "Nutzer anlegen"

#: cdedb/frontend/templates/web/generic.tmpl:82
#, python-format
msgid "Hello %(given_names)s,"
msgstr "Hallo %(given_names)s,"

#: cdedb/frontend/templates/web/generic.tmpl:86
msgid ""
"To create Your CdE-Datenbank Account, enter Your data into this form.\n"
"            Then You can set up Your password. Your Account will be "
"activated shortly."
msgstr ""
"Um Dein Konto für die CdE-Datenbank anzulegen, trage bitte in das folgende "
"Formular Deine Daten ein. Sobald Du dieses Formular bestätigt hast, kannst "
"Du ein Passwort einrichten und dein Zugang wird freigeschaltet."

#: cdedb/frontend/templates/web/generic.tmpl:97
msgid "Prof., Dr., etc."
msgstr "z. B. Prof. Dr."

#: cdedb/frontend/templates/web/generic.tmpl:101
msgid "What do people call you?"
msgstr "Wie wirst Du genannt?"

#: cdedb/frontend/templates/web/generic.tmpl:121
msgid "Create Account"
msgstr "Account anlegen"

#: cdedb/frontend/templates/web/assembly/show_ballot.tmpl:127
#: cdedb/frontend/templates/web/cde/member_search.tmpl:15
#: cdedb/frontend/templates/web/cde/user_search.tmpl:33
#: cdedb/frontend/templates/web/core/archived_user_search.tmpl:22
#: cdedb/frontend/templates/web/core/user_search.tmpl:26
#: cdedb/frontend/templates/web/event/registration_query.tmpl:73
#: cdedb/frontend/templates/web/generic.tmpl:144
msgid "Result"
msgstr "Ergebnis"

#: cdedb/frontend/templates/web/cde/member_search.tmpl:51
#: cdedb/frontend/templates/web/generic.tmpl:152
#: cdedb/frontend/templates/web/generic.tmpl:219
msgid "Fulltext"
msgstr "Volltext"

#: cdedb/frontend/templates/web/cde/money_transfers.tmpl:28
#: cdedb/frontend/templates/web/event/registration_query.tmpl:41
#: cdedb/frontend/templates/web/generic.tmpl:153
#: cdedb/frontend/templates/web/generic.tmpl:220
#: cdedb/frontend/templates/web/cde/money_transfers.tmpl:27
msgid "ID"
msgstr "ID"

#: cdedb/frontend/templates/web/generic.tmpl:155
#: cdedb/frontend/templates/web/generic.tmpl:222
msgid "Active Account"
msgstr "Aktiver Account"

#: cdedb/frontend/templates/web/cde/member_search.tmpl:78
#: cdedb/frontend/templates/web/core/inspect_change.tmpl:82
#: cdedb/frontend/templates/web/core/inspect_change.tmpl:89
#: cdedb/frontend/templates/web/event/registration_query.tmpl:63
#: cdedb/frontend/templates/web/generic.tmpl:168
#: cdedb/frontend/templates/web/generic.tmpl:235
msgid "ZIP"
msgstr "PLZ"

#: cdedb/frontend/templates/web/generic.tmpl:171
#: cdedb/frontend/templates/web/generic.tmpl:238
msgid "Address (2)"
msgstr "Anschrift (2)"

#: cdedb/frontend/templates/web/generic.tmpl:172
#: cdedb/frontend/templates/web/generic.tmpl:239
msgid "Address Supplement (2)"
msgstr "Adresszusatz (2)"

#: cdedb/frontend/templates/web/generic.tmpl:173
#: cdedb/frontend/templates/web/generic.tmpl:240
msgid "ZIP (2)"
msgstr "PLZ (2)"

#: cdedb/frontend/templates/web/generic.tmpl:174
#: cdedb/frontend/templates/web/generic.tmpl:241
msgid "City (2)"
msgstr "Ort (2)"

#: cdedb/frontend/templates/web/generic.tmpl:175
#: cdedb/frontend/templates/web/generic.tmpl:242
msgid "Country (2)"
msgstr "Land (2)"

#: cdedb/frontend/templates/web/generic.tmpl:182
#: cdedb/frontend/templates/web/generic.tmpl:249
msgid "Past Event"
msgstr "verg. Veranstaltung"

#: cdedb/frontend/templates/web/generic.tmpl:183
#: cdedb/frontend/templates/web/generic.tmpl:250
msgid "Past Course"
msgstr "verg. Kurs"

#: cdedb/frontend/templates/web/generic.tmpl:184
#: cdedb/frontend/templates/web/generic.tmpl:251
msgid "Membership-Fee Balance"
msgstr "Mitgliedsbeitrag-Guthaben"

#: cdedb/frontend/templates/web/generic.tmpl:185
#: cdedb/frontend/templates/web/generic.tmpl:252
msgid "Searchability Decided"
msgstr "Suchbarkeit entschieden"

#: cdedb/frontend/templates/web/assembly/change_assembly.tmpl:32
#: cdedb/frontend/templates/web/assembly/change_ballot.tmpl:40
#: cdedb/frontend/templates/web/assembly/create_assembly.tmpl:21
#: cdedb/frontend/templates/web/assembly/create_ballot.tmpl:32
#: cdedb/frontend/templates/web/assembly/show_assembly.tmpl:43
#: cdedb/frontend/templates/web/assembly/show_ballot.tmpl:97
#: cdedb/frontend/templates/web/core/admin_change_user.tmpl:47
#: cdedb/frontend/templates/web/core/show_history.tmpl:209
#: cdedb/frontend/templates/web/core/show_user.tmpl:165
#: cdedb/frontend/templates/web/generic.tmpl:188
#: cdedb/frontend/templates/web/generic.tmpl:255
#: cdedb/frontend/templates/web/ml/change_mailinglist.tmpl:44
#: cdedb/frontend/templates/web/ml/create_mailinglist.tmpl:28
#: cdedb/frontend/templates/web/ml/show_mailinglist.tmpl:65
msgid "Admin-Notes"
msgstr "Admin-Notizen"

#: cdedb/frontend/templates/web/core/genesis_modify_form.tmpl:30
#: cdedb/frontend/templates/web/generic.tmpl:191
#: cdedb/frontend/templates/web/generic.tmpl:192
#: cdedb/frontend/templates/web/generic.tmpl:193
#: cdedb/frontend/templates/web/generic.tmpl:194
#: cdedb/frontend/templates/web/generic.tmpl:258
#: cdedb/frontend/templates/web/generic.tmpl:259
#: cdedb/frontend/templates/web/generic.tmpl:260
#: cdedb/frontend/templates/web/generic.tmpl:261
msgid "Realm"
msgstr "Bereich"

#: cdedb/frontend/templates/web/core/promote_user.tmpl:20
#: cdedb/frontend/templates/web/core/show_history.tmpl:147
#: cdedb/frontend/templates/web/core/show_user.tmpl:121
#: cdedb/frontend/templates/web/generic.tmpl:194
#: cdedb/frontend/templates/web/generic.tmpl:198
#: cdedb/frontend/templates/web/generic.tmpl:261
#: cdedb/frontend/templates/web/generic.tmpl:265
msgid "cde_realm"
msgstr "CdE"

#: cdedb/frontend/templates/web/generic.tmpl:195
#: cdedb/frontend/templates/web/generic.tmpl:196
#: cdedb/frontend/templates/web/generic.tmpl:197
#: cdedb/frontend/templates/web/generic.tmpl:198
#: cdedb/frontend/templates/web/generic.tmpl:199
#: cdedb/frontend/templates/web/generic.tmpl:201
#: cdedb/frontend/templates/web/generic.tmpl:202
#: cdedb/frontend/templates/web/generic.tmpl:262
#: cdedb/frontend/templates/web/generic.tmpl:263
#: cdedb/frontend/templates/web/generic.tmpl:264
#: cdedb/frontend/templates/web/generic.tmpl:265
#: cdedb/frontend/templates/web/generic.tmpl:266
#: cdedb/frontend/templates/web/generic.tmpl:267
msgid "Admin"
msgstr "Admin"

#: cdedb/frontend/templates/web/generic.tmpl:199
#: cdedb/frontend/templates/web/generic.tmpl:266
msgid "Core"
msgstr "Core"

#: cdedb/frontend/templates/web/generic.tmpl:201
msgid "Any"
msgstr "bel."

#: cdedb/frontend/templates/web/generic.tmpl:202
#: cdedb/frontend/templates/web/generic.tmpl:267
msgid "Super"
msgstr "Super"

#: cdedb/frontend/templates/web/cde/member_search.tmpl:46
#: cdedb/frontend/templates/web/generic.tmpl:283
msgid "Search Mask"
msgstr "Suchmaske"

#: cdedb/frontend/templates/web/generic.tmpl:289
msgid "Tabular"
msgstr "Tabellarisch"

#: cdedb/frontend/templates/web/generic.tmpl:294
msgid "Magic"
msgstr "Magisch"

#: cdedb/frontend/templates/web/generic.tmpl:308
msgid "show field"
msgstr "Feld anzeigen"

#: cdedb/frontend/templates/web/event/change_course.tmpl:69
#: cdedb/frontend/templates/web/event/change_lodgement.tmpl:33
#: cdedb/frontend/templates/web/event/create_course.tmpl:51
#: cdedb/frontend/templates/web/generic.tmpl:309
msgid "Fields"
msgstr "Felder"

#: cdedb/frontend/templates/web/event/course_choices.tmpl:63
#: cdedb/frontend/templates/web/event/course_choices.tmpl:65
#: cdedb/frontend/templates/web/generic.tmpl:310
#: cdedb/frontend/templates/web/generic.tmpl:415
#: cdedb/frontend/templates/web/generic.tmpl:660
#: cdedb/frontend/templates/web/event/course_choices.tmpl:58
#: cdedb/frontend/templates/web/event/course_choices.tmpl:60
#: cdedb/frontend/templates/web/event/course_choices.tmpl:64
#: cdedb/frontend/templates/web/event/course_choices.tmpl:66
msgid "Filter"
msgstr "Filter"

#: cdedb/frontend/templates/web/generic.tmpl:327
#, python-format
msgid "show %s"
msgstr "%s anzeigen"

#: cdedb/frontend/templates/web/generic.tmpl:349
#, python-format
msgid "filter operator for %s"
msgstr "Filteroperator für %s"

#: cdedb/frontend/templates/web/core/show_user.tmpl:113
#: cdedb/frontend/templates/web/event/show_event.tmpl:80
#: cdedb/frontend/templates/web/generic.tmpl:362
msgid "Yes"
msgstr "Ja"

#: cdedb/frontend/templates/web/core/show_user.tmpl:113
#: cdedb/frontend/templates/web/event/show_event.tmpl:80
#: cdedb/frontend/templates/web/generic.tmpl:362
msgid "No"
msgstr "Nein"

#: cdedb/frontend/templates/web/generic.tmpl:363
#: cdedb/frontend/templates/web/generic.tmpl:368
#, python-format
msgid "compare value for %s"
msgstr "Vergleichswert für %s"

#: cdedb/frontend/templates/web/generic.tmpl:397
#, python-format
msgid "%s sort key"
msgstr "%s Sortierkriterium"

#: cdedb/frontend/templates/web/generic.tmpl:403
#, python-format
msgid "%s sort order"
msgstr "%s Sortierreihenfolge"

#: cdedb/frontend/templates/web/generic.tmpl:418
msgid "add filter"
msgstr "Filter hinzufügen"

#: cdedb/frontend/templates/web/generic.tmpl:420
msgid "field to filter on"
msgstr "neues Filter-Feld"

#: cdedb/frontend/templates/web/generic.tmpl:425
msgid "Displayed Fields"
msgstr "Angezeigte Felder"

#: cdedb/frontend/templates/web/generic.tmpl:429
msgid "add displayed field"
msgstr "Feld hinzufügen"

#: cdedb/frontend/templates/web/generic.tmpl:432
msgid "field to add"
msgstr "Neues Feld"

#: cdedb/frontend/templates/web/generic.tmpl:437
msgid "Sorting"
msgstr "Sortierung"

#: cdedb/frontend/templates/web/generic.tmpl:441
msgid "add sort key"
msgstr "Sortierkriterium hinzufügen"

#: cdedb/frontend/templates/web/generic.tmpl:444
msgid "sort key to add"
msgstr "Neues Sortierkriterium"

#: cdedb/frontend/templates/web/cde/index.tmpl:23
#: cdedb/frontend/templates/web/cde/member_search.tmpl:88
#: cdedb/frontend/templates/web/core/index.tmpl:42
#: cdedb/frontend/templates/web/generic.tmpl:453
msgid "Search"
msgstr "Suche"

#: cdedb/frontend/templates/web/generic.tmpl:456
msgid "CSV file"
msgstr "CSV-Datei"

#: cdedb/frontend/templates/web/generic.tmpl:459
msgid "JSON file"
msgstr "JSON-Datei"

#: cdedb/frontend/templates/web/generic.tmpl:469
msgid "– add displayed field –"
msgstr "– Angezeigtes Feld hinzufügen –"

#: cdedb/frontend/templates/web/generic.tmpl:470
msgid "– add filter –"
msgstr "– Filter hinzufügen –"

#: cdedb/frontend/templates/web/generic.tmpl:471
msgid "– add sort key –"
msgstr "– Sortierung hinzufügen –"

#: cdedb/frontend/templates/web/generic.tmpl:472
msgid "remove filter"
msgstr "– Filter entfernen –"

#: cdedb/frontend/templates/web/generic.tmpl:473
msgid "remove field"
msgstr "– Feld entfernen –"

#: cdedb/frontend/templates/web/generic.tmpl:474
msgid "remove sort key"
msgstr "– Sortierung entfernen –"

#: cdedb/frontend/templates/web/generic.tmpl:475
msgid "filter operation"
msgstr "Filteroperation"

#: cdedb/frontend/templates/web/generic.tmpl:476
msgid "compare value"
msgstr "Vergleichswert"

#: cdedb/frontend/templates/web/generic.tmpl:477
msgid "range start"
msgstr "Bereichs-Anfang"

#: cdedb/frontend/templates/web/generic.tmpl:478
msgid "range end"
msgstr "Bereichs-Ende"

#: cdedb/frontend/templates/web/generic.tmpl:479
msgid "&ensp;and&ensp;"
msgstr "&ensp;und&ensp;"

#: cdedb/frontend/templates/web/generic.tmpl:480
msgid "compare values"
msgstr "Vergleichswerte"

#: cdedb/frontend/templates/web/generic.tmpl:481
msgid "sort order"
msgstr "Sortierreihenfolge"

#: cdedb/frontend/templates/web/generic.tmpl:482
msgid "<value>,<value>,…"
msgstr "<wert>,<wert>,…"

#: cdedb/frontend/templates/web/generic.tmpl:483
msgid "<id>,<id>,…"
msgstr "<id>,<id>,…"

#: cdedb/frontend/templates/web/generic.tmpl:498
msgid "Default Queries"
msgstr "Standardabfragen"

#: cdedb/frontend/templates/web/generic.tmpl:518
#: cdedb/frontend/templates/web/generic.tmpl:519
msgid "show in search mask"
msgstr "In Suchmaske anzeigen"

#: cdedb/frontend/templates/web/generic.tmpl:534
msgid "No search results!"
msgstr "Keine Ergebnisse!"

#: cdedb/frontend/templates/web/generic.tmpl:564
msgid "select all"
msgstr "Alle auswählen"

#: cdedb/frontend/templates/web/generic.tmpl:565
msgid "all"
msgstr "alle"

#: cdedb/frontend/templates/web/generic.tmpl:567
msgid "select none"
msgstr "Keines auswählen"

#: cdedb/frontend/templates/web/generic.tmpl:568
msgid "none"
msgstr "keines"

#: cdedb/frontend/templates/web/generic.tmpl:570
msgid "invert selection"
msgstr "Auswahl umkehren"

#: cdedb/frontend/templates/web/generic.tmpl:571
msgid "invert"
msgstr "umkehren"

#: cdedb/frontend/templates/web/generic.tmpl:574
msgid "filter for selected rows"
msgstr "Nach ausgewählten Zeilen filtern"

#: cdedb/frontend/templates/web/generic.tmpl:576
msgid "selected only"
msgstr "nur ausgewählte"

#: cdedb/frontend/templates/web/generic.tmpl:578
#: cdedb/frontend/templates/web/generic.tmpl:579
msgid "widen results table"
msgstr "Ergebnis-Tabelle breiter anzeigen"

#: cdedb/frontend/templates/web/generic.tmpl:593
msgid "filtered column"
msgstr "Gefilterte Spalte"

#: cdedb/frontend/templates/web/generic.tmpl:600
msgid "sorted column"
msgstr "Sortierte Spalte"

#: cdedb/frontend/templates/web/generic.tmpl:616
#, python-format
msgid "row %s"
msgstr "Zeile %s"

#: cdedb/frontend/templates/web/event/course_list.tmpl:37
#: cdedb/frontend/templates/web/generic.tmpl:621
msgid "Details"
msgstr "Details"

#: cdedb/frontend/templates/web/cde/lastschrift_index.tmpl:199
#: cdedb/frontend/templates/web/generic.tmpl:624
msgid "Profile"
msgstr "Profil"

#: cdedb/frontend/templates/web/generic.tmpl:641
msgid "false"
msgstr "falsch"

#: cdedb/frontend/templates/web/generic.tmpl:642
msgid "true"
msgstr "wahr"

#: cdedb/frontend/templates/web/generic.tmpl:662
msgid "Categories"
msgstr "Kategorien"

#: cdedb/frontend/templates/web/generic.tmpl:662
msgid "No selection means everything."
msgstr "Keine Auswahl entspricht allem."

#: cdedb/frontend/templates/web/assembly/add_attachment.tmpl:26
#: cdedb/frontend/templates/web/assembly/base.tmpl:32
#: cdedb/frontend/templates/web/assembly/change_assembly.tmpl:14
#: cdedb/frontend/templates/web/assembly/view_log.tmpl:27
#: cdedb/frontend/templates/web/core/promote_user.tmpl:23
#: cdedb/frontend/templates/web/core/show_history.tmpl:150
#: cdedb/frontend/templates/web/generic.tmpl:667
#: cdedb/frontend/templates/web/ml/change_mailinglist.tmpl:62
#: cdedb/frontend/templates/web/ml/create_mailinglist.tmpl:44
msgid "Assembly"
msgstr "Versammlung"

#: cdedb/frontend/templates/web/cde/view_past_log.tmpl:27
#: cdedb/frontend/templates/web/core/genesis_list_cases.tmpl:37
#: cdedb/frontend/templates/web/core/genesis_list_cases.tmpl:87
#: cdedb/frontend/templates/web/core/genesis_modify_form.tmpl:32
#: cdedb/frontend/templates/web/core/promote_user.tmpl:21
#: cdedb/frontend/templates/web/event/base.tmpl:85
#: cdedb/frontend/templates/web/event/change_course.tmpl:23
#: cdedb/frontend/templates/web/event/reorder_questionnaire.tmpl:20
#: cdedb/frontend/templates/web/event/view_log.tmpl:25
#: cdedb/frontend/templates/web/generic.tmpl:670
#: cdedb/frontend/templates/web/generic.tmpl:673
#: cdedb/frontend/templates/web/ml/change_mailinglist.tmpl:56
#: cdedb/frontend/templates/web/ml/create_mailinglist.tmpl:39
msgid "Event"
msgstr "Veranstaltung"

#: cdedb/frontend/templates/web/core/genesis_list_cases.tmpl:38
#: cdedb/frontend/templates/web/core/genesis_list_cases.tmpl:88
#: cdedb/frontend/templates/web/core/genesis_modify_form.tmpl:33
#: cdedb/frontend/templates/web/generic.tmpl:676
#: cdedb/frontend/templates/web/ml/check_states.tmpl:20
#: cdedb/frontend/templates/web/ml/view_log.tmpl:27
msgid "Mailinglist"
msgstr "Mailingliste"

#: cdedb/frontend/templates/web/assembly/view_log.tmpl:26
#: cdedb/frontend/templates/web/cde/view_cde_log.tmpl:26
#: cdedb/frontend/templates/web/cde/view_finance_log.tmpl:26
#: cdedb/frontend/templates/web/cde/view_past_log.tmpl:26
#: cdedb/frontend/templates/web/core/show_history.tmpl:276
#: cdedb/frontend/templates/web/core/view_changelog_meta.tmpl:26
#: cdedb/frontend/templates/web/core/view_log.tmpl:26
#: cdedb/frontend/templates/web/event/view_event_log.tmpl:34
#: cdedb/frontend/templates/web/event/view_log.tmpl:24
#: cdedb/frontend/templates/web/generic.tmpl:679
#: cdedb/frontend/templates/web/ml/view_log.tmpl:26
#: cdedb/frontend/templates/web/ml/view_ml_log.tmpl:27
msgid "Submitted By"
msgstr "Verantwortlich"

#: cdedb/frontend/templates/web/core/show_history.tmpl:277
#: cdedb/frontend/templates/web/core/view_changelog_meta.tmpl:27
#: cdedb/frontend/templates/web/generic.tmpl:680
msgid "Reviewed By"
msgstr "Geprüft von"

#: cdedb/frontend/templates/web/assembly/view_log.tmpl:28
#: cdedb/frontend/templates/web/cde/view_cde_log.tmpl:27
#: cdedb/frontend/templates/web/cde/view_finance_log.tmpl:27
#: cdedb/frontend/templates/web/cde/view_past_log.tmpl:28
#: cdedb/frontend/templates/web/core/view_changelog_meta.tmpl:28
#: cdedb/frontend/templates/web/core/view_log.tmpl:27
#: cdedb/frontend/templates/web/event/view_event_log.tmpl:35
#: cdedb/frontend/templates/web/event/view_log.tmpl:26
#: cdedb/frontend/templates/web/generic.tmpl:681
#: cdedb/frontend/templates/web/ml/view_log.tmpl:28
#: cdedb/frontend/templates/web/ml/view_ml_log.tmpl:28
msgid "Affected"
msgstr "Betroffen"

#: cdedb/frontend/templates/web/assembly/view_log.tmpl:29
#: cdedb/frontend/templates/web/cde/view_cde_log.tmpl:28
#: cdedb/frontend/templates/web/cde/view_finance_log.tmpl:30
#: cdedb/frontend/templates/web/cde/view_past_log.tmpl:29
#: cdedb/frontend/templates/web/core/show_history.tmpl:278
#: cdedb/frontend/templates/web/core/view_changelog_meta.tmpl:30
#: cdedb/frontend/templates/web/core/view_log.tmpl:28
#: cdedb/frontend/templates/web/event/view_event_log.tmpl:36
#: cdedb/frontend/templates/web/event/view_log.tmpl:27
#: cdedb/frontend/templates/web/generic.tmpl:683
#: cdedb/frontend/templates/web/ml/view_log.tmpl:29
#: cdedb/frontend/templates/web/ml/view_ml_log.tmpl:29
msgid "Additional Info"
msgstr "Zusatz"

#: cdedb/frontend/templates/web/generic.tmpl:684
msgid "Entries"
msgstr "Einträge"

#: cdedb/frontend/templates/web/assembly/view_log.tmpl:24
#: cdedb/frontend/templates/web/cde/view_cde_log.tmpl:24
#: cdedb/frontend/templates/web/cde/view_finance_log.tmpl:24
#: cdedb/frontend/templates/web/cde/view_past_log.tmpl:24
#: cdedb/frontend/templates/web/core/show_history.tmpl:274
#: cdedb/frontend/templates/web/core/view_changelog_meta.tmpl:24
#: cdedb/frontend/templates/web/core/view_log.tmpl:24
#: cdedb/frontend/templates/web/event/view_event_log.tmpl:32
#: cdedb/frontend/templates/web/event/view_log.tmpl:22
#: cdedb/frontend/templates/web/generic.tmpl:685
#: cdedb/frontend/templates/web/ml/view_log.tmpl:24
#: cdedb/frontend/templates/web/ml/view_ml_log.tmpl:25
msgid "Timestamp"
msgstr "Zeitstempel"

#: cdedb/frontend/templates/web/generic.tmpl:686
#: cdedb/frontend/templates/web/generic.tmpl:685
msgid "Apply"
msgstr "Anwenden"

#: cdedb/frontend/templates/web/assembly/show_ballot.tmpl:194
#: cdedb/frontend/templates/web/assembly/show_ballot.tmpl:401
#: cdedb/frontend/templates/web/assembly/show_ballot.tmpl:533
#: cdedb/frontend/templates/web/util.tmpl:177
msgid "Help"
msgstr "Hilfe"

#: cdedb/frontend/templates/web/util.tmpl:181
msgid "for this site"
msgstr "zu dieser Seite"

#: cdedb/frontend/templates/web/util.tmpl:474
msgid "from"
msgstr "von"

#: cdedb/frontend/templates/web/util.tmpl:475
#, python-format
msgid "%s from"
msgstr "%s von"

#: cdedb/frontend/templates/web/util.tmpl:476
msgid "to"
msgstr "bis"

#: cdedb/frontend/templates/web/util.tmpl:477
#, python-format
msgid "%s to"
msgstr "%s bis"

#: cdedb/frontend/templates/web/assembly/add_attachment.tmpl:6
#, python-format
msgid "Attach File (%(title_assembly)s/%(title_ballot)s)"
msgstr "Datei anhängen (%(title_assembly)s/%(title_ballot)s)"

#: cdedb/frontend/templates/web/assembly/add_attachment.tmpl:10
#, python-format
msgid "Attach File (%(title)s)"
msgstr "Datei anhängen (%(title)s)"

#: cdedb/frontend/templates/web/assembly/add_attachment.tmpl:17
#: cdedb/frontend/templates/web/assembly/add_attachment.tmpl:38
#: cdedb/frontend/templates/web/assembly/show_assembly.tmpl:73
#: cdedb/frontend/templates/web/assembly/show_ballot.tmpl:607
msgid "Attach File"
msgstr "Datei anhängen"

#: cdedb/frontend/templates/web/assembly/add_attachment.tmpl:22
#: cdedb/frontend/templates/web/assembly/show_ballot.tmpl:268
#: cdedb/frontend/templates/web/assembly/show_ballot.tmpl:371
msgid "Ballot"
msgstr "Abstimmung"

#: cdedb/frontend/templates/web/assembly/add_attachment.tmpl:35
#: cdedb/frontend/templates/web/assembly/base.tmpl:13
#: cdedb/frontend/templates/web/assembly/change_ballot.tmpl:12
#: cdedb/frontend/templates/web/assembly/create_ballot.tmpl:11
#: cdedb/frontend/templates/web/assembly/list_ballots.tmpl:6
#: cdedb/frontend/templates/web/assembly/list_ballots.tmpl:13
#: cdedb/frontend/templates/web/assembly/show_ballot.tmpl:14
msgid "Ballots"
msgstr "Abstimmungen"

#: cdedb/frontend/templates/web/assembly/add_attachment.tmpl:44
msgid "Label"
msgstr "Bezeichnung"

#: cdedb/frontend/templates/web/assembly/add_attachment.tmpl:45
msgid "Filename"
msgstr "Dateiname"

#: cdedb/frontend/templates/web/assembly/add_attachment.tmpl:45
msgid "Leave empty for current filename."
msgstr "Leer lassen, um den derzeitigen Dateinamen beizubehalten."

#: cdedb/frontend/templates/web/assembly/add_attachment.tmpl:46
msgid "Only PDFs allowed."
msgstr "Nur PDF-Dokumente sind möglich."

#: cdedb/frontend/templates/web/assembly/add_attachment.tmpl:47
#: cdedb/frontend/templates/web/core/set_foto.tmpl:62
#: cdedb/frontend/templates/web/event/show_event.tmpl:163
#: cdedb/frontend/templates/web/event/show_event.tmpl:230
#: cdedb/frontend/templates/web/event/show_event.tmpl:237
#: cdedb/frontend/templates/web/event/show_course.tmpl:180
#: cdedb/frontend/templates/web/event/show_event.tmpl:171
#: cdedb/frontend/templates/web/event/show_event.tmpl:245
msgid "Upload"
msgstr "Hochladen"

#: cdedb/frontend/templates/web/assembly/base.tmpl:7
#: cdedb/frontend/templates/web/assembly/base.tmpl:38
#: cdedb/frontend/templates/web/cde/base.tmpl:11
#: cdedb/frontend/templates/web/core/base.tmpl:11
#: cdedb/frontend/templates/web/event/base.tmpl:8
#: cdedb/frontend/templates/web/event/base.tmpl:92
#: cdedb/frontend/templates/web/event/base.tmpl:103
#: cdedb/frontend/templates/web/ml/base.tmpl:7
#: cdedb/frontend/templates/web/ml/base.tmpl:53
msgid "Overview"
msgstr "Übersicht"

#: cdedb/frontend/templates/web/assembly/base.tmpl:10
#: cdedb/frontend/templates/web/assembly/list_attendees.tmpl:19
#: cdedb/frontend/templates/web/cde/show_past_course.tmpl:33
#: cdedb/frontend/templates/web/cde/show_past_event.tmpl:55
#: cdedb/frontend/templates/web/event/stats.tmpl:25
msgid "Participants"
msgstr "Teilnehmer"

#: cdedb/frontend/templates/web/assembly/base.tmpl:17
#: cdedb/frontend/templates/web/assembly/change_assembly.tmpl:13
#: cdedb/frontend/templates/web/assembly/change_assembly.tmpl:20
#: cdedb/frontend/templates/web/assembly/show_assembly.tmpl:14
#: cdedb/frontend/templates/web/event/base.tmpl:51
#: cdedb/frontend/templates/web/event/change_event.tmpl:14
#: cdedb/frontend/templates/web/event/change_event.tmpl:18
#: cdedb/frontend/templates/web/event/change_event.tmpl:19
#: cdedb/frontend/templates/web/ml/base.tmpl:13
#: cdedb/frontend/templates/web/ml/change_mailinglist.tmpl:14
#: cdedb/frontend/templates/web/ml/change_mailinglist.tmpl:18
msgid "Configuration"
msgstr "Konfiguration"

#: cdedb/frontend/templates/web/assembly/base.tmpl:29
msgid "Assembly-Overview"
msgstr "Versammlungs-Übersicht"

#: cdedb/frontend/templates/web/assembly/base.tmpl:43
#: cdedb/frontend/templates/web/assembly/user_search.tmpl:10
#: cdedb/frontend/templates/web/cde/base.tmpl:24
#: cdedb/frontend/templates/web/cde/batch_admission.tmpl:9
#: cdedb/frontend/templates/web/cde/create_user.tmpl:10
#: cdedb/frontend/templates/web/cde/money_transfers.tmpl:12
#: cdedb/frontend/templates/web/cde/user_search.tmpl:10
#: cdedb/frontend/templates/web/core/base.tmpl:19
#: cdedb/frontend/templates/web/core/index.tmpl:35
#: cdedb/frontend/templates/web/core/user_search.tmpl:18
#: cdedb/frontend/templates/web/event/base.tmpl:98
#: cdedb/frontend/templates/web/event/create_user.tmpl:12
#: cdedb/frontend/templates/web/event/user_search.tmpl:12
#: cdedb/frontend/templates/web/ml/base.tmpl:48
#: cdedb/frontend/templates/web/ml/create_user.tmpl:12
#: cdedb/frontend/templates/web/ml/user_search.tmpl:12
msgid "Manage Users"
msgstr "Nutzer verwalten"

#: cdedb/frontend/templates/web/assembly/base.tmpl:45
#: cdedb/frontend/templates/web/assembly/show_assembly.tmpl:16
#: cdedb/frontend/templates/web/assembly/view_log.tmpl:13
#: cdedb/frontend/templates/web/event/base.tmpl:63
#: cdedb/frontend/templates/web/event/base.tmpl:100
#: cdedb/frontend/templates/web/event/view_event_log.tmpl:13
#: cdedb/frontend/templates/web/event/view_event_log.tmpl:21
#: cdedb/frontend/templates/web/event/view_log.tmpl:11
#: cdedb/frontend/templates/web/ml/base.tmpl:15
#: cdedb/frontend/templates/web/ml/base.tmpl:50
#: cdedb/frontend/templates/web/ml/view_log.tmpl:13
#: cdedb/frontend/templates/web/ml/view_ml_log.tmpl:14
msgid "Log"
msgstr "Log"

#: cdedb/frontend/templates/web/assembly/change_assembly.tmpl:7
#, python-format
msgid "Edit %(title)s"
msgstr "%(title)s bearbeiten"

#: cdedb/frontend/templates/web/assembly/change_assembly.tmpl:27
#: cdedb/frontend/templates/web/assembly/change_ballot.tmpl:27
#: cdedb/frontend/templates/web/assembly/create_assembly.tmpl:16
#: cdedb/frontend/templates/web/assembly/create_ballot.tmpl:19
#: cdedb/frontend/templates/web/assembly/show_ballot.tmpl:114
#: cdedb/frontend/templates/web/assembly/show_ballot.tmpl:115
#: cdedb/frontend/templates/web/cde/change_past_course.tmpl:32
#: cdedb/frontend/templates/web/cde/change_past_event.tmpl:31
#: cdedb/frontend/templates/web/cde/create_past_course.tmpl:30
#: cdedb/frontend/templates/web/cde/create_past_event.tmpl:24
#: cdedb/frontend/templates/web/cde/create_past_event.tmpl:30
#: cdedb/frontend/templates/web/event/change_course.tmpl:34
#: cdedb/frontend/templates/web/event/change_event.tmpl:28
#: cdedb/frontend/templates/web/event/create_course.tmpl:31
#: cdedb/frontend/templates/web/event/create_event.tmpl:25
#: cdedb/frontend/templates/web/event/show_course.tmpl:156
#: cdedb/frontend/templates/web/ml/change_mailinglist.tmpl:40
#: cdedb/frontend/templates/web/ml/create_mailinglist.tmpl:25
msgid "Description"
msgstr "Beschreibung"

#: cdedb/frontend/templates/web/assembly/change_assembly.tmpl:30
#: cdedb/frontend/templates/web/assembly/create_assembly.tmpl:19
msgid "Application Deadline"
msgstr "Anmeldeschluss"

#: cdedb/frontend/templates/web/assembly/change_assembly.tmpl:38
#: cdedb/frontend/templates/web/assembly/change_ballot.tmpl:46
msgid ""
"Warning: All changes will be immediately visible to all CdE-Members and "
"Assembly-Participants."
msgstr ""
"Achtung: Die Änderungen sind sofort für alle CdE-Mitglieder und "
"Versammlungsteilnehmer sichtbar."

#: cdedb/frontend/templates/web/assembly/change_ballot.tmpl:6
#, python-format
msgid "Edit %(ballot)s %(assembly)s"
msgstr "%(ballot)s bearbeiten %(assembly)s"

#: cdedb/frontend/templates/web/assembly/change_ballot.tmpl:14
#: cdedb/frontend/templates/web/assembly/list_ballots.tmpl:43
#: cdedb/frontend/templates/web/assembly/show_ballot.tmpl:22
#: cdedb/frontend/templates/web/cde/change_past_course.tmpl:19
#: cdedb/frontend/templates/web/cde/change_past_event.tmpl:16
#: cdedb/frontend/templates/web/cde/lastschrift_change.tmpl:12
#: cdedb/frontend/templates/web/cde/lastschrift_show.tmpl:38
#: cdedb/frontend/templates/web/cde/show_past_course.tmpl:26
#: cdedb/frontend/templates/web/cde/show_past_event.tmpl:20
#: cdedb/frontend/templates/web/core/genesis_list_cases.tmpl:59
#: cdedb/frontend/templates/web/core/genesis_list_cases.tmpl:109
#: cdedb/frontend/templates/web/core/show_user.tmpl:45
#: cdedb/frontend/templates/web/core/show_user.tmpl:49
#: cdedb/frontend/templates/web/core/show_user.tmpl:159
#: cdedb/frontend/templates/web/core/show_user.tmpl:243
#: cdedb/frontend/templates/web/core/show_user.tmpl:246
#: cdedb/frontend/templates/web/event/change_course.tmpl:16
#: cdedb/frontend/templates/web/event/change_lodgement.tmpl:16
#: cdedb/frontend/templates/web/event/change_registration.tmpl:17
#: cdedb/frontend/templates/web/event/change_registrations.tmpl:15
#: cdedb/frontend/templates/web/event/checkin.tmpl:76
#: cdedb/frontend/templates/web/event/course_list.tmpl:39
#: cdedb/frontend/templates/web/event/course_stats.tmpl:101
#: cdedb/frontend/templates/web/event/lodgements.tmpl:75
#: cdedb/frontend/templates/web/event/registration_query.tmpl:84
#: cdedb/frontend/templates/web/event/show_course.tmpl:33
#: cdedb/frontend/templates/web/event/show_lodgement.tmpl:26
#: cdedb/frontend/templates/web/event/show_registration.tmpl:26
#: cdedb/frontend/templates/web/event/checkin.tmpl:77
#: cdedb/frontend/templates/web/event/course_stats.tmpl:136
msgid "Edit"
msgstr "Bearbeiten"

#: cdedb/frontend/templates/web/assembly/change_ballot.tmpl:18
msgid "Edit Ballot"
msgstr "Abstimmung bearbeiten"

#: cdedb/frontend/templates/web/assembly/change_ballot.tmpl:30
#: cdedb/frontend/templates/web/assembly/create_ballot.tmpl:22
msgid "Start of voting period"
msgstr "Beginn der Abstimmung"

#: cdedb/frontend/templates/web/assembly/change_ballot.tmpl:32
#: cdedb/frontend/templates/web/assembly/create_ballot.tmpl:24
msgid "End of voting period"
msgstr "Ende der Abstimmung"

#: cdedb/frontend/templates/web/assembly/change_ballot.tmpl:34
#: cdedb/frontend/templates/web/assembly/create_ballot.tmpl:26
msgid "Quorum"
msgstr "Quorum"

#: cdedb/frontend/templates/web/assembly/change_ballot.tmpl:35
#: cdedb/frontend/templates/web/assembly/create_ballot.tmpl:27
msgid "End of extension"
msgstr "Ende der Verlängerung"

#: cdedb/frontend/templates/web/assembly/change_ballot.tmpl:37
#: cdedb/frontend/templates/web/assembly/create_ballot.tmpl:29
msgid "Number of votes"
msgstr "Anzahl der Stimmen"

#: cdedb/frontend/templates/web/assembly/change_ballot.tmpl:38
#: cdedb/frontend/templates/web/assembly/create_ballot.tmpl:30
msgid "Leave empty for Preferential Vote."
msgstr "Leer lassen für vollständige Präferenzwahl."

#: cdedb/frontend/templates/web/assembly/change_ballot.tmpl:39
#: cdedb/frontend/templates/web/assembly/create_ballot.tmpl:31
msgid "Allow rejection"
msgstr "Erlaube Ablehnungen"

#: cdedb/frontend/templates/web/assembly/create_assembly.tmpl:6
#: cdedb/frontend/templates/web/assembly/create_assembly.tmpl:9
#: cdedb/frontend/templates/web/assembly/index.tmpl:9
msgid "Create Assembly"
msgstr "Versammlung anlegen"

#: cdedb/frontend/templates/web/assembly/create_assembly.tmpl:28
msgid "Warning: The Assembly will be immediately visible to all CdE-Members."
msgstr "Achtung: Die Versammlung ist sofort für alle CdE-Mitglieder sichtbar."

#: cdedb/frontend/templates/web/assembly/create_assembly.tmpl:33
#: cdedb/frontend/templates/web/assembly/create_ballot.tmpl:43
#: cdedb/frontend/templates/web/cde/batch_admission.tmpl:14
#: cdedb/frontend/templates/web/cde/create_past_course.tmpl:41
#: cdedb/frontend/templates/web/cde/create_past_event.tmpl:40
#: cdedb/frontend/templates/web/cde/lastschrift_create.tmpl:33
#: cdedb/frontend/templates/web/cde/lastschrift_create.tmpl:47
#: cdedb/frontend/templates/web/cde/lastschrift_show.tmpl:82
#: cdedb/frontend/templates/web/event/create_event.tmpl:58
#: cdedb/frontend/templates/web/event/create_lodgement.tmpl:31
#: cdedb/frontend/templates/web/ml/create_mailinglist.tmpl:56
msgid "Create"
msgstr "Anlegen"

#: cdedb/frontend/templates/web/assembly/create_ballot.tmpl:7
#: cdedb/frontend/templates/web/assembly/create_ballot.tmpl:12
#: cdedb/frontend/templates/web/assembly/list_ballots.tmpl:18
msgid "Create Ballot"
msgstr "Abstimmung anlegen"

#: cdedb/frontend/templates/web/assembly/create_ballot.tmpl:38
msgid ""
"Warning: The new Ballot will be immediately visible to all CdE-Members and "
"Assembly-Participants."
msgstr ""
"Achtung: Die neue Abstimmung ist sofort für alle CdE-Mitglieder und "
"Versammlungsteilnehmer sichtbar."

#: cdedb/frontend/templates/web/assembly/create_user.tmpl:7
msgid "Create new Assembly-User"
msgstr "Neuen Versammlungsnutzer anlegen"

#: cdedb/frontend/templates/web/assembly/create_user.tmpl:10
msgid "Manage Assembly-Users"
msgstr "Versammlungs-Nutzer verwalten"

#: cdedb/frontend/templates/web/assembly/index.tmpl:12
msgid "Here You can find the CdE's general assemblies."
msgstr "In diesem Bereich findest Du die Mitgliederversammlungen des CdE."

#: cdedb/frontend/templates/web/assembly/index.tmpl:14
msgid "Active Assemblies"
msgstr "Aktive Versammlungen"

#: cdedb/frontend/templates/web/assembly/index.tmpl:24
msgid "Inactive Assemblies"
msgstr "Inaktive Versammlungen"

#: cdedb/frontend/templates/web/assembly/list_attendees.tmpl:6
#, python-format
msgid "Participantlist (%(title)s)"
msgstr "Anwesenheitsliste (%(title)s)"

#: cdedb/frontend/templates/web/assembly/list_attendees.tmpl:12
msgid "Participantlist"
msgstr "Anwesenheitsliste"

#: cdedb/frontend/templates/web/assembly/list_attendees.tmpl:23
msgid "Add external participants"
msgstr "Externe Teilnehmer hinzufügen"

#: cdedb/frontend/templates/web/assembly/list_attendees.tmpl:27
msgid ""
"Current CdE-Members must register for the assembly themselves. Only external "
"participants can be added with this form. This is only possible within the "
"application deadline."
msgstr ""
"Derzeitige CdE-Mitglieder müssen sich selbst zur Versammlung anmelden. Über "
"dieses Formular können externe Teilnehmer von Admins hinzugefügt werden. "
"Dies ist ebenfalls nur innerhalb der Anmeldefrist möglich."

#: cdedb/frontend/templates/web/assembly/list_attendees.tmpl:37
msgid "User-ID of the new participant"
msgstr "Benutzer-ID des neuen Teilnehmers"

#: cdedb/frontend/templates/web/assembly/list_attendees.tmpl:41
#: cdedb/frontend/templates/web/assembly/show_ballot.tmpl:119
#: cdedb/frontend/templates/web/cde/institution_summary.tmpl:30
#: cdedb/frontend/templates/web/cde/show_past_course.tmpl:64
#: cdedb/frontend/templates/web/cde/show_past_event.tmpl:85
#: cdedb/frontend/templates/web/event/add_registration.tmpl:93
#: cdedb/frontend/templates/web/event/create_course.tmpl:59
#: cdedb/frontend/templates/web/event/field_summary.tmpl:54
#: cdedb/frontend/templates/web/event/part_summary.tmpl:58
#: cdedb/frontend/templates/web/event/part_summary.tmpl:100
#: cdedb/frontend/templates/web/event/questionnaire_summary.tmpl:69
#: cdedb/frontend/templates/web/event/show_event.tmpl:134
#: cdedb/frontend/templates/web/ml/management.tmpl:51
#: cdedb/frontend/templates/web/ml/management.tmpl:54
msgid "Add"
msgstr "Hinzufügen"

#: cdedb/frontend/templates/web/assembly/list_attendees.tmpl:47
msgid "The user will be added as a participant. This cannot be undone."
msgstr ""
"Der Benutzer wird als Teilnehmer hinzugefügt. Das kann nicht rückgängig "
"gemacht werden."

#: cdedb/frontend/templates/web/assembly/list_attendees.tmpl:50
#: cdedb/frontend/templates/web/cde/show_past_course.tmpl:48
#: cdedb/frontend/templates/web/cde/show_past_event.tmpl:74
#: cdedb/frontend/templates/web/core/index.tmpl:40
#: cdedb/frontend/templates/web/core/index.tmpl:49
#: cdedb/frontend/templates/web/event/add_registration.tmpl:35
#: cdedb/frontend/templates/web/event/create_event.tmpl:54
#: cdedb/frontend/templates/web/ml/management.tmpl:161
#: cdedb/frontend/templates/web/ml/management.tmpl:164
msgid "CdEDB-ID, Name or E-Mail"
msgstr "CdEDB-ID, Name oder E-Mail"

#: cdedb/frontend/templates/web/assembly/list_attendees.tmpl:56
#, python-format
msgid "%(count)s participants total."
msgstr "Insgesamt %(count)s Anwesende."

#: cdedb/frontend/templates/web/assembly/list_ballots.tmpl:3
#, python-format
msgid "%(title)s – Ballots"
msgstr "%(title)s – Abstimmungen"

#: cdedb/frontend/templates/web/assembly/list_ballots.tmpl:22
msgid "Future Ballots"
msgstr "Zukünftige Abstimmungen"

#: cdedb/frontend/templates/web/assembly/list_ballots.tmpl:23
msgid "Current Ballots"
msgstr "Laufende Abstimmungen"

#: cdedb/frontend/templates/web/assembly/list_ballots.tmpl:24
msgid "Past Ballots"
msgstr "Abgeschlossene Abstimmungen"

#: cdedb/frontend/templates/web/assembly/list_ballots.tmpl:34
msgid "Already voted"
msgstr "Bereits abgestimmt"

#: cdedb/frontend/templates/web/assembly/list_ballots.tmpl:36
msgid "Abstained"
msgstr "Enthalten"

#: cdedb/frontend/templates/web/assembly/list_ballots.tmpl:39
msgid "Not yet voted"
msgstr "Noch nicht abgestimmt"

#: cdedb/frontend/templates/web/assembly/show_assembly.tmpl:24
msgid "Participation Deadline"
msgstr "Teilnahmeschluss"

#: cdedb/frontend/templates/web/assembly/show_assembly.tmpl:26
msgid "Participationstatus"
msgstr "Partizipationsstatus"

#: cdedb/frontend/templates/web/assembly/show_assembly.tmpl:29
msgid "You are participating in this assembly."
msgstr "Du nimmst an dieser Versammlung teil."

#: cdedb/frontend/templates/web/assembly/show_assembly.tmpl:31
msgid "You are not participating."
msgstr "Du nimmst nicht teil."

#: cdedb/frontend/templates/web/assembly/show_assembly.tmpl:35
msgid "Participate"
msgstr "Teilnehmen"

#: cdedb/frontend/templates/web/assembly/show_assembly.tmpl:49
#: cdedb/frontend/templates/web/assembly/show_ballot.tmpl:585
msgid "Files"
msgstr "Dateien"

#: cdedb/frontend/templates/web/assembly/show_assembly.tmpl:53
msgid "General Files"
msgstr "Allgemeine Dateien"

#: cdedb/frontend/templates/web/assembly/show_assembly.tmpl:66
#: cdedb/frontend/templates/web/assembly/show_ballot.tmpl:599
msgid "Delete File"
msgstr "Datei löschen"

#: cdedb/frontend/templates/web/assembly/show_assembly.tmpl:81
msgid "Ballot Files"
msgstr "Dateien zu Abstimmungen"

#: cdedb/frontend/templates/web/assembly/show_assembly.tmpl:91
msgid "ballot_file_arialabel"
msgstr "Zu Abstimmung"

#: cdedb/frontend/templates/web/assembly/show_assembly.tmpl:107
#: cdedb/frontend/templates/web/assembly/show_ballot.tmpl:614
#: cdedb/frontend/templates/web/cde/show_past_course.tmpl:121
#: cdedb/frontend/templates/web/core/show_user.tmpl:374
#: cdedb/frontend/templates/web/event/show_course.tmpl:160
#: cdedb/frontend/templates/web/event/show_event.tmpl:241
#: cdedb/frontend/templates/web/event/show_lodgement.tmpl:134
#: cdedb/frontend/templates/web/event/show_registration.tmpl:258
#: cdedb/frontend/templates/web/event/show_event.tmpl:219
#: cdedb/frontend/templates/web/ml/management.tmpl:200
#: cdedb/frontend/templates/web/event/show_event.tmpl:249
#: cdedb/frontend/templates/web/cde/show_past_event.tmpl:153
#: cdedb/frontend/templates/web/event/show_course.tmpl:187
#: cdedb/frontend/templates/web/event/show_event.tmpl:257
#: cdedb/frontend/templates/web/ml/management.tmpl:202
msgid "Actions"
msgstr "Aktionen"

#: cdedb/frontend/templates/web/assembly/show_assembly.tmpl:114
#: cdedb/frontend/templates/web/event/show_event.tmpl:248
#: cdedb/frontend/templates/web/event/show_event.tmpl:226
#: cdedb/frontend/templates/web/event/show_event.tmpl:256
#: cdedb/frontend/templates/web/event/show_event.tmpl:264
msgid "Archive"
msgstr "Archivieren"

#: cdedb/frontend/templates/web/assembly/show_assembly.tmpl:116
#: cdedb/frontend/templates/web/assembly/show_ballot.tmpl:622
#: cdedb/frontend/templates/web/cde/show_past_course.tmpl:129
#: cdedb/frontend/templates/web/core/show_user.tmpl:453
#: cdedb/frontend/templates/web/core/show_user.tmpl:505
#: cdedb/frontend/templates/web/event/show_course.tmpl:169
#: cdedb/frontend/templates/web/event/show_event.tmpl:250
#: cdedb/frontend/templates/web/event/show_lodgement.tmpl:143
#: cdedb/frontend/templates/web/event/show_registration.tmpl:267
#: cdedb/frontend/templates/web/ml/check_states.tmpl:61
#: cdedb/frontend/templates/web/event/show_event.tmpl:228
#: cdedb/frontend/templates/web/ml/management.tmpl:209
#: cdedb/frontend/templates/web/event/show_event.tmpl:258
#: cdedb/frontend/templates/web/cde/show_past_event.tmpl:161
#: cdedb/frontend/templates/web/event/show_course.tmpl:196
#: cdedb/frontend/templates/web/event/show_event.tmpl:266
#: cdedb/frontend/templates/web/ml/management.tmpl:211
msgid "Are you sure?"
msgstr "sicher?"

#: cdedb/frontend/templates/web/assembly/show_assembly.tmpl:122
msgid ""
"Archives the assembly. Assembly and Ballot configuration cannot be changed "
"after this.\n"
"                                The private Keys used to sign the votes will "
"be deleted from the database."
msgstr ""
"Archiviert die Versammlung. Anschließend können keine Einstellungen der "
"Versammlung oder ihrer Abstimmungen mehr geändert werden. Außerdem werden "
"die geheimen Schlüssel zur Signatur der Stimmen aus der Datenbank gelöscht."

#: cdedb/frontend/templates/web/assembly/show_assembly.tmpl:130
msgid "The assembly will be permanently archived."
msgstr "Die Versammlung wird irreversibel archiviert."

#: cdedb/frontend/templates/web/assembly/show_ballot.tmpl:31
msgid "Voting Period"
msgstr "Abstimmungszeitraum"

#: cdedb/frontend/templates/web/assembly/show_ballot.tmpl:33
#, python-format
msgid "From %(begin)s until %(end)s."
msgstr "%(begin)s bis %(end)s"

#: cdedb/frontend/templates/web/assembly/show_ballot.tmpl:40
#, python-format
msgid "Extension until %(extension)s if %(quorum)s votes are not reached."
msgstr ""
"Verlängerung bis %(extension)s, falls %(quorum)s Stimmen nicht erreicht "
"werden."

#: cdedb/frontend/templates/web/assembly/show_ballot.tmpl:48
#, python-format
msgid "Extended until %(extension)s because %(quorum)s votes were not reached."
msgstr ""
"Wurde bis %(extension)s verlängert, da %(quorum)s Stimmen nicht erreicht "
"wurden."

#: cdedb/frontend/templates/web/assembly/show_ballot.tmpl:54
#, python-format
msgid "No Extension neccessary, because %(quorum)s votes were reached."
msgstr "Keine Verlängerung notwendig, da %(quorum)s Stimmen erreicht wurden."

#: cdedb/frontend/templates/web/assembly/show_ballot.tmpl:60
#: cdedb/frontend/templates/web/cde/lastschrift_show.tmpl:119
#: cdedb/frontend/templates/web/core/show_history.tmpl:275
#: cdedb/frontend/templates/web/core/view_changelog_meta.tmpl:25
#: cdedb/frontend/templates/web/event/add_registration.tmpl:42
#: cdedb/frontend/templates/web/event/add_registration.tmpl:54
#: cdedb/frontend/templates/web/event/change_course.tmpl:51
#: cdedb/frontend/templates/web/event/change_registration.tmpl:49
#: cdedb/frontend/templates/web/event/change_registration.tmpl:60
#: cdedb/frontend/templates/web/event/change_registrations.tmpl:97
#: cdedb/frontend/templates/web/event/change_registrations.tmpl:117
#: cdedb/frontend/templates/web/event/create_course.tmpl:46
#: cdedb/frontend/templates/web/event/show_registration.tmpl:84
#: cdedb/frontend/templates/web/event/show_registration.tmpl:125
#: cdedb/frontend/templates/web/event/change_registration.tmpl:51
#: cdedb/frontend/templates/web/event/change_registration.tmpl:62
msgid "Status"
msgstr "Status"

#: cdedb/frontend/templates/web/assembly/show_ballot.tmpl:63
msgid "This Ballot has not yet begun."
msgstr "Diese Abstimmung hat noch nicht begonnen."

#: cdedb/frontend/templates/web/assembly/show_ballot.tmpl:64
msgid "Admins can still make changes to description, files and candidates."
msgstr "Admins können noch Veränderungen an der Beschreibung"

#: cdedb/frontend/templates/web/assembly/show_ballot.tmpl:66
msgid ""
"All CdE-Members and external assembly participants can already\n"
"                        see this Ballot and all associated information."
msgstr ""
"Alle CdE-Mitglieder und externe Teilnehmer der Versammlung können die "
"Abstimmung und alle Details jedoch bereits jetzt sehen, um sich zu "
"informieren."

#: cdedb/frontend/templates/web/assembly/show_ballot.tmpl:72
msgid "This Ballot has been concluded."
msgstr "Die Abstimmung ist beendet."

#: cdedb/frontend/templates/web/assembly/show_ballot.tmpl:73
msgid "You can see the results below."
msgstr "Unten wird das Ergebnis angezeigt."

#: cdedb/frontend/templates/web/assembly/show_ballot.tmpl:75
msgid ""
"You are not participating in this assembly, therefore You cannot vote in "
"this ballot."
msgstr ""
"Du nimmst nicht an der Versammlung teil. Daher kannst du nicht abstimmen."

#: cdedb/frontend/templates/web/assembly/show_ballot.tmpl:79
msgid "This Ballot is currently open for voting."
msgstr "Die Abstimmung läuft."

#: cdedb/frontend/templates/web/assembly/show_ballot.tmpl:82
msgid "You have abstained."
msgstr "Du hast Dich enthalten."

#: cdedb/frontend/templates/web/assembly/show_ballot.tmpl:83
msgid "You can make your choice below, during the voting period."
msgstr ""
"Du kannst unten bis zum Ende des Abstimmungszeitraums noch eine Auswahl "
"treffen."

#: cdedb/frontend/templates/web/assembly/show_ballot.tmpl:85
msgid "You already voted."
msgstr "Du hast bereits abgestimmt."

#: cdedb/frontend/templates/web/assembly/show_ballot.tmpl:86
msgid ""
"You can check your vote below and change it\n"
"                            before the end of the voting period."
msgstr ""
"Du kannst Deine Auswahl unten überprüfen und bis zum Ende des "
"Abstimmungszeitraums noch eine Auswahl treffen."

#: cdedb/frontend/templates/web/assembly/show_ballot.tmpl:104
msgid "Add Candidate"
msgstr "Kandidaten hinzufügen"

#: cdedb/frontend/templates/web/assembly/show_ballot.tmpl:109
#: cdedb/frontend/templates/web/assembly/show_ballot.tmpl:110
#: cdedb/frontend/templates/web/cde/change_past_event.tmpl:29
#: cdedb/frontend/templates/web/cde/create_past_event.tmpl:22
#: cdedb/frontend/templates/web/cde/institution_summary.tmpl:24
#: cdedb/frontend/templates/web/cde/institution_summary.tmpl:55
#: cdedb/frontend/templates/web/cde/show_past_event.tmpl:26
#: cdedb/frontend/templates/web/event/change_course.tmpl:33
#: cdedb/frontend/templates/web/event/change_event.tmpl:31
#: cdedb/frontend/templates/web/event/create_course.tmpl:30
#: cdedb/frontend/templates/web/event/create_event.tmpl:28
#: cdedb/frontend/templates/web/event/part_summary.tmpl:40
#: cdedb/frontend/templates/web/event/part_summary.tmpl:85
#: cdedb/frontend/templates/web/event/part_summary.tmpl:127
#: cdedb/frontend/templates/web/event/show_event.tmpl:72
msgid "Shortname"
msgstr "Kurzname"

#: cdedb/frontend/templates/web/assembly/show_ballot.tmpl:141
#: cdedb/frontend/templates/web/assembly/show_ballot.tmpl:176
#, python-format
msgid "(%(count)s votes)"
msgstr "(%(count)s Stimmen)"

#: cdedb/frontend/templates/web/assembly/show_ballot.tmpl:146
#: cdedb/frontend/templates/web/assembly/show_ballot.tmpl:181
#: cdedb/frontend/templates/web/core/show_user.tmpl:188
#: cdedb/frontend/templates/web/event/course_list.tmpl:56
msgid "and"
msgstr "und"

#: cdedb/frontend/templates/web/assembly/show_ballot.tmpl:156
#: cdedb/frontend/templates/web/assembly/show_ballot.tmpl:280
msgid "Against all Candidates"
msgstr "Gegen alle Kandidaten"

#: cdedb/frontend/templates/web/assembly/show_ballot.tmpl:156
#, python-format
msgid ""
"The following Candidates have less votes than the %(against_all)s choice."
msgstr ""
"Die folgenden Kandidaten haben weniger Stimmen erhalten, als die "
"%(against_all)s-Option."

#: cdedb/frontend/templates/web/assembly/show_ballot.tmpl:160
#, python-format
msgid "The following Candidates lost against the bar (%(abm)s)."
msgstr ""
"Die folgenden Kandidaten haben gegen die Ablehnungsgrenze (%(abm)s) verloren."

#: cdedb/frontend/templates/web/assembly/show_ballot.tmpl:189
msgid "Summary"
msgstr "Zusammenfassung"

#: cdedb/frontend/templates/web/assembly/show_ballot.tmpl:196
#, python-format
msgid ""
"This vote was a Preferential Vote. Voters arranged the candidates according "
"to their preference.\n"
"                        The preferences of all participants were evaluated "
"using the %(link)s,\n"
"                        to determine the winner."
msgstr ""
"Diese Abstimmung war eine Präferenzwahl. Alle Teilnehmer konnten die "
"Kandidaten in eine persönliche Rangfolge bringen. Diese Präferenzlisten "
"wurden dann mit der %(link)s ausgewertet, um den Wahlsieger zu bestimmen."

#: cdedb/frontend/templates/web/assembly/show_ballot.tmpl:196
#: cdedb/frontend/templates/web/assembly/show_ballot.tmpl:403
#: cdedb/frontend/templates/web/assembly/show_ballot.tmpl:535
msgid ""
"<a href='https://en.wikipedia.org/wiki/Schulze_method'>Schulze method</a>"
msgstr ""
"<a href='https://de.wikipedia.org/wiki/Schulze-Methode'>Schulze-Methode</a>"

#: cdedb/frontend/templates/web/assembly/show_ballot.tmpl:203
#, python-format
msgid ""
"The summary shows the combined preference list of all participant.\n"
"                        The Greater-Than character %(gt)s means that the "
"Candidate, represented by their\n"
"                        shortname, on the left has higher overall preference "
"than the one on the right.\n"
"                        The Equals character %(eq)s means that two or more "
"Candidates have the same overall\n"
"                        preference across all participants."
msgstr ""
"Die Zusammenfassung zeigt die kombinierte Präferenzliste aller Teilnehmer. "
"Das Größer-als-Zeichen %(gt)s gibt an, dass der Kandidat auf der linken "
"Seite des Zeichens insgesamt mit höherer Präferenz eingestuft wurde als der "
"Kandidate auf der rechten Seite. Das Gleichheits-Zeichen %(eq)s gibt an, "
"dass zwei oder mehr Kandidaten die gleiche gesamte Präferenz haben."

#: cdedb/frontend/templates/web/assembly/show_ballot.tmpl:213
#, python-format
msgid ""
"Additionally the moniker %(abm)s shows where in the Rejection Bar was ranked "
"in the\n"
"                            overall preference list.\n"
"                            Should no Candidate have won against the bar, "
"the board may take additional measures."
msgstr ""
"Außerdem gibt %(abm)s an, wo in der gesamten Präferenzliste die "
"Ablehnungsgrenze eingeordnet wurde. Sollte in der Auszählung kein Kandidat "
"gegen die Ablehnungsgrenze gewonnen haben, so kann der Vorstand ggf. weitere "
"Maßnahmen ergreifen."

#: cdedb/frontend/templates/web/assembly/show_ballot.tmpl:223
msgid "Download results"
msgstr "Ergebnisdatei herunterladen"

#: cdedb/frontend/templates/web/assembly/show_ballot.tmpl:225
msgid "Your vote"
msgstr "Deine Stimme"

#: cdedb/frontend/templates/web/assembly/show_ballot.tmpl:229
msgid "You are not participating in this assembly."
msgstr "Du nimmst nicht an der Versammlung teil."

#: cdedb/frontend/templates/web/assembly/show_ballot.tmpl:233
msgid "You have not voted yet."
msgstr "Du hast noch nicht abgestimmt."

#: cdedb/frontend/templates/web/assembly/show_ballot.tmpl:237
msgid "You abstained."
msgstr "Du hast Dich enthalten."

#: cdedb/frontend/templates/web/assembly/show_ballot.tmpl:239
msgid "You voted against all Candidates."
msgstr "Du hast Dich gegen alle Kandidaten entschieden."

#: cdedb/frontend/templates/web/assembly/show_ballot.tmpl:241
msgid "You voted for the following Candidates:"
msgstr "Du hast für die folgenden Kandidaten gestimmt:"

#: cdedb/frontend/templates/web/assembly/show_ballot.tmpl:251
#, python-format
msgid "You voted %(vote)s."
msgstr "Du hast mit %(vote)s abgestimmt."

#: cdedb/frontend/templates/web/assembly/show_ballot.tmpl:255
msgid "You did not vote."
msgstr "Du hast nicht abgestimmt."

#: cdedb/frontend/templates/web/assembly/show_ballot.tmpl:272
#, python-format
msgid "You have %(votes)s votes."
msgstr "Du hast %(votes)s Stimmen."

#: cdedb/frontend/templates/web/assembly/show_ballot.tmpl:275
#: cdedb/frontend/templates/web/assembly/show_ballot.tmpl:312
#: cdedb/frontend/templates/web/assembly/show_ballot.tmpl:339
msgid "Candidates"
msgstr "Kandidaten"

#: cdedb/frontend/templates/web/assembly/show_ballot.tmpl:282
msgid ""
"With this option you reject all Candidates. If this gets a majority the "
"board may take additional measures."
msgstr ""
"Mit dieser Option kannst Du Deine Ablehnung aller Kandidaten ausdrücken. "
"Sollte eine Mehrheit dafür stimmen, so kann der Vorstand ggf. weitere "
"Maßnahmen ergreifen."

#: cdedb/frontend/templates/web/assembly/show_ballot.tmpl:285
#: cdedb/frontend/templates/web/assembly/show_ballot.tmpl:396
#: cdedb/frontend/templates/web/assembly/show_ballot.tmpl:505
msgid "Vote"
msgstr "Abstimmen"

#: cdedb/frontend/templates/web/assembly/show_ballot.tmpl:297
msgid "Additional Options"
msgstr "Weitere Optionen"

#: cdedb/frontend/templates/web/assembly/show_ballot.tmpl:304
msgid "Abstain"
msgstr "Enthalten"

#: cdedb/frontend/templates/web/assembly/show_ballot.tmpl:324
#: cdedb/frontend/templates/web/assembly/show_ballot.tmpl:357
msgid "Remove Candidate"
msgstr "Kandidaten löschen"

#: cdedb/frontend/templates/web/assembly/show_ballot.tmpl:332
#: cdedb/frontend/templates/web/assembly/show_ballot.tmpl:365
msgid "The Candidate will be removed."
msgstr "Der Kandidat wird gelöscht."

#: cdedb/frontend/templates/web/assembly/show_ballot.tmpl:345
msgid "Short:"
msgstr "Kurz:"

#: cdedb/frontend/templates/web/assembly/show_ballot.tmpl:377
msgid "Text-based voting"
msgstr "Text-basierte Abstimmung"

#: cdedb/frontend/templates/web/assembly/show_ballot.tmpl:383
msgid "Interactive voting"
msgstr "Interaktive Abstimmung"

#: cdedb/frontend/templates/web/assembly/show_ballot.tmpl:394
msgid "Preferencelist"
msgstr "Präferenzliste"

#: cdedb/frontend/templates/web/assembly/show_ballot.tmpl:403
#: cdedb/frontend/templates/web/assembly/show_ballot.tmpl:535
#, python-format
msgid ""
"This vote is an Preferential Vote. You can arrange the Candidates in the "
"field above\n"
"                                    according to Your personal preference. "
"The preferences of all participants will be\n"
"                                    evaluated using the %(link)s, to "
"determine the winner."
msgstr ""
"Diese Abstimmung findet als Präferenzwahl statt. Du kannst in das obige Feld "
"eine Präferenzliste eintragen, um die Kandidaten in eine persönliche "
"Rangfolge zu bringen. Später werden die Präferenzlisten aller Teilnehmer mit "
"der %(link)s ausgewertet, um die Wahlsieger zu bestimmen."

#: cdedb/frontend/templates/web/assembly/show_ballot.tmpl:410
#, python-format
msgid ""
"To enter Your preferencelist, use the Shortnames given in the list of "
"Candidates and the\n"
"                                    %(gt)s and %(eq)s characters. Use the "
"Greater-Than character %(gt)s\n"
"                                    to give the Candidates left of the "
"character higher preference, than those on the right.\n"
"                                    Use the Equals character to give two "
"Candidates the same preference. You need to have all\n"
"                                    Candidates in Your preferencelist."
msgstr ""
"Um die Präferenzliste einzugeben, verwende bitte die in der Kandidatenliste "
"angegebenen Kurzbezeichnungen der Kandidaten und die Zeichen %(gt)s und "
"%(eq)s. Mit dem Größer-als-Zeichen %(gt)s bevorzugst Du die Kandidaten links "
"des Zeichens gegenüber denen auf der rechten Seite. Mit dem "
"Gleichheitszeichen %(eq)s bewertest Du zwei Kandidaten gleich. In der "
"Präferenzliste müssen alle Kandidaten genannt werden."

#: cdedb/frontend/templates/web/assembly/show_ballot.tmpl:420
#, python-format
msgid ""
"Additionally You need to use the Rejection Bar %(abm)s in Your "
"preferencelist.\n"
"                                        Use it in Your preferencelist like "
"You would a Candidate. Put all\n"
"                                        Candidates You deem suitable higher "
"than %(abm)s and all\n"
"                                        Candidates You reject lower, i.e. to "
"the right of %(abm)s.\n"
"                                        Should no Candidate win against the "
"bar, the board may take additional measures."
msgstr ""
"Zusätzlich musst Du die Ablehnungsgrenze %(abm)s in der Präferenzliste "
"verwenden. Diese wird wie ein Kandidat in der Liste aufgeführt und gibt an, "
"welche Kandidaten Du ablehnst. Kandidaten, die Du für geeignet hältst, "
"solltest Du höher als %(abm)s bewerten, Kandidaten, die Du ablehnst, "
"niedriger, d.h. rechts von %(abm)s. Sollte in der Auszählung kein Kandidat "
"gegen die Ablehnungsgrenze gewinnen, so kann der Vorstand ggf. weitere "
"Maßnahmen ergreifen."

#: cdedb/frontend/templates/web/assembly/show_ballot.tmpl:430
msgid "Examples"
msgstr "Beispiele"

#: cdedb/frontend/templates/web/assembly/show_ballot.tmpl:431
msgid "Take the following examplatory Candidate list:"
msgstr "Wir nehmen folgende beispielhafte Kandidatenliste an:"

#: cdedb/frontend/templates/web/assembly/show_ballot.tmpl:436
msgid "Luke Skywalker, short: [Luke]"
msgstr "Luke Skywalker, kurz: [Luke]"

#: cdedb/frontend/templates/web/assembly/show_ballot.tmpl:437
msgid "Princess Leia Organa of Alderaan, short: [Leia]"
msgstr "Prinzessin Leia Organa von Alderaan, kurz: [Leia]"

#: cdedb/frontend/templates/web/assembly/show_ballot.tmpl:438
msgid "Han Solo, short: [Han]"
msgstr "Han Solo, kurz: [Han]"

#: cdedb/frontend/templates/web/assembly/show_ballot.tmpl:439
msgid "Obi-Wan \"Ben\" Kenobi, short: [ObiWan]"
msgstr "Obi-Wan \"Ben\" Kenobi, kurz: [ObiWan]"

#: cdedb/frontend/templates/web/assembly/show_ballot.tmpl:442
msgid "Your Vote could look like this:"
msgstr "Deine Wahl könnte dann z. B. so aussehen:"

#: cdedb/frontend/templates/web/assembly/show_ballot.tmpl:446
msgid ""
"You deem all candidates suitable, but You like Leia the best,\n"
"                                            with no difference between the "
"other Candidate."
msgstr ""
"Du hältst alle Kandidaten für geeignet, aber Leia für die Beste, die anderen "
"beiden für gleichwertig."

#: cdedb/frontend/templates/web/assembly/show_ballot.tmpl:451
msgid ""
"You deem Leia and Obi-Wan (equally) suitable, You want to reject Luke\n"
"                                            and you absolutely can't stand "
"Han Solo."
msgstr ""
"Du hälst nur Leia und Obi-Wan für (gleich) geeignet, Luke lehnst Du ab, Han "
"Solo geht echt gar nicht."

#: cdedb/frontend/templates/web/assembly/show_ballot.tmpl:456
msgid ""
"You want to vote for Luke and if he doesn't make it, You think Obi-Wan "
"should.\n"
"                                            You don't have an opinion about "
"the others."
msgstr ""
"Du möchtest Luke wählen, und wenn er es nicht wird, dann bitte Obi-Wan. Zu "
"den anderen hast du keine Meinung."

#: cdedb/frontend/templates/web/assembly/show_ballot.tmpl:461
#: cdedb/frontend/templates/web/assembly/show_ballot.tmpl:481
msgid "You want to completely abstain."
msgstr "Du möchtest Dich komplett enthalten."

#: cdedb/frontend/templates/web/assembly/show_ballot.tmpl:468
msgid "You like Leia the most, but You see no difference between the others."
msgstr ""
"Du findest Leia am geeignetsten, bei den anderen gibt es keinen Unterschied."

#: cdedb/frontend/templates/web/assembly/show_ballot.tmpl:472
msgid ""
"You deem Leia and Obi-Wan (equally) suitable, Luke less so and Han Solo not "
"at all."
msgstr ""
"Du hältst Leia und Obi-Wan für (gleich) geeignet, Luke geht so und Han Solo "
"eher nicht. "

#: cdedb/frontend/templates/web/assembly/show_ballot.tmpl:476
msgid ""
"You want to vote for Luke and if he doensn't make it, You think Obi-Wan "
"should.\n"
"                                            You don't have an opinion about "
"the others."
msgstr ""
"Du möchtest Luke wählen, und wenn er es nicht wird, dann bitte Obi-Wan. Zu "
"den anderen hast du keine Meinung."

#: cdedb/frontend/templates/web/assembly/show_ballot.tmpl:493
msgid ""
"This is the interactive voting form. It is inconvenient to used with a "
"Keyboard only.\n"
"                                Use the link above to switch to the text-"
"based form."
msgstr ""
"Hier folgt das interaktive Abstimmungs-Formular. Dieses ist mit der Tastatur "
"nur mäßig gut zu bedienen. Verwende den obigen Link, um zum textbasierten "
"Formular zu wechseln."

#: cdedb/frontend/templates/web/assembly/show_ballot.tmpl:500
msgid "Incr. preference"
msgstr "Steigende Präferenz"

#: cdedb/frontend/templates/web/assembly/show_ballot.tmpl:516
msgid "neutral"
msgstr "neutral"

#: cdedb/frontend/templates/web/assembly/show_ballot.tmpl:517
msgid "Box {0}"
msgstr "Box {0}"

#: cdedb/frontend/templates/web/assembly/show_ballot.tmpl:518
msgid "Box {0}: highest priority"
msgstr "Box {0}: höchste Priorität"

#: cdedb/frontend/templates/web/assembly/show_ballot.tmpl:519
msgid "Box {0}: lowest priority"
msgstr "Box {0}: niedrigste Priorität"

#: cdedb/frontend/templates/web/assembly/show_ballot.tmpl:520
msgid "Between box {0} and {1}"
msgstr "Zwischen Box {0} und {1}"

#: cdedb/frontend/templates/web/assembly/show_ballot.tmpl:521
msgid "Above box with highest priority"
msgstr "Über Box mit höchster Priorität"

#: cdedb/frontend/templates/web/assembly/show_ballot.tmpl:522
msgid "Below box with lowest priority"
msgstr "Unter Box mit niedrigster Priorität"

#: cdedb/frontend/templates/web/assembly/show_ballot.tmpl:542
msgid ""
"To arrange the Candidates, move them into one of the shaded boxes. The "
"higher up the box,\n"
"                                    the higher Your preference for that "
"Candidate. Candidates within the same box will be\n"
"                                    evaluated with the same preference. Move "
"a Candidate between two boxes to create a new box."
msgstr ""
"Um die Kandidaten anzuordnen, bewege sie in eine der schattierten Boxen. "
"Eine Einordnung in einer höheren Box drückt eine höhere Präferenz dieses "
"Kandidaten aus. Kandidaten, die sich in der gleichen Box befinden, werden "
"mit gleicher Präferenz gewertet. Bewegst Du einen Kandidaten in den "
"Zwischenraum ober- und unterhalb der Boxen, entsteht dort eine neue Box."

#: cdedb/frontend/templates/web/assembly/show_ballot.tmpl:549
#, python-format
msgid ""
"There are three ways of moving Candidates: Drag'n'Drop them into a different "
"box or\n"
"                                    click on a Candidate and then on a box. "
"Or You can select a Candidate with %(tab)s,\n"
"                                    confirm it with %(enter)s or %(space)s, "
"then select a box with %(tab)s\n"
"                                    and confirm the selection with %(enter)s "
"or %(space)s."
msgstr ""
"Zum Bewegen der Kandidaten hast du drei Möglichkeiten: Verschiebe sie mit "
"Drag’n’Drop in eine andere Box oder klicke zuerst den Kandidaten, dann die "
"gewünschte Box an. Mit der Tastatur kannst Du Kandidaten und Boxen mit "
"%(tab)s fokussieren und so zunächst den Kandidaten und dann die Ziel-Box mit "
"%(enter)s oder %(space)s auswählen."

#: cdedb/frontend/templates/web/assembly/show_ballot.tmpl:549
msgid "TAB"
msgstr "TAB"

#: cdedb/frontend/templates/web/assembly/show_ballot.tmpl:550
msgid "ENTER"
msgstr "Enter"

#: cdedb/frontend/templates/web/assembly/show_ballot.tmpl:551
msgid "Space"
msgstr "Leertaste"

#: cdedb/frontend/templates/web/assembly/show_ballot.tmpl:560
msgid ""
"One of the boxes is marked as \"Neutral\". Please place Candidates You deem "
"suitable\n"
"                                        above this box (they will be "
"highlighted in green) and Candidates you want to reject\n"
"                                        below this box (they will be "
"highlighted in red). Should all Candidates be rejected,\n"
"                                        the board may take additional "
"measures."
msgstr ""
"Zum Bewegen der Kandidaten hast du drei Möglichkeiten: Verschiebe sie mit "
"Drag’n’Drop in eine andere Box oder klicke zuerst den Kandidaten, dann die "
"gewünschte Box an. Mit der Tastatur kannst Du Kandidaten und Boxen mit "
"<kbd>TAB</kbd> fokussieren und so zunächst den Kandidaten und dann die Ziel-"
"Box mit <kbd>ENTER</kbd> oder <kbd>Leertaste</kbd> auswählen."

#: cdedb/frontend/templates/web/assembly/show_ballot.tmpl:568
msgid "To abstain, place all Candidates in the neutral box."
msgstr ""
"Um Dich zu enthalten, positioniere alle Kandidaten in der „Neutral“-Box."

#: cdedb/frontend/templates/web/assembly/show_ballot.tmpl:572
msgid "To abstain, place all Candidates in the same box."
msgstr "Um Dich zu enthalten, positioniere alle Kandidaten in einer Box."

#: cdedb/frontend/templates/web/assembly/show_ballot.tmpl:621
#: cdedb/frontend/templates/web/cde/institution_summary.tmpl:33
#: cdedb/frontend/templates/web/event/show_course.tmpl:167
#: cdedb/frontend/templates/web/event/show_lodgement.tmpl:141
#: cdedb/frontend/templates/web/event/show_registration.tmpl:265
#: cdedb/frontend/templates/web/ml/management.tmpl:207
#: cdedb/frontend/templates/web/event/show_course.tmpl:194
#: cdedb/frontend/templates/web/ml/management.tmpl:209
msgid "Delete"
msgstr "Löschen"

#: cdedb/frontend/templates/web/assembly/show_ballot.tmpl:627
msgid "This Ballot and all its Data will be permanently deleted."
msgstr "Diese Abstimmung wird irreversibel mit allen Daten gelöscht."

#: cdedb/frontend/templates/web/assembly/show_ballot.tmpl:636
msgid "Deletes the Ballot and all associated Settings and Candidates."
msgstr ""
"Löscht die Abstimmung und alle dazugehörigen Einstellungen und Kandidaten."

#: cdedb/frontend/templates/web/assembly/user_search.tmpl:7
msgid "Assembly-User Management"
msgstr "Versammlungs-Nutzerverwaltung"

#: cdedb/frontend/templates/web/assembly/user_search.tmpl:13
msgid ""
"This User Management finds Assembly-Users only, not CdE-Members, not even "
"past members."
msgstr ""
"Diese Nutzerverwaltung findet nur (reine) Versammlungsnutzer, keine CdE-"
"Mitglieder, auch nicht ehemalige."

#: cdedb/frontend/templates/web/assembly/view_log.tmpl:6
msgid "Assembly Log"
msgstr "Versammlungs-Log"

#: cdedb/frontend/templates/web/assembly/view_log.tmpl:18
#: cdedb/frontend/templates/web/cde/view_cde_log.tmpl:18
#: cdedb/frontend/templates/web/cde/view_finance_log.tmpl:18
#: cdedb/frontend/templates/web/cde/view_past_log.tmpl:18
#: cdedb/frontend/templates/web/core/view_changelog_meta.tmpl:18
#: cdedb/frontend/templates/web/core/view_log.tmpl:18
#: cdedb/frontend/templates/web/event/view_event_log.tmpl:26
#: cdedb/frontend/templates/web/event/view_log.tmpl:16
#: cdedb/frontend/templates/web/ml/view_log.tmpl:18
#: cdedb/frontend/templates/web/ml/view_ml_log.tmpl:19
msgid "Go to Filter."
msgstr "Zum Filter gehen."

#: cdedb/frontend/templates/web/assembly/view_log.tmpl:25
#: cdedb/frontend/templates/web/cde/view_cde_log.tmpl:25
#: cdedb/frontend/templates/web/cde/view_finance_log.tmpl:25
#: cdedb/frontend/templates/web/cde/view_past_log.tmpl:25
#: cdedb/frontend/templates/web/core/view_log.tmpl:25
#: cdedb/frontend/templates/web/event/view_event_log.tmpl:33
#: cdedb/frontend/templates/web/event/view_log.tmpl:23
#: cdedb/frontend/templates/web/ml/view_log.tmpl:25
#: cdedb/frontend/templates/web/ml/view_ml_log.tmpl:26
msgid "Code"
msgstr "Code"

#: cdedb/frontend/templates/web/cde/base.tmpl:14
#: cdedb/frontend/templates/web/cde/member_search.tmpl:4
#: cdedb/frontend/templates/web/cde/member_search.tmpl:7
msgid "CdE-Member Search"
msgstr "CdE-Mitglied suchen"

#: cdedb/frontend/templates/web/cde/base.tmpl:17
#: cdedb/frontend/templates/web/cde/consent_decision.tmpl:11
#: cdedb/frontend/templates/web/cde/index.tmpl:30
msgid "Privacy Policy"
msgstr "Datenschutzerklärung"

#: cdedb/frontend/templates/web/cde/base.tmpl:26
#: cdedb/frontend/templates/web/cde/lastschrift_change.tmpl:8
#: cdedb/frontend/templates/web/cde/lastschrift_create.tmpl:23
#: cdedb/frontend/templates/web/cde/lastschrift_index.tmpl:12
msgid "Direct Debit Authorizations"
msgstr "Einzugsermächtigungen"

#: cdedb/frontend/templates/web/cde/base.tmpl:28
#: cdedb/frontend/templates/web/cde/parse_statement.tmpl:6
#: cdedb/frontend/templates/web/cde/parse_statement.tmpl:12
msgid "Parse Bank Statement"
msgstr "Kontoauszug parsen"

#: cdedb/frontend/templates/web/cde/base.tmpl:30
#: cdedb/frontend/templates/web/cde/money_transfers.tmpl:13
msgid "Enter Bank Transfers"
msgstr "Überweisungen eintragen"

#: cdedb/frontend/templates/web/cde/base.tmpl:32
#: cdedb/frontend/templates/web/cde/show_semester.tmpl:6
#: cdedb/frontend/templates/web/cde/show_semester.tmpl:9
msgid "Semester Management"
msgstr "Semesterverwaltung"

#: cdedb/frontend/templates/web/cde/base.tmpl:34
#: cdedb/frontend/templates/web/cde/view_cde_log.tmpl:6
#: cdedb/frontend/templates/web/cde/view_cde_log.tmpl:13
msgid "CdE Log"
msgstr "CdE-Log"

#: cdedb/frontend/templates/web/cde/base.tmpl:36
#: cdedb/frontend/templates/web/cde/view_finance_log.tmpl:6
#: cdedb/frontend/templates/web/cde/view_finance_log.tmpl:13
msgid "Finance Log"
msgstr "Finanz-Log"

#: cdedb/frontend/templates/web/cde/base.tmpl:43
#: cdedb/frontend/templates/web/cde/change_past_course.tmpl:13
#: cdedb/frontend/templates/web/cde/change_past_event.tmpl:13
#: cdedb/frontend/templates/web/cde/create_past_course.tmpl:13
#: cdedb/frontend/templates/web/cde/create_past_event.tmpl:9
#: cdedb/frontend/templates/web/cde/list_past_events.tmpl:4
#: cdedb/frontend/templates/web/cde/list_past_events.tmpl:7
#: cdedb/frontend/templates/web/cde/show_past_course.tmpl:17
#: cdedb/frontend/templates/web/cde/show_past_event.tmpl:13
#: cdedb/frontend/templates/web/core/show_user.tmpl:321
msgid "Past Events"
msgstr "Verg. Veranstaltungen"

#: cdedb/frontend/templates/web/cde/base.tmpl:46
#: cdedb/frontend/templates/web/cde/institution_summary.tmpl:9
msgid "Manage Institutions"
msgstr "Organisationen verwalten"

#: cdedb/frontend/templates/web/cde/base.tmpl:48
#: cdedb/frontend/templates/web/cde/view_past_log.tmpl:6
#: cdedb/frontend/templates/web/cde/view_past_log.tmpl:13
msgid "Past Events Log"
msgstr "Verg.-Veranstaltungen-Log"

#: cdedb/frontend/templates/web/cde/batch_admission.tmpl:6
msgid "Create Accounts"
msgstr "Accounts anlegen"

#: cdedb/frontend/templates/web/cde/batch_admission.tmpl:10
#: cdedb/frontend/templates/web/cde/user_search.tmpl:18
msgid "Batch Admission"
msgstr "Massenaufnahme"

#: cdedb/frontend/templates/web/cde/batch_admission.tmpl:17
msgid "Validate Again"
msgstr "Erneut validieren"

#: cdedb/frontend/templates/web/cde/batch_admission.tmpl:19
#: cdedb/frontend/templates/web/cde/money_transfers.tmpl:100
#: cdedb/frontend/templates/web/cde/money_transfers.tmpl:99
msgid "Validate"
msgstr "Validieren"

#: cdedb/frontend/templates/web/cde/batch_admission.tmpl:29
msgid "Set CdE-Membership"
msgstr "CdE-Mitgliedschaft eintragen"

#: cdedb/frontend/templates/web/cde/batch_admission.tmpl:30
msgid "Set Trial-Membership"
msgstr "Probemitgliedschaft gutschreiben"

#: cdedb/frontend/templates/web/cde/batch_admission.tmpl:34
msgid "Privacy Consent given"
msgstr "Datenschutzeinwilligung gegeben"

#: cdedb/frontend/templates/web/cde/batch_admission.tmpl:35
msgid "Send Welcome Mail"
msgstr "Willkommensmail verschicken"

#: cdedb/frontend/templates/web/cde/batch_admission.tmpl:38
msgid "Data"
msgstr "Daten"

#: cdedb/frontend/templates/web/cde/batch_admission.tmpl:41
#: cdedb/frontend/templates/web/cde/money_transfers.tmpl:24
#: cdedb/frontend/templates/web/event/batch_fees.tmpl:31
#: cdedb/frontend/templates/web/cde/money_transfers.tmpl:23
#: cdedb/frontend/templates/web/event/batch_fees.tmpl:30
msgid "Enter one dataset per line."
msgstr "Bitte einen Datensatz pro Zeile einfügen."

#: cdedb/frontend/templates/web/cde/batch_admission.tmpl:42
#: cdedb/frontend/templates/web/cde/money_transfers.tmpl:25
#: cdedb/frontend/templates/web/event/batch_fees.tmpl:32
#: cdedb/frontend/templates/web/cde/money_transfers.tmpl:24
#: cdedb/frontend/templates/web/event/batch_fees.tmpl:31
msgid "Use the following format:"
msgstr "Das Format ist:"

#: cdedb/frontend/templates/web/cde/batch_admission.tmpl:48
#: cdedb/frontend/templates/web/cde/member_search.tmpl:60
msgid "Academy"
msgstr "Akademie"

#: cdedb/frontend/templates/web/cde/batch_admission.tmpl:48
#: cdedb/frontend/templates/web/cde/member_search.tmpl:63
#: cdedb/frontend/templates/web/event/add_registration.tmpl:63
#: cdedb/frontend/templates/web/event/change_course.tmpl:37
#: cdedb/frontend/templates/web/event/change_registration.tmpl:71
#: cdedb/frontend/templates/web/event/change_registrations.tmpl:143
#: cdedb/frontend/templates/web/event/course_stats.tmpl:29
#: cdedb/frontend/templates/web/event/create_course.tmpl:34
#: cdedb/frontend/templates/web/event/change_registration.tmpl:73
#: cdedb/frontend/templates/web/event/course_stats.tmpl:64
msgid "Course"
msgstr "Kurs"

#: cdedb/frontend/templates/web/cde/batch_admission.tmpl:50
msgid "Phone number"
msgstr "Telefonnummer"

#: cdedb/frontend/templates/web/cde/batch_admission.tmpl:50
msgid "Mobilephone number"
msgstr "Mobilnummer"

#: cdedb/frontend/templates/web/cde/batch_admission.tmpl:53
msgid ""
"For Gender enter 1 for male, 2 for female, 3 for other and 0 for not "
"specified."
msgstr ""
"Bei Geschlecht 1 für männlich, 2 für weiblich, 3 für keine Angabe und 0 für "
"alles andere eintragen."

#: cdedb/frontend/templates/web/cde/batch_admission.tmpl:59
#: cdedb/frontend/templates/web/cde/money_transfers.tmpl:34
#: cdedb/frontend/templates/web/cde/money_transfers.tmpl:33
msgid "Validation results"
msgstr "Validierungsergebnisse"

#: cdedb/frontend/templates/web/cde/batch_admission.tmpl:64
#: cdedb/frontend/templates/web/cde/money_transfers.tmpl:38
#: cdedb/frontend/templates/web/event/batch_fees.tmpl:48
#: cdedb/frontend/templates/web/cde/money_transfers.tmpl:37
#: cdedb/frontend/templates/web/event/batch_fees.tmpl:47
#, python-format
msgid "Line %(lineno)s"
msgstr "Zeile %(lineno)s"

#: cdedb/frontend/templates/web/cde/batch_admission.tmpl:67
#: cdedb/frontend/templates/web/cde/batch_admission.tmpl:133
msgid "born"
msgstr "geb. am"

#: cdedb/frontend/templates/web/cde/batch_admission.tmpl:81
#: cdedb/frontend/templates/web/cde/money_transfers.tmpl:50
#: cdedb/frontend/templates/web/event/batch_fees.tmpl:60
#: cdedb/frontend/templates/web/cde/money_transfers.tmpl:49
#: cdedb/frontend/templates/web/event/batch_fees.tmpl:59
msgid "Error"
msgstr "Fehler"

#: cdedb/frontend/templates/web/cde/batch_admission.tmpl:93
#: cdedb/frontend/templates/web/cde/money_transfers.tmpl:62
#: cdedb/frontend/templates/web/event/batch_fees.tmpl:72
#: cdedb/frontend/templates/web/event/lodgements.tmpl:88
#: cdedb/frontend/templates/web/cde/money_transfers.tmpl:61
#: cdedb/frontend/templates/web/event/batch_fees.tmpl:71
msgid "Warning"
msgstr "Warnung"

#: cdedb/frontend/templates/web/cde/batch_admission.tmpl:107
msgid "Action"
msgstr "Aktion"

#: cdedb/frontend/templates/web/cde/batch_admission.tmpl:117
#, python-format
msgid "Operation for line %s"
msgstr "Operation für Zeile %s"

#: cdedb/frontend/templates/web/cde/batch_admission.tmpl:124
msgid "Merge with Account"
msgstr "Zusammenführen mit Account"

#: cdedb/frontend/templates/web/cde/batch_admission.tmpl:135
msgid " (not a Member)"
msgstr " (kein Mitglied)"

#: cdedb/frontend/templates/web/cde/change_past_course.tmpl:7
#, python-format
msgid "Edit %(pcourse)s (%(pevent)s)"
msgstr "%(pcourse)s (%(pevent)s) bearbeiten"

#: cdedb/frontend/templates/web/cde/change_past_course.tmpl:30
#: cdedb/frontend/templates/web/cde/create_past_course.tmpl:28
#: cdedb/frontend/templates/web/cde/create_past_event.tmpl:30
#: cdedb/frontend/templates/web/event/create_course.tmpl:28
msgid "Number"
msgstr "Nummer"

#: cdedb/frontend/templates/web/cde/change_past_event.tmpl:7
#, python-format
msgid "Edit %(pevent)s"
msgstr "%(pevent)s bearbeiten"

#: cdedb/frontend/templates/web/cde/change_past_event.tmpl:30
#: cdedb/frontend/templates/web/cde/create_past_event.tmpl:23
#: cdedb/frontend/templates/web/cde/show_past_event.tmpl:29
#: cdedb/frontend/templates/web/event/change_event.tmpl:27
#: cdedb/frontend/templates/web/event/create_event.tmpl:23
#: cdedb/frontend/templates/web/event/show_event.tmpl:74
msgid "Institution"
msgstr "Organisation"

#: cdedb/frontend/templates/web/cde/change_past_event.tmpl:34
#: cdedb/frontend/templates/web/cde/create_past_event.tmpl:27
msgid "Cutoff date"
msgstr "Stichtag"

#: cdedb/frontend/templates/web/cde/consent_decision.tmpl:5
msgid "Consent to Member Search"
msgstr "Einwilligung zur Mitgliedersuche"

#: cdedb/frontend/templates/web/cde/consent_decision.tmpl:15
msgid ""
"The CdE-Datenbank provides several capabilities, one of which is\n"
"            an electronical member index."
msgstr ""
"Die CdE-Datenbank stellt verschiedene Möglichkeiten bereit. Eine davon ist "
"ein elektronisches Mitgliederverzeichnis."

#: cdedb/frontend/templates/web/cde/consent_decision.tmpl:22
msgid "You have not yet decided, whether you want to be visible in this index."
msgstr ""
"Du hast Dich noch nicht entschieden, ob Du in diesem sichtbar sein möchtest."

#: cdedb/frontend/templates/web/cde/consent_decision.tmpl:28
msgid "You have decided to be visible in this index."
msgstr "Du hast Dich dafür entschieden, in diesem sichtbar zu sein."

#: cdedb/frontend/templates/web/cde/consent_decision.tmpl:34
msgid "You have decided you do not want to be visible in this index."
msgstr "Du hast Dich dagegen entschieden, in diesem sichtbar zu sein."

#: cdedb/frontend/templates/web/cde/consent_decision.tmpl:41
#: cdedb/frontend/templates/web/cde/consent_decision.tmpl:94
msgid "Decide later"
msgstr "Später entscheiden"

#: cdedb/frontend/templates/web/cde/consent_decision.tmpl:44
msgid "Consent"
msgstr "Einwilligung"

#: cdedb/frontend/templates/web/cde/consent_decision.tmpl:47
msgid ""
"The CdE-Datenbank relies on the principle of mutuality:\n"
"            Only if you consent to the following, others can access your "
"data\n"
"            and you can search for and access others."
msgstr ""
"Die CdE-Datenbank beruht auf dem Prinzip der Gegenseitigkeit: Nur wenn Du "
"die folgende Einwilligung erteilst, können andere Deine Daten aufrufen und "
"Du die Daten anderer suchen und aufrufen."

#: cdedb/frontend/templates/web/cde/consent_decision.tmpl:56
msgid "I accept, that my data may be mailed to other CdE-Members by post."
msgstr ""
"Ich erkläre mich damit einverstanden, dass meine Daten per Post an andere "
"CdEler verrschickt werden können."

#: cdedb/frontend/templates/web/cde/consent_decision.tmpl:62
msgid ""
"I accept that my personal information can be accessed by other CdE-Members "
"via the internet.\n"
"                (All data is encrypted and password-protected. The CdE can "
"only contact you per E-Mail to give\n"
"                you important information and to remind you about "
"outstanding fees, if you consent to the\n"
"                storage of your data.)"
msgstr ""
"Ich erkläre mich damit einverstanden, dass meine persönlichen Daten auch im "
"Internet von anderen CdElern eingesehen werden können. (Die Daten sind "
"passwortgeschützt und werden verschlüsselt übertragen. Nur bei "
"Einverständnis mit der Speicherung kann Dir der CdE Mails mit wichtigen "
"Informationen und Erinnerungen an zu zahlende Beiträge scchicken.)"

#: cdedb/frontend/templates/web/cde/consent_decision.tmpl:71
msgid ""
"I hereby declare, that I will not pass the data of CdE-Members to third "
"parties\n"
"                and that I will will not use it for any purpose, that is not "
"in the sense and purpose of the CdE."
msgstr ""
"Ich erkläre, dass ich Daten anderer CdEler nicht an Dritte weitergeben oder "
"zu Zwecken benutzen werde, die nicht Sinn und Aufgabe des CdE sind."

#: cdedb/frontend/templates/web/cde/consent_decision.tmpl:82
msgid "Give consent"
msgstr "Einwilligung erteilen"

#: cdedb/frontend/templates/web/cde/consent_decision.tmpl:91
msgid "Refuse consent"
msgstr "Einwilligung verweigern"

#: cdedb/frontend/templates/web/cde/consent_decision.tmpl:96
msgid "Don't change anything"
msgstr "Nichts ändern"

#: cdedb/frontend/templates/web/cde/create_past_course.tmpl:7
#, python-format
msgid "Create Course (%(pevent)s)"
msgstr "Kurs anlegen (%(pevent)s)"

#: cdedb/frontend/templates/web/cde/create_past_course.tmpl:17
msgid "Create Course"
msgstr "Kurs anlegen"

#: cdedb/frontend/templates/web/cde/create_past_course.tmpl:37
msgid ""
"Warning: The new Course will be immediately visible to all CdE-Members "
"viewing past Events."
msgstr ""
"Achtung: Der neue Kurs ist direkt für CdE-Mitglieder, die sich die "
"vergangene Veranstaltung ansehen, sichtbar."

#: cdedb/frontend/templates/web/cde/create_past_event.tmpl:6
#: cdedb/frontend/templates/web/cde/create_past_event.tmpl:10
#: cdedb/frontend/templates/web/cde/list_past_events.tmpl:12
msgid "Create Past Event"
msgstr "Verg. Veranstaltung anlegen"

#: cdedb/frontend/templates/web/cde/create_past_event.tmpl:28
#: cdedb/frontend/templates/web/cde/show_past_event.tmpl:36
#: cdedb/frontend/templates/web/core/index.tmpl:121
#: cdedb/frontend/templates/web/event/base.tmpl:37
#: cdedb/frontend/templates/web/event/change_course.tmpl:14
#: cdedb/frontend/templates/web/event/course_stats.tmpl:12
#: cdedb/frontend/templates/web/event/create_course.tmpl:14
#: cdedb/frontend/templates/web/event/index.tmpl:48
#: cdedb/frontend/templates/web/event/manage_attendees.tmpl:14
#: cdedb/frontend/templates/web/event/show_course.tmpl:16
msgid "Courses"
msgstr "Kurse"

#: cdedb/frontend/templates/web/cde/create_past_event.tmpl:29
#, python-format
msgid ""
"Enter one Course per line in the format: \"%(number)s\";\"%(title)s\";"
"\"%(desc)s\"."
msgstr ""
"Hier einen Kurs pro Zeile im Format \"%(number)s\";\"%(title)s\";\"%(desc)s"
"\" eingeben."

#: cdedb/frontend/templates/web/cde/create_past_event.tmpl:35
msgid ""
"Warning: The new Event will be immediately visible to all CdE-Members\n"
"                        viewing the list of past Events."
msgstr ""
"Achtung: Die neue Veranstaltung ist direkt für alle CdE-Mitglieder in der "
"Liste der verg. Veranstaltungen sichtbar."

#: cdedb/frontend/templates/web/cde/create_user.tmpl:7
msgid "Create New Member"
msgstr "Neues Mitglied anlegen"

#: cdedb/frontend/templates/web/cde/i25p_index.tmpl:4
#: cdedb/frontend/templates/web/cde/i25p_index.tmpl:45
#: cdedb/frontend/templates/web/cde/index.tmpl:46
msgid "Initiative 25+"
msgstr "Initiative 25+"

#: cdedb/frontend/templates/web/cde/i25p_index.tmpl:9
#: cdedb/frontend/templates/web/cde/lastschrift_subscription_form_fill.tmpl:7
msgid "Initiative 25+ (Additional Information)"
msgstr "Initiative 25+ (weitere Informationen)"

#: cdedb/frontend/templates/web/cde/i25p_index.tmpl:12
msgid "Initiative 25+ – What's that?"
msgstr "Initiative 25+ – Was ist das?"

#: cdedb/frontend/templates/web/cde/i25p_index.tmpl:15
#, python-format
msgid ""
"If you give the authorization, the CdE will withdraw %(amount)s\n"
"            or more annually via Direct Debit."
msgstr ""
"Sofern Du die Erlaubnis dazu erteilst, zieht der CdE in Zukunft jährlich "
"%(amount)s oder einen beliebigen höheren Betrag als Lastschrift von Deinem "
"Konto ein: 25+ eben."

#: cdedb/frontend/templates/web/cde/i25p_index.tmpl:22
#, python-format
msgid ""
"These %(amount)s will be used to pay the annual membership fee\n"
"            currently in force, currently %(fee)s. The remainder is a "
"donation\n"
"            to the CdE. The CdE will make sure, that about 40 to 50 percent "
"of\n"
"            this is given to %(dsa)s or otherwise used to support the "
"\"%(idea)s\"."
msgstr ""
"Mit diesen mindestens %(amount)s wird zunächst der – jeweils aktuelle – "
"Mitgliedsbeitrag für ein Jahr verrechnet, derzeit also %(fee)s. Der "
"Restbetrag kommt dem CdE als Spende zugute. Im Rahmen der Vereinsarbeit soll "
"darauf geachtet werden, dass in etwa 40 bis 50 Prozent davon der %(dsa)s "
"gespendet oder für eine sonstige Unterstützung der „%(idea)s“ verwendet "
"werden."

#: cdedb/frontend/templates/web/cde/i25p_index.tmpl:23
msgid "Deutsche SchülerAkademie"
msgstr "Deutschen SchülerAkademie"

#: cdedb/frontend/templates/web/cde/i25p_index.tmpl:23
#: cdedb/frontend/templates/web/cde/i25p_index.tmpl:46
#: cdedb/frontend/templates/web/cde/index.tmpl:50
#: cdedb/frontend/templates/web/cde/index.tmpl:68
msgid "Idee SchülerAkademie"
msgstr "Idee SchülerAkademie"

#: cdedb/frontend/templates/web/cde/i25p_index.tmpl:31
msgid "For what does the CdE need donations?"
msgstr "Wofür benötigt der CdE Spenden?"

#: cdedb/frontend/templates/web/cde/i25p_index.tmpl:34
msgid ""
"The Pfingst-, Sommer, Winter- and Multinationale Akademie are subsidised\n"
"            with donations. This way the participation fees can be lowered "
"which benefits\n"
"            all participants. Since 2013 we also subsidise some smaller "
"events, such as\n"
"            the CdE-Seminar, the FamilienAkademie and the "
"Studieninformationswochenende."
msgstr ""
"Die Pfingst-, Sommer-, Winter- und Multinationale Akademie werden durch "
"Spenden bezuschusst. Dadurch sinken ihre Teilnehmerbeiträge, was allen "
"Teilnehmern zugute kommt. Seit 2013 unterstützen wir auch einige kleinere "
"Veranstaltungen mit einem Teil der eingegangenen Spenden, etwa das CdE-"
"Seminar, die FamilienAkademie und das Studieninformationswochenende."

#: cdedb/frontend/templates/web/cde/i25p_index.tmpl:42
msgid "Supporting the SchülerAkademie"
msgstr "Die SchülerAkademie fördern"

#: cdedb/frontend/templates/web/cde/i25p_index.tmpl:45
#, python-format
msgid ""
"The %(initiative)s implements a decision of the General Assembly 2008\n"
"            to support the \"%(idea)s\" financially. To this end, the CdE "
"may give a\n"
"            portion of the donations received this way to %(bub)s or use "
"them to support\n"
"            SchülerAkademien in some other way."
msgstr ""
"Mit der %(initiative)s soll auch ein Beschluss der Mitgliederversammlung "
"2008 umgesetzt werden. Dazu darf der CdE einen Teil der auf diesem Weg "
"erhaltenen Spenden an %(bub)s weiterreichen oder aber auf anderem Wege die "
"SchülerAkademien fördern."

#: cdedb/frontend/templates/web/cde/i25p_index.tmpl:47
msgid "Bildung &amp; Begabung gem. GmbH"
msgstr "Bildung &amp; Begabung gem. GmbH"

#: cdedb/frontend/templates/web/cde/i25p_index.tmpl:55
#: cdedb/frontend/templates/web/cde/index.tmpl:76
#: cdedb/frontend/templates/web/cde/lastschrift_subscription_form_fill.tmpl:9
msgid "Authorization Form"
msgstr "Einzugsermächtigung"

#: cdedb/frontend/templates/web/cde/i25p_index.tmpl:58
msgid "this form"
msgstr "dieses Formular"

#: cdedb/frontend/templates/web/cde/i25p_index.tmpl:58
#, python-format
msgid ""
"For legal reasons, we need the Direct Debit Authorization Form in written "
"form.\n"
"            Please fill %(link)s and send it to us by mail (not E-Mail)."
msgstr ""
"Aus rechtlichen Gründen benötigen wir die Lastschriftermächtigung in "
"Schriftform. Fülle dazu bitte %(link)s aus und schicke es uns zu."

#: cdedb/frontend/templates/web/cde/index.tmpl:4
msgid "CdE-Member Area"
msgstr "CdE-Mitgliederbereich"

#: cdedb/frontend/templates/web/cde/index.tmpl:14
msgid "CdE-Member Quick-Search"
msgstr "Mitglieder-Schnellsuche"

#: cdedb/frontend/templates/web/cde/index.tmpl:20
msgid "Search item"
msgstr "Suchbegriff"

#: cdedb/frontend/templates/web/cde/index.tmpl:29
#, python-format
msgid "To use the Member Search, You need to agree to the %(pri_pol)s."
msgstr ""
"Um die Mitgliedersuche verwenden zu können, musst Du die %(pri_pol)s "
"bestätigen."

#: cdedb/frontend/templates/web/cde/index.tmpl:36
msgid ""
"To use the Member Search, You need to be a CdE-Member.\n"
"                                You can find more Information about "
"Membership below."
msgstr ""
"Um die Mitgliedersuche verwenden zu können, musst Du CdE-Mitglied sein. "
"Weitere Informationen dazu findest Du weiter unten."

#: cdedb/frontend/templates/web/cde/index.tmpl:49
#: cdedb/frontend/templates/web/cde/index.tmpl:74
msgid "More Information"
msgstr "Weitere Informationen"

#: cdedb/frontend/templates/web/cde/index.tmpl:49
#, python-format
msgid ""
"With the Initiative 25+ you can support the CdE and the \"%(idea)s\" "
"financially,\n"
"                            via Direct Debit of %(amount)s or more annually. "
"%(link)s"
msgstr ""
"Mit der Initiative 25+ unterstützt Du den CdE und die %(idea)s finanziell "
"durch einen Lastschrifteinzug von jährlich %(amount)s oder mehr. %(link)s"

#: cdedb/frontend/templates/web/cde/index.tmpl:57
msgid "You are already a part of the Initiative 25+"
msgstr "Du nimmst bereits an der Initiative 25+ teil"

#: cdedb/frontend/templates/web/cde/index.tmpl:62
#: cdedb/frontend/templates/web/cde/lastschrift_create.tmpl:30
#: cdedb/frontend/templates/web/cde/lastschrift_show.tmpl:19
msgid "existing Direct Debit Authorization"
msgstr "bestehende Einzugsermächtigung"

#: cdedb/frontend/templates/web/cde/index.tmpl:61
#, python-format
msgid "View Your %(link)s."
msgstr "Du kannst deine %(link)s ansehen."

#: cdedb/frontend/templates/web/cde/index.tmpl:68
#, python-format
msgid ""
"You want to support the CdE and the \"%(idea)s\" financially?\n"
"                            You can give authorization for the CdE to "
"withdraw %(amount)s or more annually via Direct Debit."
msgstr ""
"Du möchtest den CdE und die %(idea)s finanziell unterstützen? Sofern Du die "
"Erlaubnis dazu erteilst, zieht der CdE in Zukunft jährlich %(amount)s oder "
"einen beliebigen höheren Betrag als Lastschrift von Deinem Konto ein: 25+ "
"eben."

#: cdedb/frontend/templates/web/cde/index.tmpl:74
#, python-format
msgid "Get %(link_more_info)s or go directly to the %(link_form)s."
msgstr "%(link_more_info)s dazu oder direkt die %(link_form)s ausfüllen."

#: cdedb/frontend/templates/web/cde/index.tmpl:85
msgid "Membership-Fee"
msgstr "Mitgliedsbeitrag"

#: cdedb/frontend/templates/web/cde/index.tmpl:88
#, python-format
msgid "Your current Balance is %(amount)s."
msgstr "Dein aktuelle Guthaben beträgt %(amount)s."

#: cdedb/frontend/templates/web/cde/index.tmpl:92
msgid "Your Membership will end in a few days."
msgstr "Deine Mitgliedschaft läuft in wenigen Tagen aus."

#: cdedb/frontend/templates/web/cde/index.tmpl:96
#, python-format
msgid "This will presumably last until %(date)s."
msgstr "Dies reicht voraussichtlich bis %(date)s."

#: cdedb/frontend/templates/web/cde/index.tmpl:103
msgid ""
"You are currently <u>not a Member</u>.\n"
"                        To become a Member again, You just have to replenish "
"Your Account Balance."
msgstr ""
"Du bist derzeit <u>kein Mitglied</u>. Um wieder Mitglied zu werden, musst Du "
"lediglich Dein Guthaben auffüllen."

#: cdedb/frontend/templates/web/cde/index.tmpl:110
msgid ""
"To replenish your Account Balance, transfer money to the following Account:"
msgstr ""
"Um Dein Guthaben aufzufüllen, überweise bitte Geld auf folgendes Konto:"

#: cdedb/frontend/templates/web/cde/index.tmpl:117
#: cdedb/frontend/templates/web/cde/lastschrift_show.tmpl:70
#: cdedb/frontend/templates/web/event/registration_status.tmpl:34
msgid "Account holder"
msgstr "Kontoinhaber"

#: cdedb/frontend/templates/web/cde/index.tmpl:121
#: cdedb/frontend/templates/web/cde/lastschrift_change.tmpl:28
#: cdedb/frontend/templates/web/cde/lastschrift_create.tmpl:41
#: cdedb/frontend/templates/web/cde/lastschrift_show.tmpl:67
#: cdedb/frontend/templates/web/cde/lastschrift_subscription_form_fill.tmpl:57
#: cdedb/frontend/templates/web/event/registration_status.tmpl:38
msgid "IBAN"
msgstr "IBAN"

#: cdedb/frontend/templates/web/cde/index.tmpl:125
#: cdedb/frontend/templates/web/event/registration_status.tmpl:42
msgid "BIC"
msgstr "BIC"

#: cdedb/frontend/templates/web/cde/index.tmpl:129
#: cdedb/frontend/templates/web/event/registration_status.tmpl:46
msgid "Bank"
msgstr "Kreditinstitut"

#: cdedb/frontend/templates/web/cde/index.tmpl:133
msgid "Payment reference"
msgstr "Verwendungszweck"

#: cdedb/frontend/templates/web/cde/institution_summary.tmpl:6
msgid "Manage Institutions of past Events"
msgstr "Organisationen der verg. Veranstaltungen verwalten"

#: cdedb/frontend/templates/web/cde/institution_summary.tmpl:19
#: cdedb/frontend/templates/web/cde/institution_summary.tmpl:55
#: cdedb/frontend/templates/web/core/show_history.tmpl:110
#: cdedb/frontend/templates/web/core/show_user.tmpl:85
#: cdedb/frontend/templates/web/event/course_choices.tmpl:179
#: cdedb/frontend/templates/web/event/course_choices.tmpl:174
#: cdedb/frontend/templates/web/event/course_choices.tmpl:185
msgid "Name"
msgstr "Name"

#: cdedb/frontend/templates/web/cde/institution_summary.tmpl:47
msgid "Delete line"
msgstr "Zeile löschen"

#: cdedb/frontend/templates/web/cde/institution_summary.tmpl:74
msgid "Add Institution"
msgstr "Organisation hinzufügen"

#: cdedb/frontend/templates/web/cde/lastschrift_change.tmpl:5
msgid "Edit Direct Debit Authorization"
msgstr "Einzugsermächtigung bearbeiten"

#: cdedb/frontend/templates/web/cde/lastschrift_change.tmpl:24
#: cdedb/frontend/templates/web/cde/lastschrift_index.tmpl:131
#: cdedb/frontend/templates/web/cde/lastschrift_show.tmpl:52
#: cdedb/frontend/templates/web/cde/lastschrift_subscription_form_fill.tmpl:23
#: cdedb/frontend/templates/web/cde/lastschrift_subscription_form_fill.tmpl:41
msgid "Member"
msgstr "Mitglied"

#: cdedb/frontend/templates/web/cde/lastschrift_change.tmpl:26
#: cdedb/frontend/templates/web/cde/lastschrift_create.tmpl:40
#: cdedb/frontend/templates/web/cde/lastschrift_index.tmpl:133
#: cdedb/frontend/templates/web/cde/lastschrift_show.tmpl:64
#: cdedb/frontend/templates/web/cde/lastschrift_show.tmpl:120
#: cdedb/frontend/templates/web/cde/lastschrift_subscription_form_fill.tmpl:55
#: cdedb/frontend/templates/web/cde/money_transfers.tmpl:28
#: cdedb/frontend/templates/web/cde/view_finance_log.tmpl:28
#: cdedb/frontend/templates/web/event/batch_fees.tmpl:35
#: cdedb/frontend/templates/web/event/registration_status.tmpl:50
#: cdedb/frontend/templates/web/cde/money_transfers.tmpl:27
#: cdedb/frontend/templates/web/event/batch_fees.tmpl:34
msgid "Amount"
msgstr "Betrag"

#: cdedb/frontend/templates/web/cde/lastschrift_change.tmpl:29
#: cdedb/frontend/templates/web/cde/lastschrift_create.tmpl:42
#: cdedb/frontend/templates/web/cde/lastschrift_subscription_form_fill.tmpl:58
msgid "Account holder (if different)"
msgstr "Kontoinhaber (falls abweichend)"

#: cdedb/frontend/templates/web/cde/lastschrift_change.tmpl:30
#: cdedb/frontend/templates/web/cde/lastschrift_create.tmpl:43
msgid "Account holder's address (if different)"
msgstr "Anschrift Kontoinhaber (falls abweichend)"

#: cdedb/frontend/templates/web/cde/lastschrift_create.tmpl:4
#: cdedb/frontend/templates/web/cde/lastschrift_create.tmpl:11
msgid "New Direct Debit Authorization"
msgstr "Neue Einzugsermächtigung"

#: cdedb/frontend/templates/web/cde/lastschrift_index.tmpl:6
msgid "Direct Debit Authorizations Overview"
msgstr "Übersicht Einzugsermächtigungen"

#: cdedb/frontend/templates/web/cde/lastschrift_index.tmpl:18
msgid ""
"This Direct Debit will be skipped for this semster. This cannot be undone."
msgstr ""
"Der Bankeinzug wird für dieses Semester übersprungen. Das kann nicht "
"rückgängig gemacht werden."

#: cdedb/frontend/templates/web/cde/lastschrift_index.tmpl:19
#: cdedb/frontend/templates/web/cde/lastschrift_show.tmpl:27
#: cdedb/frontend/templates/web/cde/lastschrift_show.tmpl:28
#: cdedb/frontend/templates/web/cde/lastschrift_show.tmpl:32
#: cdedb/frontend/templates/web/cde/lastschrift_show.tmpl:33
msgid "This action cannot be undone."
msgstr "Diese Aktion kann nicht rückgängig gemacht werden."

#: cdedb/frontend/templates/web/cde/lastschrift_index.tmpl:21
msgid "Direct Debits will be created."
msgstr "Lastschriften werden initialisiert."

#: cdedb/frontend/templates/web/cde/lastschrift_index.tmpl:23
#: cdedb/frontend/templates/web/cde/lastschrift_show.tmpl:30
msgid "Direct Debit will be created."
msgstr "Lastschrift wird initialisiert."

#: cdedb/frontend/templates/web/cde/lastschrift_index.tmpl:28
msgid "Open Direct Debit Authorizations"
msgstr "Offene Einzugsermächtigungen"

#: cdedb/frontend/templates/web/cde/lastschrift_index.tmpl:31
msgid ""
"During the Semester – as early as possible, but not before the Payment "
"Reqeusts/Information are sent – the\n"
"            following Direct Debits have to be executed.\n"
"            To do this, generate a cdd-file and import it into the online "
"banking software.\n"
"            Directly afterwards activate the Direct Debits in the DB by "
"clicking \"Perform Direct Debit\".\n"
"            This sends a notification to the members informing them about "
"the transaction."
msgstr ""
"Im Laufe des Semesters – und dabei möglichst früh, aber erst nach der "
"Zahlungsinformation – sind noch folgende Lastschriften auszuführen. Dazu "
"eine cdd-Datei generieren und in die Online-Banking-Software importieren. "
"Direkt anschließend die Lastschriften in der Datenbank initialisieren per "
"Klick auf \"Bankeinzug ausführen\" .Dies versendet eine Benachrichtigung an "
"die Mitglieder über den bevorstehenden Lastschrifteinzug."

#: cdedb/frontend/templates/web/cde/lastschrift_index.tmpl:54
#: cdedb/frontend/templates/web/cde/lastschrift_index.tmpl:83
#: cdedb/frontend/templates/web/cde/lastschrift_show.tmpl:93
msgid "Create SEPA-PAIN-file"
msgstr "SEPA-PAIN-Datei erstellen"

#: cdedb/frontend/templates/web/cde/lastschrift_index.tmpl:62
#: cdedb/frontend/templates/web/cde/lastschrift_show.tmpl:100
msgid "Perform Direct Debit"
msgstr "Bankeinzug ausführen"

#: cdedb/frontend/templates/web/cde/lastschrift_index.tmpl:70
#: cdedb/frontend/templates/web/cde/lastschrift_show.tmpl:107
msgid "Skip Direct Debit"
msgstr "Überspringen"

#: cdedb/frontend/templates/web/cde/lastschrift_index.tmpl:75
msgid "No Direct Debits to perform this Semester."
msgstr "Keine zu bearbeitenden Lastschriften für dieses Semester."

#: cdedb/frontend/templates/web/cde/lastschrift_index.tmpl:88
msgid "Perform all Direct Debits"
msgstr "Alle Bankeinzüge ausführen"

#: cdedb/frontend/templates/web/cde/lastschrift_index.tmpl:98
msgid "Open Direct Debits"
msgstr "Offene Bankeinzüge"

#: cdedb/frontend/templates/web/cde/lastschrift_index.tmpl:101
msgid ""
"The following Direct Debits are pending. As soon as they are executed, enter "
"whether they were\n"
"                executed successfully, were not executed at all or failed to "
"execute. In the latter case, the\n"
"                authorization will be considered revoked."
msgstr ""
"Folgende Einzüge befinden sich derzeit in der Schwebe. Sobald die ausgeführt "
"wurden, bitte hier eintragen, ob diese erfolgreich ausgeführt wurden, gar "
"nicht ausgeführt wurden oder geplatzt sind. Im letzteren Falle wird die "
"Ermächtigung ans Widerrufen angesehen."

#: cdedb/frontend/templates/web/cde/lastschrift_index.tmpl:110
#: cdedb/frontend/templates/web/event/course_choices.tmpl:150
#: cdedb/frontend/templates/web/event/course_choices.tmpl:145
#: cdedb/frontend/templates/web/event/course_choices.tmpl:156
msgid "Select All"
msgstr "Alle auswählen"

#: cdedb/frontend/templates/web/cde/lastschrift_index.tmpl:112
#: cdedb/frontend/templates/web/event/course_choices.tmpl:152
#: cdedb/frontend/templates/web/event/course_choices.tmpl:147
#: cdedb/frontend/templates/web/event/course_choices.tmpl:158
msgid "All"
msgstr "Alle"

#: cdedb/frontend/templates/web/cde/lastschrift_index.tmpl:114
#: cdedb/frontend/templates/web/event/course_choices.tmpl:154
#: cdedb/frontend/templates/web/event/course_choices.tmpl:149
#: cdedb/frontend/templates/web/event/course_choices.tmpl:160
msgid "Select None"
msgstr "Keine auswählen"

#: cdedb/frontend/templates/web/cde/lastschrift_index.tmpl:116
#: cdedb/frontend/templates/web/core/show_user.tmpl:156
#: cdedb/frontend/templates/web/event/course_choices.tmpl:156
#: cdedb/frontend/templates/web/event/course_choices.tmpl:151
#: cdedb/frontend/templates/web/event/course_choices.tmpl:162
msgid "None"
msgstr "Keine"

#: cdedb/frontend/templates/web/cde/lastschrift_index.tmpl:118
#: cdedb/frontend/templates/web/event/course_choices.tmpl:158
#: cdedb/frontend/templates/web/event/course_choices.tmpl:153
#: cdedb/frontend/templates/web/event/course_choices.tmpl:164
msgid "Invert Selection"
msgstr "Auswahl umkehren"

#: cdedb/frontend/templates/web/cde/lastschrift_index.tmpl:120
#: cdedb/frontend/templates/web/event/course_choices.tmpl:160
#: cdedb/frontend/templates/web/event/course_choices.tmpl:155
#: cdedb/frontend/templates/web/event/course_choices.tmpl:166
msgid "Invert"
msgstr "Umkehren"

#: cdedb/frontend/templates/web/cde/lastschrift_index.tmpl:132
#: cdedb/frontend/templates/web/event/batch_fees.tmpl:35
#: cdedb/frontend/templates/web/event/batch_fees.tmpl:34
msgid "Date"
msgstr "Datum"

#: cdedb/frontend/templates/web/cde/lastschrift_index.tmpl:147
msgid "This transaction needs to be cancelled!"
msgstr "Diese Lastschrift muss abgebrochen werden!"

#: cdedb/frontend/templates/web/cde/lastschrift_index.tmpl:174
msgid "All selected:"
msgstr "Alle ausgewählten:"

#: cdedb/frontend/templates/web/cde/lastschrift_index.tmpl:175
#: cdedb/frontend/templates/web/cde/lastschrift_show.tmpl:148
msgid "Success"
msgstr "Erfolg"

#: cdedb/frontend/templates/web/cde/lastschrift_index.tmpl:176
#: cdedb/frontend/templates/web/cde/lastschrift_show.tmpl:158
msgid "Failed"
msgstr "Geplatzt"

#: cdedb/frontend/templates/web/cde/lastschrift_index.tmpl:177
#: cdedb/frontend/templates/web/cde/lastschrift_show.tmpl:168
msgid "Cancelled"
msgstr "Abbruch"

#: cdedb/frontend/templates/web/cde/lastschrift_index.tmpl:181
msgid "There are currently no Direct Debits pending."
msgstr "Aktuell befinden sich keine Einzüge in der Schwebe."

#: cdedb/frontend/templates/web/cde/lastschrift_index.tmpl:186
msgid "All active Authorizations"
msgstr "Alle aktiven Einzugsermächtigungen"

#: cdedb/frontend/templates/web/cde/lastschrift_show.tmpl:6
#: cdedb/frontend/templates/web/cde/lastschrift_show.tmpl:12
#: cdedb/frontend/templates/web/core/show_user.tmpl:190
msgid "Direct Debit Authorization"
msgstr "Einzugsermächtigung"

#: cdedb/frontend/templates/web/cde/lastschrift_show.tmpl:43
msgid "Revoke Direct Debit Authorization"
msgstr "Einzugsermächtigung widerrufen"

#: cdedb/frontend/templates/web/cde/lastschrift_show.tmpl:49
msgid "Active Direct Debit Authorization"
msgstr "Aktive Einzugsermächtigung"

#: cdedb/frontend/templates/web/cde/lastschrift_show.tmpl:56
msgid "Submitted by"
msgstr "Erteilt durch"

#: cdedb/frontend/templates/web/cde/lastschrift_show.tmpl:73
msgid "Acc. holder's address"
msgstr "Anschrift Kontoinhaber"

#: cdedb/frontend/templates/web/cde/lastschrift_show.tmpl:76
msgid "Granted"
msgstr "Erteilt"

#: cdedb/frontend/templates/web/cde/lastschrift_show.tmpl:81
msgid "No active Direct Debit Authorization"
msgstr "Keine aktive Einzugsermächtigung"

#: cdedb/frontend/templates/web/cde/lastschrift_show.tmpl:86
msgid "Transactions"
msgstr "Getätigte Lastschriften"

#: cdedb/frontend/templates/web/cde/lastschrift_show.tmpl:116
msgid "Created"
msgstr "Erstellt"

#: cdedb/frontend/templates/web/cde/lastschrift_show.tmpl:117
msgid "Finalized"
msgstr "Finalisiert"

#: cdedb/frontend/templates/web/cde/lastschrift_show.tmpl:118
msgid "Semester"
msgstr "Semester"

#: cdedb/frontend/templates/web/cde/lastschrift_show.tmpl:121
msgid "Transaction"
msgstr "Buchung"

#: cdedb/frontend/templates/web/cde/lastschrift_show.tmpl:122
msgid "Creator"
msgstr "Ersteller"

#: cdedb/frontend/templates/web/cde/lastschrift_show.tmpl:178
msgid "Donation receipt"
msgstr "Spendenbescheinigung"

#: cdedb/frontend/templates/web/cde/lastschrift_show.tmpl:187
msgid "Reverse"
msgstr "Rückbuchung"

#: cdedb/frontend/templates/web/cde/lastschrift_subscription_form_fill.tmpl:4
msgid "Fill Direct Debit Authorization Form"
msgstr "Einzugsermächtigung ausfüllen"

#: cdedb/frontend/templates/web/cde/lastschrift_subscription_form_fill.tmpl:12
msgid ""
"Unfortunately the Direct Debit Authorization Form is only available in "
"German."
msgstr "Leider gibt es das Einzugsermächtigungsformular nur auf Deutsch."

#: cdedb/frontend/templates/web/cde/lastschrift_subscription_form_fill.tmpl:15
msgid ""
"Direct Debit is only available for Accounts within the Single Euro Payments "
"Area (SEPA)."
msgstr ""
"Lastschrifteinzug ist nur innerhalb des Europäischen Zahlungsraums (SEPA) "
"möglich."

#: cdedb/frontend/templates/web/cde/lastschrift_subscription_form_fill.tmpl:25
#: cdedb/frontend/templates/web/cde/lastschrift_subscription_form_fill.tmpl:42
#: cdedb/frontend/templates/web/core/inspect_change.tmpl:66
#: cdedb/frontend/templates/web/core/show_user.tmpl:108
#: cdedb/frontend/templates/web/event/add_registration.tmpl:30
#: cdedb/frontend/templates/web/event/batch_fees.tmpl:35
#: cdedb/frontend/templates/web/event/change_registration.tmpl:41
#: cdedb/frontend/templates/web/event/registration_query.tmpl:49
#: cdedb/frontend/templates/web/event/show_registration.tmpl:38
#: cdedb/frontend/templates/web/event/batch_fees.tmpl:34
#: cdedb/frontend/templates/web/event/change_registration.tmpl:43
msgid "CdEDB-ID"
msgstr "CdEDB-ID"

#: cdedb/frontend/templates/web/cde/lastschrift_subscription_form_fill.tmpl:29
msgid "Address (of account holder)"
msgstr "Anschrift (des Kontoinhabers)"

#: cdedb/frontend/templates/web/cde/lastschrift_subscription_form_fill.tmpl:34
#: cdedb/frontend/templates/web/cde/lastschrift_subscription_form_fill.tmpl:49
msgid "Zipcode (if in Germany)"
msgstr "Postleitzahl (Deutschland)"

#: cdedb/frontend/templates/web/cde/lastschrift_subscription_form_fill.tmpl:38
#: cdedb/frontend/templates/web/cde/lastschrift_subscription_form_fill.tmpl:51
msgid "Country (if other than Germany)"
msgstr "Land (außer Deutschland)"

#: cdedb/frontend/templates/web/cde/lastschrift_subscription_form_fill.tmpl:54
msgid "Banking Information"
msgstr "Bankdaten"

#: cdedb/frontend/templates/web/cde/lastschrift_subscription_form_fill.tmpl:60
#: cdedb/frontend/templates/web/cde/money_transfers.tmpl:98
#: cdedb/frontend/templates/web/core/change_password.tmpl:32
#: cdedb/frontend/templates/web/core/change_privileges.tmpl:23
#: cdedb/frontend/templates/web/core/do_username_change.tmpl:21
#: cdedb/frontend/templates/web/core/promote_user.tmpl:15
#: cdedb/frontend/templates/web/core/promote_user.tmpl:46
#: cdedb/frontend/templates/web/cde/money_transfers.tmpl:97
msgid "Confirm"
msgstr "Bestätigen"

#: cdedb/frontend/templates/web/cde/list_past_events.tmpl:26
#, python-format
msgid "%(count)s Course"
msgid_plural "%(count)s Courses"
msgstr[0] "%(count)s Kurs"
msgstr[1] "%(count)s Kurse"

#: cdedb/frontend/templates/web/cde/list_past_events.tmpl:31
#: cdedb/frontend/templates/web/cde/show_past_course.tmpl:106
#: cdedb/frontend/templates/web/cde/show_past_event.tmpl:140
#, python-format
msgid "%(count)s Participant"
msgid_plural "%(count)s Participants"
msgstr[0] "%(count)s Teilnehmer"
msgstr[1] "%(count)s Teilnehmer"

#: cdedb/frontend/templates/web/cde/member_search.tmpl:12
msgid "Go to Search."
msgstr "Zur Suche gehen."

#: cdedb/frontend/templates/web/cde/member_search.tmpl:17
#, python-format
msgid "%(count)s Member found"
msgid_plural "%(count)s Members found"
msgstr[0] "%(count)s Mitglied gefunden"
msgstr[1] "%(count)s Mitglieder gefunden"

#: cdedb/frontend/templates/web/cde/member_search.tmpl:23
#, python-format
msgid "Only the first %(cutoff)s results are displayed"
msgstr "Nur die ersten %(cutoff)s Ergebnisse werden angezeigt"

#: cdedb/frontend/templates/web/cde/member_search.tmpl:68
msgid "Course choices will be displayed after first search."
msgstr "Kursauswahl wird nach der ersten Suche angezeigt."

#: cdedb/frontend/templates/web/cde/money_transfers.tmpl:6
#: cdedb/frontend/templates/web/event/base.tmpl:46
#: cdedb/frontend/templates/web/event/batch_fees.tmpl:13
#: cdedb/frontend/templates/web/event/batch_fees.tmpl:17
msgid "Enter Money Transfers"
msgstr "Überweisungen eintragen"

#: cdedb/frontend/templates/web/cde/money_transfers.tmpl:19
msgid "Send Notification"
msgstr "Benachrichtigung verschicken"

#: cdedb/frontend/templates/web/cde/money_transfers.tmpl:20
#: cdedb/frontend/templates/web/event/batch_fees.tmpl:25
msgid "Transfers"
msgstr "Daten"

#: cdedb/frontend/templates/web/cde/money_transfers.tmpl:28
#: cdedb/frontend/templates/web/cde/money_transfers.tmpl:27
msgid "Comment"
msgstr "Kommentar"

#: cdedb/frontend/templates/web/cde/money_transfers.tmpl:30
#: cdedb/frontend/templates/web/cde/money_transfers.tmpl:29
msgid "The Comment is optional."
msgstr "Der Kommentar ist optional."

#: cdedb/frontend/templates/web/cde/money_transfers.tmpl:40
#: cdedb/frontend/templates/web/event/batch_fees.tmpl:50
#: cdedb/frontend/templates/web/cde/money_transfers.tmpl:39
#: cdedb/frontend/templates/web/event/batch_fees.tmpl:49
#, python-format
msgid "%(amount)s for %(given_names)s %(family_name)s"
msgstr "%(amount)s für %(given_names)s %(family_name)s"

#: cdedb/frontend/templates/web/cde/money_transfers.tmpl:90
#: cdedb/frontend/templates/web/cde/money_transfers.tmpl:89
msgid "Saldo"
msgstr "Saldo"

#: cdedb/frontend/templates/web/cde/money_transfers.tmpl:96
#: cdedb/frontend/templates/web/cde/money_transfers.tmpl:95
msgid "If the input changed, the validation results will be displayed again."
msgstr ""
"Falls die Eingabe geändert wird, wird das Validierungsergebnis ernaut "
"angezeigt."

#: cdedb/frontend/templates/web/cde/parse_statement.tmpl:17
msgid "Statement"
msgstr "Kontoauszug"

#: cdedb/frontend/templates/web/cde/parse_statement.tmpl:20
#: cdedb/frontend/templates/web/cde/parse_statement.tmpl:22
msgid "Directly paste the Bank Statement from Bank für Sozialwirtschaft here."
msgstr "Füge hier direkt den Kontoauszug der Bank für Sozialwirtschaft ein."

#: cdedb/frontend/templates/web/cde/parse_statement.tmpl:22
#: cdedb/frontend/templates/web/cde/parse_statement.tmpl:25
msgid "Parse"
msgstr "Parsen"

#: cdedb/frontend/templates/web/cde/parse_statement.tmpl:32
#: cdedb/frontend/templates/web/cde/parse_statement.tmpl:35
#, python-format
msgid "%(count)s entries."
msgstr "%(count)s Einträge."

#: cdedb/frontend/templates/web/cde/parse_statement.tmpl:35
#: cdedb/frontend/templates/web/cde/parse_statement.tmpl:38
#, python-format
msgid "Download %s.csv "
msgstr "%s.csv herunterladen"

#: cdedb/frontend/templates/web/cde/parse_statement.tmpl:48
#: cdedb/frontend/templates/web/cde/parse_statement.tmpl:51
#, python-format
msgid "%(count)s Transactions found for %(key)s."
msgstr "%(count)s Transaktionen für %(key)s gefunden."

#: cdedb/frontend/templates/web/cde/parse_statement.tmpl:58
#: cdedb/frontend/templates/web/cde/parse_statement.tmpl:61
msgid "Problems:"
msgstr "Probleme:"

#: cdedb/frontend/templates/web/cde/show_past_course.tmpl:35
msgid "Add Participant to this Course"
msgstr "Teilnehmer zu diesem Kurs hinzufügen"

#: cdedb/frontend/templates/web/cde/show_past_course.tmpl:44
#: cdedb/frontend/templates/web/cde/show_past_event.tmpl:70
msgid "ID of the new Participant"
msgstr "ID des neuen Teilnehmers"

#: cdedb/frontend/templates/web/cde/show_past_course.tmpl:55
#: cdedb/frontend/templates/web/event/amend_registration.tmpl:64
#: cdedb/frontend/templates/web/event/create_course.tmpl:35
#: cdedb/frontend/templates/web/event/register.tmpl:110
#: cdedb/frontend/templates/web/event/show_course.tmpl:42
#: cdedb/frontend/templates/web/event/stats.tmpl:85
msgid "Instructor"
msgstr "Kursleiter"

#: cdedb/frontend/templates/web/cde/show_past_course.tmpl:60
#: cdedb/frontend/templates/web/cde/show_past_event.tmpl:81
#: cdedb/frontend/templates/web/cde/show_past_event.tmpl:114
msgid "Orga"
msgstr "Orga"

#: cdedb/frontend/templates/web/cde/show_past_course.tmpl:89
#: cdedb/frontend/templates/web/cde/show_past_event.tmpl:123
#: cdedb/frontend/templates/web/event/field_summary.tmpl:57
#: cdedb/frontend/templates/web/event/manage_attendees.tmpl:42
#: cdedb/frontend/templates/web/event/manage_inhabitants.tmpl:47
#: cdedb/frontend/templates/web/event/part_summary.tmpl:61
#: cdedb/frontend/templates/web/event/part_summary.tmpl:103
#: cdedb/frontend/templates/web/event/questionnaire_summary.tmpl:73
msgid "Remove"
msgstr "Entfernen"

#: cdedb/frontend/templates/web/cde/show_past_course.tmpl:96
#: cdedb/frontend/templates/web/cde/show_past_event.tmpl:130
msgid "extra_participants_singular"
msgid_plural "extra_participants_plural"
msgstr[0] "und %(count)s weiterer"
msgstr[1] "und %(count)s weitere"

#: cdedb/frontend/templates/web/cde/show_past_course.tmpl:115
msgid "This Course had no Participants."
msgstr "Keine Teilnehmer eingetragen."

#: cdedb/frontend/templates/web/cde/show_past_course.tmpl:128
msgid "Delete Course"
msgstr "Kurs löschen"

#: cdedb/frontend/templates/web/cde/show_past_course.tmpl:135
msgid "Deletes the Course, including Description and Participant information"
msgstr ""
"Löscht den Kurs inkl. Beschreibung und der Information über die "
"Zugehörigkeit der Teilnehmer."

#: cdedb/frontend/templates/web/cde/show_past_course.tmpl:141
msgid "The Course will be permanently deleted."
msgstr "Dieser Kurs wird mit allen Daten irreversibel gelöscht."

#: cdedb/frontend/templates/web/cde/show_past_course.tmpl:143
msgid "The Participant will be removed from this Course."
msgstr "Der Teilnehmer wird aus diesem Kurs entfernt."

#: cdedb/frontend/templates/web/cde/show_past_event.tmpl:40
#: cdedb/frontend/templates/web/event/course_stats.tmpl:23
#: cdedb/frontend/templates/web/event/create_course.tmpl:15
#: cdedb/frontend/templates/web/event/create_course.tmpl:19
#: cdedb/frontend/templates/web/event/course_stats.tmpl:26
msgid "Add Course"
msgstr "Kurs hinzufügen"

#: cdedb/frontend/templates/web/cde/show_past_event.tmpl:59
msgid "Add Participant <u>without</u> Course"
msgstr "Teilnehmer <u>ohne</u> Kurs hinzufügen"

#: cdedb/frontend/templates/web/cde/show_past_event.tmpl:68
#: cdedb/frontend/templates/web/event/add_registration.tmpl:31
msgid "DB-XXXX-X"
msgstr "DB-XXXX_X"

#: cdedb/frontend/templates/web/cde/show_past_event.tmpl:149
msgid "This Event had no Participants."
msgstr "Keine Teilnehmer eingetragen."

#: cdedb/frontend/templates/web/cde/show_past_event.tmpl:154
#: cdedb/frontend/templates/web/cde/show_past_event.tmpl:175
msgid "The Participant will be removed from the Event."
msgstr "Der Teilnehmer wird aus der Veranstaltung entfernt."

#: cdedb/frontend/templates/web/cde/show_semester.tmpl:13
msgid ""
"The actions on this site affect all Members, therefore they are\n"
"            basically irreversibel. Only use them, if You are absolutely "
"sure\n"
"            what You are doing."
msgstr ""
"Die auf dieser Seite enthaltenen Aktionen betreffen alle Mitglieder. Aus "
"diesem Grund sind sie praktisch nicht rückgängig zu machen. Führe diese "
"Aktionen bitte nur aus, wenn Du Dir sicher bist, was Du tust."

#: cdedb/frontend/templates/web/cde/show_semester.tmpl:20
msgid "CdE-Semester"
msgstr "CdE-Semester"

#: cdedb/frontend/templates/web/cde/show_semester.tmpl:23
#, python-format
msgid "We are currently in Semester %(number)s."
msgstr "Derzeit befinden wir uns in Semester Nummer %(number)s."

#: cdedb/frontend/templates/web/cde/show_semester.tmpl:31
msgid "Payment Requests will be sent."
msgstr "Der Versand der Zahlungsaufforderungen wird gestartet."

#: cdedb/frontend/templates/web/cde/show_semester.tmpl:36
msgid ""
"All inactive Members will be removed.\n"
"                This cannot be undone and it can only be done once per "
"Semester."
msgstr ""
"Die inaktiven Mitglieder werden gestrichen. Das ist irreversibel und nur "
"einmal im Semester möglich."

#: cdedb/frontend/templates/web/cde/show_semester.tmpl:39
msgid "The Balance of all Members will be updated. This cannot be undone."
msgstr ""
"Das Guthaben aller Mitglieder wird aktualisiert. Diese Aktion ist "
"irreversibel."

#: cdedb/frontend/templates/web/cde/show_semester.tmpl:41
msgid "The new Semester will be created."
msgstr "Das neue Semester wird angelegt."

#: cdedb/frontend/templates/web/cde/show_semester.tmpl:43
msgid "Address-Check-Mails will be sent."
msgstr "Der Versand der Address-Check-Mails wird gestartet."

#: cdedb/frontend/templates/web/cde/show_semester.tmpl:48
msgid "The new exPuls-Semester will be created."
msgstr "Das neue exPuls-Semester wird angelegt."

#: cdedb/frontend/templates/web/cde/show_semester.tmpl:57
msgid "Send Payment Requests/Information"
msgstr "Zahlungsaufforderung/-information versenden"

#: cdedb/frontend/templates/web/cde/show_semester.tmpl:62
#: cdedb/frontend/templates/web/cde/show_semester.tmpl:98
#: cdedb/frontend/templates/web/cde/show_semester.tmpl:140
#: cdedb/frontend/templates/web/cde/show_semester.tmpl:209
#, python-format
msgid "Done on the %(date)s."
msgstr "Erledigt am %(date)s."

#: cdedb/frontend/templates/web/cde/show_semester.tmpl:69
#: cdedb/frontend/templates/web/cde/show_semester.tmpl:105
#: cdedb/frontend/templates/web/cde/show_semester.tmpl:147
#: cdedb/frontend/templates/web/cde/show_semester.tmpl:216
#, python-format
msgid "Done up until %(state)s."
msgstr "Bereits bis ID %(state)s abgearbeitet."

#: cdedb/frontend/templates/web/cde/show_semester.tmpl:78
#: cdedb/frontend/templates/web/cde/show_semester.tmpl:225
msgid "Only one Test-Mail"
msgstr "Nur einzelne Testmail"

#: cdedb/frontend/templates/web/cde/show_semester.tmpl:81
msgid "Include Address-Check"
msgstr "Mit Adressabfrage"

#: cdedb/frontend/templates/web/cde/show_semester.tmpl:83
#: cdedb/frontend/templates/web/cde/show_semester.tmpl:228
msgid "Send Mails"
msgstr "Mails verschicken"

#: cdedb/frontend/templates/web/cde/show_semester.tmpl:93
#: cdedb/frontend/templates/web/cde/show_semester.tmpl:122
msgid "Remove inactive Members"
msgstr "Streichung inaktiver Mitglieder"

#: cdedb/frontend/templates/web/cde/show_semester.tmpl:111
#, python-format
msgid ""
"%(low_count)s members have insufficient balance right now\n"
"                                    (from this %(low_last_count)s with "
"lastschrift). Additionally\n"
"                                    we have %(trial_count)s trial members."
msgstr ""
"Derzeit haben %(low_count)s Mitglieder ein zu niedriges Guthaben (davon "
"%(low_last_count)s mit einer Einzugsermächtigung). Zusätzlich gibt es "
"%(trial_count)s Probemitglieder."

#: cdedb/frontend/templates/web/cde/show_semester.tmpl:125
#: cdedb/frontend/templates/web/cde/show_semester.tmpl:163
#: cdedb/frontend/templates/web/cde/show_semester.tmpl:185
#: cdedb/frontend/templates/web/cde/show_semester.tmpl:254
msgid "To be done later."
msgstr "Später zu erledigen."

#: cdedb/frontend/templates/web/cde/show_semester.tmpl:135
#: cdedb/frontend/templates/web/cde/show_semester.tmpl:160
msgid "Update Balances"
msgstr "Guthaben aktualisieren"

#: cdedb/frontend/templates/web/cde/show_semester.tmpl:153
#, python-format
msgid "%(count)s Members have a Trial-Membership right now."
msgstr "Derzeit haben %(count)s Mitglieder eine Probemitgliedschaft."

#: cdedb/frontend/templates/web/cde/show_semester.tmpl:170
#: cdedb/frontend/templates/web/cde/show_semester.tmpl:182
msgid "Next Semester"
msgstr "Nächstes Semester"

#: cdedb/frontend/templates/web/cde/show_semester.tmpl:174
msgid ""
"The Semesterstate influences the display of Balances. This button should be "
"pressed at the\n"
"                            target date (give or take three weeks)."
msgstr ""
"Der Semesterzustand beeinflusst die Anzeige der Guthaben. Dieser Knopf "
"sollte also zum Zielzeitpunkt (plus/minus drei Wochen) gedrückt werden."

#: cdedb/frontend/templates/web/cde/show_semester.tmpl:192
msgid "exPuls-Semester"
msgstr "exPuls-Semester"

#: cdedb/frontend/templates/web/cde/show_semester.tmpl:195
#, python-format
msgid "The next exPuls will be number %(number)s."
msgstr "Der nächste exPuls trägt die Nummer %(number)s."

#: cdedb/frontend/templates/web/cde/show_semester.tmpl:204
msgid "Send Address-Checks"
msgstr "Adressabfragen verschicken"

#: cdedb/frontend/templates/web/cde/show_semester.tmpl:235
msgid "Mark as done"
msgstr "Als erledigt markieren"

#: cdedb/frontend/templates/web/cde/show_semester.tmpl:245
#: cdedb/frontend/templates/web/cde/show_semester.tmpl:251
msgid "Next exPuls"
msgstr "Nächster exPuls"

#: cdedb/frontend/templates/web/cde/user_search.tmpl:7
msgid "CdE-Usermanagement"
msgstr "CdE-Nutzerverwaltung"

#: cdedb/frontend/templates/web/cde/user_search.tmpl:22
msgid "Only CdE-Members (and ex-Members) can be found here."
msgstr "Hier können nur CdEler gefunden werden (auch ehemalige)."

#: cdedb/frontend/templates/web/cde/view_finance_log.tmpl:29
#: cdedb/frontend/templates/web/core/inspect_change.tmpl:70
#: cdedb/frontend/templates/web/core/show_history.tmpl:207
#: cdedb/frontend/templates/web/core/show_user.tmpl:185
msgid "Balance"
msgstr "Guthaben"

#: cdedb/frontend/templates/web/cde/view_finance_log.tmpl:32
msgid "Overall Balance"
msgstr "Gesamtguthaben"

#: cdedb/frontend/templates/web/core/admin_change_user.tmpl:7
#: cdedb/frontend/templates/web/event/change_registration.tmpl:21
#, python-format
msgid "Edit %(given_names)s %(family_name)s"
msgstr "%(given_names)s %(family_name)s bearbeiten"

#: cdedb/frontend/templates/web/core/admin_change_user.tmpl:15
msgid "Edit Userdata"
msgstr "Nutzerdaten bearbeiten"

#: cdedb/frontend/templates/web/core/admin_change_user.tmpl:48
#, python-format
msgid "Visible to all Admins, supports %(infolink)s with auto linebreaks."
msgstr ""
"Für alle Admins sichtbar, unterstützt %(infolink)s mit Zeilenumbrüchen."

#: cdedb/frontend/templates/web/core/admin_change_user.tmpl:99
msgid "Changenotes"
msgstr "Änderungs-Kommentar"

#: cdedb/frontend/templates/web/core/admin_username_change.tmpl:4
#, python-format
msgid "Edit Username for %(given_names)s %(family_name)s"
msgstr "E-Mail-Adresse ändern für %(given_names)s %(family_name)s"

#: cdedb/frontend/templates/web/core/admin_username_change.tmpl:11
#: cdedb/frontend/templates/web/core/admin_username_change.tmpl:20
msgid "Edit Username"
msgstr "E-Mail-Adresse ändern"

#: cdedb/frontend/templates/web/core/admin_username_change.tmpl:17
#: cdedb/frontend/templates/web/core/promote_user.tmpl:42
#: cdedb/frontend/templates/web/core/promote_user.tmpl:54
msgid "User"
msgstr "Benutzer"

#: cdedb/frontend/templates/web/core/admin_username_change.tmpl:18
msgid "Old Username"
msgstr "Alte E-Mail-Adresse"

#: cdedb/frontend/templates/web/core/admin_username_change.tmpl:19
msgid "New Username"
msgstr "Neue E-Mail-Adresse"

#: cdedb/frontend/templates/web/core/archived_user_search.tmpl:8
#: cdedb/frontend/templates/web/core/archived_user_search.tmpl:14
#: cdedb/frontend/templates/web/core/base.tmpl:21
msgid "Search Archived Users"
msgstr "Archivsuche"

#: cdedb/frontend/templates/web/core/base.tmpl:13
#: cdedb/frontend/templates/web/event/register.tmpl:41
msgid "My Data"
msgstr "Meine Daten"

#: cdedb/frontend/templates/web/core/base.tmpl:23
msgid "Pending Changes"
msgstr "Änderungen prüfen"

#: cdedb/frontend/templates/web/core/base.tmpl:26
#: cdedb/frontend/templates/web/core/genesis_list_cases.tmpl:7
#: cdedb/frontend/templates/web/core/genesis_list_cases.tmpl:12
#: cdedb/frontend/templates/web/core/genesis_modify_form.tmpl:13
#: cdedb/frontend/templates/web/core/index.tmpl:64
msgid "Account Requests"
msgstr "Accountanfragen"

#: cdedb/frontend/templates/web/core/base.tmpl:29
#: cdedb/frontend/templates/web/core/view_log.tmpl:6
#: cdedb/frontend/templates/web/core/view_log.tmpl:13
msgid "Account Log"
msgstr "Account-Log"

#: cdedb/frontend/templates/web/core/base.tmpl:31
#: cdedb/frontend/templates/web/core/view_changelog_meta.tmpl:6
#: cdedb/frontend/templates/web/core/view_changelog_meta.tmpl:13
msgid "Userdata Log"
msgstr "Nutzerdaten-Log"

#: cdedb/frontend/templates/web/core/base.tmpl:35
#: cdedb/frontend/templates/web/core/meta_info.tmpl:6
#: cdedb/frontend/templates/web/core/meta_info.tmpl:12
msgid "Metadata"
msgstr "Metadaten"

#: cdedb/frontend/templates/web/core/change_password.tmpl:5
#: cdedb/frontend/templates/web/core/change_password.tmpl:13
#: cdedb/frontend/templates/web/core/show_user.tmpl:53
msgid "Change Password"
msgstr "Passwort ändern"

#: cdedb/frontend/templates/web/core/change_password.tmpl:17
#: cdedb/frontend/templates/web/core/do_password_reset.tmpl:15
msgid ""
"There are no hard criteria for your new password, as we are using the zxcvbn "
"library to evaluate the\n"
"            actual strength of password. Numerals, Uppercase letters, and "
"Special characters aren't required.\n"
"            For example, you can use a randomized string of 8 characters, "
"but it is also fine to use two words that\n"
"            aren't too common. This form will provide feedback to help you "
"chose a better password if your new password\n"
"            is too weak."
msgstr ""
"Es gibt keine harten Kriterien für das neue Passwort, da wir die zxcvbn-"
"Bibliothek verwenden, um die tatsächliche Stärke des Passworts zu ermitteln. "
"Ziffern, Großbuchstaben und Sonderzeichen sind nicht erforderlich. "
"Beispielsweise ist es möglich, eine zufallsgenerierte Zeichenkette von 8 "
"Zeichen Länge zu verwenden, aber es ist auch in Ordnung zwei nicht zu "
"häufige Wörter aneinanderzuhängen. Dieses Formular wird Feedback geben, um "
"das Passwort zu verbessern, sollte dein neues Passwort zu schwach sein."

#: cdedb/frontend/templates/web/core/change_password.tmpl:29
msgid "Old Password"
msgstr "Altes Passwort"

#: cdedb/frontend/templates/web/core/change_password.tmpl:30
#: cdedb/frontend/templates/web/core/do_password_reset.tmpl:30
msgid "New Password"
msgstr "Neues Passwort"

#: cdedb/frontend/templates/web/core/change_password.tmpl:31
#: cdedb/frontend/templates/web/core/do_password_reset.tmpl:31
msgid "Confirm new Password"
msgstr "Neues Passwort bestätigen"

#: cdedb/frontend/templates/web/core/change_privileges.tmpl:4
#, python-format
msgid "Change Privileges for %(given_names)s %(family_name)s"
msgstr "Privilegien ändern für %(given_names)s %(family_name)s"

#: cdedb/frontend/templates/web/core/change_privileges.tmpl:12
msgid "Change Privileges"
msgstr "Privilegien ändern"

#: cdedb/frontend/templates/web/core/change_privileges.tmpl:17
#: cdedb/frontend/templates/web/core/show_history.tmpl:162
#: cdedb/frontend/templates/web/core/show_user.tmpl:143
msgid "Super-Admin"
msgstr "Super-Admin"

#: cdedb/frontend/templates/web/core/change_privileges.tmpl:18
#: cdedb/frontend/templates/web/core/show_history.tmpl:163
#: cdedb/frontend/templates/web/core/show_user.tmpl:144
msgid "Core-Admin"
msgstr "Core-Admin"

#: cdedb/frontend/templates/web/core/change_privileges.tmpl:19
#: cdedb/frontend/templates/web/core/show_history.tmpl:164
#: cdedb/frontend/templates/web/core/show_user.tmpl:145
msgid "CdE-Admin"
msgstr "CdE-Admin"

#: cdedb/frontend/templates/web/core/change_privileges.tmpl:20
#: cdedb/frontend/templates/web/core/show_history.tmpl:165
#: cdedb/frontend/templates/web/core/show_user.tmpl:146
msgid "Event-Admin"
msgstr "Veranstaltungs-Admin"

#: cdedb/frontend/templates/web/core/change_privileges.tmpl:21
#: cdedb/frontend/templates/web/core/show_history.tmpl:166
#: cdedb/frontend/templates/web/core/show_user.tmpl:147
msgid "Mailinglist-Admin"
msgstr "Malinglisten-Admin"

#: cdedb/frontend/templates/web/core/change_privileges.tmpl:22
#: cdedb/frontend/templates/web/core/show_history.tmpl:167
#: cdedb/frontend/templates/web/core/show_user.tmpl:148
msgid "Assembly-Admin"
msgstr "Versammlungs-Admin"

#: cdedb/frontend/templates/web/core/change_user.tmpl:7
#: cdedb/frontend/templates/web/core/change_user.tmpl:15
msgid "Edit Your Data"
msgstr "Eigene Daten bearbeiten"

#: cdedb/frontend/templates/web/core/change_user.tmpl:44
msgid ""
"To Change Your E-Mail, which serves as Your\n"
"                              username, use the button on Your Profile Page."
msgstr ""
"Um Deine E-Mail-Adresse zu ändern, benutze den entsprechenden Button auf "
"Deiner Profilseite."

#: cdedb/frontend/templates/web/core/change_user.tmpl:57
#: cdedb/frontend/templates/web/core/change_user.tmpl:56
msgid "This should be your primary address. The exPuls will be sent here."
msgstr ""
"Diese Adresse sollte Deine aktuelle Anschrift sein. An diese wird auch der "
"exPuls geliefert."

#: cdedb/frontend/templates/web/core/change_user.tmpl:70
#: cdedb/frontend/templates/web/core/change_user.tmpl:69
msgid ""
"This address is meant to be a \"backup\", should the primary address not "
"work. Please give an address where\n"
"                you can be reached long-term, e.g. your parents' address."
msgstr ""
"Diese Adresse ist dazu gedacht, eine \"Notfalladresse\" zu haben, falls die "
"erste Anschrift nicht mehr funktionieren sollte. Gib hier bitte eine Adresse "
"an, unter der Du längerfristig erreichbar sein wirst, z. B. die "
"Heimatanschrift bei den Eltern."

#: cdedb/frontend/templates/web/core/change_username.tmpl:5
#: cdedb/frontend/templates/web/core/do_username_change.tmpl:4
msgid "Change Your E-Mail-Address"
msgstr "Eigene E-Mail-Adresse ändern"

#: cdedb/frontend/templates/web/core/change_username.tmpl:13
msgid "Change E-Mail-Address"
msgstr "E-Mail-Adresse ändern"

#: cdedb/frontend/templates/web/core/change_username.tmpl:17
msgid ""
"To change Your E-Mail-Address, You will have to confirm Your new E-Mail-"
"Address by clicking a link in the\n"
"            verification mail sent to the new E-Mail."
msgstr ""
"Um Deine E-Mail-Adresse zu ändern, wird zuerst zur Verifizierung eine E-Mail "
"an die neue Adresse geschickt. In der E-Mail findest Du einen Link, mit dem "
"Du den Vorgang abschließen kannst."

#: cdedb/frontend/templates/web/core/change_username.tmpl:25
msgid "New E-Mail-Address"
msgstr "Neue E-Mail-Adresse"

#: cdedb/frontend/templates/web/core/change_username.tmpl:26
msgid "Send verification mail"
msgstr "Verifizierungs-E-Mail abschicken"

#: cdedb/frontend/templates/web/core/debug_email.tmpl:4
msgid "View E-Mail"
msgstr "Emailbetrachter"

#: cdedb/frontend/templates/web/core/do_password_reset.tmpl:4
msgid "Set New Password"
msgstr "Neues Passwort setzen"

#: cdedb/frontend/templates/web/core/do_password_reset.tmpl:10
msgid ""
"You can reset Your Password here. Then You can use the new Password to login."
msgstr ""
"Hier kannst Du ein neues Passwort für die CdE-Datenbank eingeben. "
"Anschließend kannst Du Dich mit Deinem neuen Passwort anmelden."

#: cdedb/frontend/templates/web/core/do_password_reset.tmpl:32
#: cdedb/frontend/templates/web/core/login.tmpl:45
#: cdedb/frontend/templates/web/core/reset_password.tmpl:4
msgid "Reset Password"
msgstr "Passwort zurücksetzen"

#: cdedb/frontend/templates/web/core/do_username_change.tmpl:10
#, python-format
msgid ""
"Enter Your Password and click \"Confirm\" to change Your E-Mail-Address to "
"<code>%(email)s</code>.\n"
"            Aftwerwards you need to user Your new E-Mail-Address to login."
msgstr ""
"Gib Dein Passwort ein und klicke den Bestätigungsknopf um Deine E-Mail-"
"Adresse zu <code>%(email)s</code> zu ändern. Nachdem Du die Änderung "
"durchgeführt hast musst Du bei der Anmeldung Deine neue E-Mail-Adresse "
"angeben."

#: cdedb/frontend/templates/web/core/do_username_change.tmpl:20
#: cdedb/frontend/templates/web/core/login.tmpl:31
msgid "Password"
msgstr "Passwort"

#: cdedb/frontend/templates/web/core/genesis_list_cases.tmpl:17
msgid "The Account Request will be permanently deleted."
msgstr "Die Accountanfrage wird irreversibel gelöscht."

#: cdedb/frontend/templates/web/core/genesis_list_cases.tmpl:22
#, python-format
msgid "Event-Account Requests [%(count)s]"
msgstr "Veranstaltungs-Accountanfragen [%(count)s]"

#: cdedb/frontend/templates/web/core/genesis_list_cases.tmpl:49
#: cdedb/frontend/templates/web/core/genesis_list_cases.tmpl:99
msgid "Approve"
msgstr "Genehmigen"

#: cdedb/frontend/templates/web/core/genesis_list_cases.tmpl:56
#: cdedb/frontend/templates/web/core/genesis_list_cases.tmpl:106
#: cdedb/frontend/templates/web/ml/management.tmpl:95
#: cdedb/frontend/templates/web/ml/management.tmpl:98
msgid "Reject"
msgstr "Ablehnen"

#: cdedb/frontend/templates/web/core/genesis_list_cases.tmpl:68
msgid "There are currently no Event-Account Requests pending."
msgstr "Zur Zeit liegen keine Veranstaltungs-Accountanfragen vor."

#: cdedb/frontend/templates/web/core/genesis_list_cases.tmpl:73
#, python-format
msgid "Malinglist-Account Requests [%(count)s]"
msgstr "Mailinglisten-Accountanfragen [%(count)s]"

#: cdedb/frontend/templates/web/core/genesis_list_cases.tmpl:119
msgid "There are currently no Mailinglist-Account Requests pending."
msgstr "Zur Zeit liegen keine Mailinglisten-Accountanfragen vor."

#: cdedb/frontend/templates/web/core/genesis_modify_form.tmpl:7
msgid "Edit Account Request"
msgstr "Accountanfrage bearbeiten"

#: cdedb/frontend/templates/web/core/genesis_modify_form.tmpl:15
#, python-format
msgid "Edit Account Request from %(given_names)s %(family_name)s"
msgstr "Accountanfrage von %(given_names)s %(family_name)s bearbeiten"

#: cdedb/frontend/templates/web/core/genesis_modify_form.tmpl:28
#: cdedb/frontend/templates/web/core/genesis_request.tmpl:30
msgid "CdE-Event"
msgstr "CdE-Veranstaltung"

#: cdedb/frontend/templates/web/core/genesis_modify_form.tmpl:29
#: cdedb/frontend/templates/web/core/genesis_request.tmpl:31
msgid "CdE-Mailinglist"
msgstr "CdE-Mailingliste"

#: cdedb/frontend/templates/web/core/genesis_modify_form.tmpl:39
#: cdedb/frontend/templates/web/core/genesis_request.tmpl:34
#, python-format
msgid "Rationale (max. %s Characters)"
msgstr "Begründung (max. %s Zeichen)"

#: cdedb/frontend/templates/web/core/genesis_modify_form.tmpl:43
msgid "The following fields are only relevant for Event-Account Requests."
msgstr ""
"Die folgenden Felder sind nur für Veranstaltungs-Accountanfragen relevant."

#: cdedb/frontend/templates/web/core/genesis_request.tmpl:4
#: cdedb/frontend/templates/web/core/login.tmpl:46
msgid "Request Account"
msgstr "Account anfordern"

#: cdedb/frontend/templates/web/core/genesis_request.tmpl:10
msgid ""
"With the following Form You can request an Account for the CdE-DB.\n"
"            Please give a short Rationale, what You want to use the Account "
"for\n"
"            (for example for which Event You want to register)."
msgstr ""
"Mit dem folgenden Formular kannst Du einen Account für die CdE-Datenbank "
"beantragen. Gib dazu bitte kurz an, zu welchem Zweck Du den Account "
"benötigst (bspw. für welche Veranstaltung Du Dich anmelden möchtest). "

#: cdedb/frontend/templates/web/core/genesis_request.tmpl:17
msgid ""
"After You have filled out this Form, You will be sent an E-Mail containing a "
"verification link.\n"
"            You need to open this link to confirm Your Request. Only then "
"Your Request will be reviewed by an Admin.\n"
"            You will be notified, when Your Account has been created."
msgstr ""
" Nachdem Du das Formular abgeschickt hast, wird eine E-Mail an die "
"angegebene Adresse verschickt, die einen Verifikations-Link enthält. Diesen "
"musst Du öffnen, um Deine Anfrage zu bestätigen. Erst danach wird die "
"Anfrage von einem Admin überprüft und gegebenenfalls ein Account erstellt, "
"worüber Du dann per E-Mail benachrichtigt wirst."

#: cdedb/frontend/templates/web/core/genesis_request.tmpl:32
msgid "Rationale"
msgstr "Begründung"

#: cdedb/frontend/templates/web/core/genesis_request.tmpl:38
msgid ""
"The following fields are only relevant, if you are requesting an account for "
"an event."
msgstr ""
"Diese Felder sind nur relevant, falls Du einen Account für eine "
"Veranstaltung beantragst."

#: cdedb/frontend/templates/web/core/genesis_request.tmpl:68
msgid "Confirm Request"
msgstr "Anfrage abschicken"

#: cdedb/frontend/templates/web/core/index.tmpl:8
#: cdedb/frontend/templates/web/core/login.tmpl:8
msgid "CdE-Datenbank"
msgstr "CdE-Datenbank"

#: cdedb/frontend/templates/web/core/index.tmpl:18
#: cdedb/frontend/templates/web/core/login.tmpl:19
msgid "Info"
msgstr "Info"

#: cdedb/frontend/templates/web/core/index.tmpl:19
#: cdedb/frontend/templates/web/core/login.tmpl:20
msgid "This is an Offline-Instance of the CdE-DB"
msgstr "Dies ist eine Offline-Instanz der CdE-Datenbank"

#: cdedb/frontend/templates/web/core/index.tmpl:37
msgid "Search for Users by ID or Name"
msgstr "Benutzer nach ID oder Namen suchen"

#: cdedb/frontend/templates/web/core/index.tmpl:60
msgid "Account Management"
msgstr "Verwaltung"

#: cdedb/frontend/templates/web/core/index.tmpl:63
#: cdedb/frontend/templates/web/core/index.tmpl:72
#, python-format
msgid "There are currently %(count)s %(link)s to review."
msgstr "Derzeit sind %(count)s %(link)s zu bearbeiten."

#: cdedb/frontend/templates/web/core/index.tmpl:73
#: cdedb/frontend/templates/web/core/show_history.tmpl:269
msgid "Changes"
msgstr "Änderungen"

#: cdedb/frontend/templates/web/core/index.tmpl:84
msgid "Orga-Events"
msgstr "Orga-Veranstaltungen"

#: cdedb/frontend/templates/web/core/index.tmpl:93
#: cdedb/frontend/templates/web/event/list_db_events.tmpl:29
#, python-format
msgid "%(count)s Registrations"
msgstr "%(count)s Anmeldungen"

#: cdedb/frontend/templates/web/core/index.tmpl:97
msgid "(Registration open)"
msgstr "(Anmeldung geöffnet)"

#: cdedb/frontend/templates/web/core/index.tmpl:101
#, python-format
msgid "(Registration until %(date)s)"
msgstr "(Anmeldung bis %(date)s)"

#: cdedb/frontend/templates/web/core/index.tmpl:106
#, python-format
msgid "(Registration starts %(date)s)"
msgstr "(Anmeldung ab %(date)s)"

#: cdedb/frontend/templates/web/core/index.tmpl:114
#: cdedb/frontend/templates/web/event/add_registration.tmpl:14
#: cdedb/frontend/templates/web/event/base.tmpl:31
#: cdedb/frontend/templates/web/event/change_registration.tmpl:14
#: cdedb/frontend/templates/web/event/change_registrations.tmpl:14
#: cdedb/frontend/templates/web/event/change_registrations.tmpl:84
#: cdedb/frontend/templates/web/event/downloads.tmpl:66
#: cdedb/frontend/templates/web/event/field_set.tmpl:23
#: cdedb/frontend/templates/web/event/field_set_select.tmpl:20
#: cdedb/frontend/templates/web/event/index.tmpl:41
#: cdedb/frontend/templates/web/event/registration_query.tmpl:14
#: cdedb/frontend/templates/web/event/registration_query.tmpl:21
#: cdedb/frontend/templates/web/event/show_registration.tmpl:14
#: cdedb/frontend/templates/web/event/downloads.tmpl:106
msgid "Registrations"
msgstr "Anmeldungen"

#: cdedb/frontend/templates/web/core/index.tmpl:117
#: cdedb/frontend/templates/web/event/index.tmpl:44
#: cdedb/frontend/templates/web/event/stats.tmpl:16
msgid "Statistics"
msgstr "Statistik"

#: cdedb/frontend/templates/web/core/index.tmpl:133
msgid "Moderated Mailinglists"
msgstr "Moderierte Mailinglisten"

#: cdedb/frontend/templates/web/core/index.tmpl:143
#, python-format
msgid "%(count)s Requests"
msgstr "%(count)s Anfragen"

#: cdedb/frontend/templates/web/core/index.tmpl:154
#: cdedb/frontend/templates/web/event/index.tmpl:13
#: cdedb/frontend/templates/web/event/list_db_events.tmpl:47
msgid "Current Events"
msgstr "Aktuelle Veranstaltungen"

#: cdedb/frontend/templates/web/core/index.tmpl:166
msgid "registered"
msgstr "angemeldet"

#: cdedb/frontend/templates/web/core/index.tmpl:165
#, python-format
msgid "(Already %(link)s)"
msgstr "(Bereits %(link)s)"

#: cdedb/frontend/templates/web/core/index.tmpl:172
#: cdedb/frontend/templates/web/event/base.tmpl:19
#: cdedb/frontend/templates/web/event/questionnaire.tmpl:24
msgid "Questionnaire"
msgstr "Fragebogen"

#: cdedb/frontend/templates/web/core/index.tmpl:176
#: cdedb/frontend/templates/web/event/base.tmpl:23
#: cdedb/frontend/templates/web/event/register.tmpl:14
#: cdedb/frontend/templates/web/event/register.tmpl:140
msgid "Register"
msgstr "Anmelden"

#: cdedb/frontend/templates/web/core/index.tmpl:179
#: cdedb/frontend/templates/web/core/index.tmpl:192
#, python-format
msgid "(Until %(date)s)"
msgstr "(Bis %(date)s)"

#: cdedb/frontend/templates/web/core/index.tmpl:183
#, python-format
msgid "(Late Registrations until %(date)s)"
msgstr "(Nachmeldungen bis %(date)s)"

#: cdedb/frontend/templates/web/core/index.tmpl:187
msgid "(Only late Registrations possible)"
msgstr "(Nur noch Nachmeldungen)"

#: cdedb/frontend/templates/web/core/index.tmpl:206
msgid "Current Assemblies"
msgstr "Aktuelle Versammlungen"

#: cdedb/frontend/templates/web/core/index.tmpl:215
msgid "(Already attending)"
msgstr "(Bereits angemeldet)"

#: cdedb/frontend/templates/web/core/index.tmpl:219
#, python-format
msgid "(Registration possible until %(date)s)"
msgstr "(Anmeldung bis %(date)s)"

#: cdedb/frontend/templates/web/core/inspect_change.tmpl:7
#, python-format
msgid "Inspect Changes for %(given_names)s %(family_name)s"
msgstr "Änderungen prüfen für %(given_names)s %(family_name)s"

#: cdedb/frontend/templates/web/core/inspect_change.tmpl:13
#: cdedb/frontend/templates/web/core/list_pending_changes.tmpl:11
msgid "Inspect Changes"
msgstr "Änderungen prüfen"

#: cdedb/frontend/templates/web/core/inspect_change.tmpl:40
msgid "Show all Fields"
msgstr "Alle Felder anzeigen"

#: cdedb/frontend/templates/web/core/inspect_change.tmpl:42
msgid "Show Profile"
msgstr "Profil anzeigen"

#: cdedb/frontend/templates/web/core/inspect_change.tmpl:43
#: cdedb/frontend/templates/web/core/show_history.tmpl:15
#: cdedb/frontend/templates/web/core/show_user.tmpl:57
msgid "Change History"
msgstr "Änderungs-Historie"

#: cdedb/frontend/templates/web/core/inspect_change.tmpl:65
#: cdedb/frontend/templates/web/core/show_history.tmpl:138
#: cdedb/frontend/templates/web/core/show_user.tmpl:106
msgid "Account &amp; Membership"
msgstr "Account &amp; Mitgliedschaft"

#: cdedb/frontend/templates/web/core/inspect_change.tmpl:69
#: cdedb/frontend/templates/web/core/show_history.tmpl:179
msgid "CdE-Membership"
msgstr "CdE-Mitgliedschaft"

#: cdedb/frontend/templates/web/core/inspect_change.tmpl:105
msgid "Confirm Changes"
msgstr "Änderungen bestätigen"

#: cdedb/frontend/templates/web/core/inspect_change.tmpl:111
msgid "Reject Changes"
msgstr "Änderungen verwerfen"

#: cdedb/frontend/templates/web/core/inspect_change.tmpl:113
msgid "Edit Changes"
msgstr "Änderungen bearbeiten"

#: cdedb/frontend/templates/web/core/list_pending_changes.tmpl:5
#, python-format
msgid "Pending Profilechanges [%(count)s]"
msgstr "Zu prüfende Profiländerungen [%(count)s]"

#: cdedb/frontend/templates/web/core/login.tmpl:41
msgid "Login"
msgstr "Anmelden"

#: cdedb/frontend/templates/web/core/modify_membership.tmpl:4
#, python-format
msgid "Modify Memberhip for %(given_names)s %(family_name)s"
msgstr "Mitgliedsstatus von %(given_names)s %(family_name)s bearbeiten"

#: cdedb/frontend/templates/web/core/modify_membership.tmpl:13
msgid "Modify Membership"
msgstr "Mitgliedsstatus bearbeiten"

#: cdedb/frontend/templates/web/core/modify_membership.tmpl:19
msgid ""
"Here you can terminate the CdE-membership. This has the following effects:"
msgstr ""
"Hiermit kann die CdE-Mitgliedschaft beendet werden. Das hat die folgenden "
"Auswirkungen:"

#: cdedb/frontend/templates/web/core/modify_membership.tmpl:22
msgid "termination of membership"
msgstr "Beenden der Mitgliedschaft"

#: cdedb/frontend/templates/web/core/modify_membership.tmpl:23
msgid ""
"no longer able to search for/be found by other searchable members (if "
"applicable)"
msgstr ""
"ggf. keinen Zugriff mehr auf die Mitgliedersuche und dort auch nicht mehr "
"gelistet"

#: cdedb/frontend/templates/web/core/modify_membership.tmpl:24
msgid "loss of membership fee balance"
msgstr "Verlust des Mitgliedsbeitragguthabens"

#: cdedb/frontend/templates/web/core/modify_membership.tmpl:25
msgid "revocation of any active direct debit authorization"
msgstr "Widerruf aller aktiven Einzugsermächtigungen."

#: cdedb/frontend/templates/web/core/modify_membership.tmpl:32
msgid "Terminate Membership"
msgstr "Mitgliedschaft terminieren"

#: cdedb/frontend/templates/web/core/modify_membership.tmpl:42
msgid "Make a Member"
msgstr "Zum Mitglied machen"

#: cdedb/frontend/templates/web/core/promote_user.tmpl:4
#, python-format
msgid "Change Realms for %(given_names)s %(family_name)s"
msgstr "Bereichsänderung für %(given_names)s %(family_name)s"

#: cdedb/frontend/templates/web/core/promote_user.tmpl:12
#: cdedb/frontend/templates/web/core/promote_user.tmpl:97
#: cdedb/frontend/templates/web/core/show_user.tmpl:135
msgid "Add Realm"
msgstr "Bereich hinzufügen"

#: cdedb/frontend/templates/web/core/promote_user.tmpl:35
msgid ""
"With this Form You can add the User to new Realms in the CdEDB.\n"
"                    They will gain access to the respective Sites and they "
"may gain additional User-Attributes."
msgstr ""
"Mit diesem Formular kann der Benutzer zu weiteren Bereichen der CdE-"
"Datenbank hinzugefügt werden. Damit erhält er Zugriff auf die entsprechenden "
"Seiten und erhält ggf. neue Nutzer-Attribute."

#: cdedb/frontend/templates/web/core/promote_user.tmpl:44
msgid "Target Realm"
msgstr "Zielbereich"

#: cdedb/frontend/templates/web/core/promote_user.tmpl:55
msgid "New Realm"
msgstr "Neuer Bereich"

#: cdedb/frontend/templates/web/core/promote_user.tmpl:63
msgid "Implied new Realms"
msgstr "Implizite neue Bereiche"

#: cdedb/frontend/templates/web/core/promote_user.tmpl:73
msgid "Additional Data"
msgstr "Zusätzliche Daten"

#: cdedb/frontend/templates/web/core/reset_password.tmpl:10
msgid ""
"If You have forgotten Your Password, You can request an E-Mail to reset it.\n"
"            To do this, just enter the E-Mail Address You would use to login."
msgstr ""
"Wenn Du Dein Passwort vergessen hast, kannst Du hier eine E-Mail anfordern, "
"um Dein Passwort zurückzusetzen. Gib dazu einfach die E-Mail-Adresse, die in "
"der Datenbank hinterlegt ist, ein."

#: cdedb/frontend/templates/web/core/reset_password.tmpl:16
msgid "Attention: This does not work for Admin-Accounts!"
msgstr "Achtung: Dies funktioniert nicht für Administrator-Accounts!"

#: cdedb/frontend/templates/web/core/reset_password.tmpl:25
msgid "Request Reset Link"
msgstr "Rücksetzlink anfordern"

#: cdedb/frontend/templates/web/core/set_foto.tmpl:7
#, python-format
msgid "Set Profile Picture for %(given_names)s %(family_name)s"
msgstr "Profilbild von %(given_names)s %(family_name)s ändern"

#: cdedb/frontend/templates/web/core/set_foto.tmpl:16
msgid "Set Profile Picture"
msgstr "Profilbild ändern"

#: cdedb/frontend/templates/web/core/set_foto.tmpl:23
msgid "Current Picture"
msgstr "Aktuelles Bild"

#: cdedb/frontend/templates/web/core/set_foto.tmpl:29
msgid "The Profile Picture will be permanently deleted."
msgstr "Das Profilbild wird irreversibel gelöscht."

#: cdedb/frontend/templates/web/core/set_foto.tmpl:36
msgid "Delete Picture"
msgstr "Bild löschen"

#: cdedb/frontend/templates/web/core/set_foto.tmpl:43
msgid "Upload new Picture"
msgstr "Neues Bild hochladen"

#: cdedb/frontend/templates/web/core/set_foto.tmpl:45
msgid "The Picture must meet the following Criteria:"
msgstr "Das Bild muss folgende Anforderungen erfüllen:"

#: cdedb/frontend/templates/web/core/set_foto.tmpl:50
msgid "JPEG or PNG file"
msgstr "JPEG- oder PNG-Datei"

#: cdedb/frontend/templates/web/core/set_foto.tmpl:51
msgid "max. 128 kB Filesize"
msgstr "max. 128 kB Dateigröße"

#: cdedb/frontend/templates/web/core/set_foto.tmpl:52
msgid "preferably square"
msgstr "möglichst quadratisch"

#: cdedb/frontend/templates/web/core/set_foto.tmpl:60
msgid "Picture-File"
msgstr "Foto-Datei"

#: cdedb/frontend/templates/web/core/set_foto.tmpl:71
msgid "Go Back"
msgstr "Zurück"

#: cdedb/frontend/templates/web/core/show_history.tmpl:7
#, python-format
msgid "Change History of %(given_names)s %(family_name)s"
msgstr "Änderungs Historie von %(given_names)s %(family_name)s"

#: cdedb/frontend/templates/web/core/show_history.tmpl:17
msgid "pending"
msgstr "ausstehend"

#: cdedb/frontend/templates/web/core/show_history.tmpl:19
msgid "superseded"
msgstr "obsolet"

#: cdedb/frontend/templates/web/core/show_history.tmpl:20
msgid "nacked"
msgstr "abgelehnt"

#: cdedb/frontend/templates/web/core/show_history.tmpl:21
msgid "displaced"
msgstr "obsolet"

#: cdedb/frontend/templates/web/core/show_history.tmpl:22
msgid "complicated"
msgstr "kompliziert"

#: cdedb/frontend/templates/web/core/show_history.tmpl:61
#: cdedb/frontend/templates/web/core/show_history.tmpl:284
msgid "Gen"
msgstr "Gen"

#: cdedb/frontend/templates/web/core/show_history.tmpl:85
msgid "Review Changes"
msgstr "Änderungen prüfen"

#: cdedb/frontend/templates/web/core/show_history.tmpl:91
#: cdedb/frontend/templates/web/core/show_user.tmpl:21
msgid "The User is deactivated."
msgstr "Der Benutzer ist deaktiviert."

#: cdedb/frontend/templates/web/core/show_history.tmpl:96
#: cdedb/frontend/templates/web/core/show_user.tmpl:26
msgid "The User is archived."
msgstr "Der Benutzer ist archiviert."

#: cdedb/frontend/templates/web/core/show_history.tmpl:103
msgid "– {num} more versions –"
msgstr "– {num} weitere Versionen –"

#: cdedb/frontend/templates/web/core/show_history.tmpl:140
#: cdedb/frontend/templates/web/core/show_user.tmpl:225
#: cdedb/frontend/templates/web/ml/change_mailinglist.tmpl:37
#: cdedb/frontend/templates/web/ml/create_mailinglist.tmpl:22
msgid "Active"
msgstr "Aktiv"

#: cdedb/frontend/templates/web/core/show_history.tmpl:144
#: cdedb/frontend/templates/web/core/show_user.tmpl:118
msgid "Realms"
msgstr "Bereiche"

#: cdedb/frontend/templates/web/core/show_history.tmpl:158
#: cdedb/frontend/templates/web/core/show_user.tmpl:140
msgid "Admin Privileges"
msgstr "Admin-Privilegien"

#: cdedb/frontend/templates/web/core/show_history.tmpl:183
msgid "Trialmembership"
msgstr "Probemitgliedschaft"

#: cdedb/frontend/templates/web/core/show_history.tmpl:188
msgid "Not a Member"
msgstr "Kein Mitglied"

#: cdedb/frontend/templates/web/core/show_history.tmpl:193
#: cdedb/frontend/templates/web/core/show_user.tmpl:203
msgid "Searchability"
msgstr "Sichtbarkeit"

#: cdedb/frontend/templates/web/core/show_history.tmpl:199
msgid "Not Searchable"
msgstr "Nicht Sichtbar"

#: cdedb/frontend/templates/web/core/show_history.tmpl:202
msgid "(Undecided)"
msgstr "(Unentschieden)"

#: cdedb/frontend/templates/web/core/show_user.tmpl:7
#, python-format
msgid "%(given_names)s %(family_name)s"
msgstr "%(given_names)s %(family_name)s"

#: cdedb/frontend/templates/web/core/show_user.tmpl:32
msgid "Show complete Profile"
msgstr "Gesamtes Profil anzeigen"

#: cdedb/frontend/templates/web/core/show_user.tmpl:40
msgid "Edit (normal)"
msgstr "Bearbeiten (normal)"

#: cdedb/frontend/templates/web/core/show_user.tmpl:42
msgid "Edit (as Admin)"
msgstr "Bearbeiten (mit Adminrechten)"

#: cdedb/frontend/templates/web/core/show_user.tmpl:69
msgid "Profile Picture"
msgstr "Profilbild"

#: cdedb/frontend/templates/web/core/show_user.tmpl:71
msgid "Default Profile Picture"
msgstr "Standardprofilbild"

#: cdedb/frontend/templates/web/core/show_user.tmpl:76
msgid "Change Profile Picture"
msgstr "Profilbild ändern"

#: cdedb/frontend/templates/web/core/show_user.tmpl:111
msgid "Account active"
msgstr "Account aktiv"

#: cdedb/frontend/templates/web/core/show_user.tmpl:172
msgid "Membership"
msgstr "Mitgliedschaft"

#: cdedb/frontend/templates/web/core/show_user.tmpl:177
msgid "(Trialmembership)"
msgstr "(Probemitgliedschaft)"

#: cdedb/frontend/templates/web/core/show_user.tmpl:180
msgid "Change Status"
msgstr "Status ändern"

#: cdedb/frontend/templates/web/core/show_user.tmpl:197
msgid "New Direct Debit Authorization …"
msgstr "Neue Einzugsermächtigung …"

#: cdedb/frontend/templates/web/core/show_user.tmpl:207
msgid "Data is visible for other Members."
msgstr "Daten sind für andere Mitglieder sichtbar."

#: cdedb/frontend/templates/web/core/show_user.tmpl:210
msgid "Not yet decided. (Data is not visible)"
msgstr "Noch nicht entschieden. (Daten sind nicht sichtbar)"

#: cdedb/frontend/templates/web/core/show_user.tmpl:212
msgid "Give Consent"
msgstr "Entscheiden"

#: cdedb/frontend/templates/web/core/show_user.tmpl:216
msgid "Data is not visible."
msgstr "Daten sind nicht sichtbar."

#: cdedb/frontend/templates/web/core/show_user.tmpl:267
msgid "Address Information"
msgstr "Adresse"

#: cdedb/frontend/templates/web/core/show_user.tmpl:341
msgid "(Instructor)"
msgstr "(Kursleiter)"

#: cdedb/frontend/templates/web/core/show_user.tmpl:353
msgid "Copy-Paste Template"
msgstr "Copy/Paste-Vorlage"

#: cdedb/frontend/templates/web/core/show_user.tmpl:384
msgid "Send Password Reset Link"
msgstr "Password-Rücksetz-Link senden"

#: cdedb/frontend/templates/web/core/show_user.tmpl:393
msgid ""
"Sends an email to this user, which contains a password reset link. This is\n"
"                                        basically the same as any non-admin "
"user can achieve using the \"Reset Password\"\n"
"                                        form on the login page."
msgstr ""
"Sendet eine E-Mail mit einem Passwort-Reset-Link an den Benutzer. Das kommt "
"auf's gleiche raus, wie wenn der Benutzer das \"Passwort zurücksetzen\"-"
"Formular auf der Login-Seite nutzt."

#: cdedb/frontend/templates/web/core/show_user.tmpl:411
msgid "Deactivate Account"
msgstr "Account deaktivieren"

#: cdedb/frontend/templates/web/core/show_user.tmpl:418
msgid "Reactivate Account"
msgstr "Account reaktivieren"

#: cdedb/frontend/templates/web/core/show_user.tmpl:427
msgid ""
"Deactivates the account, so the user can no longer log in.\n"
"                                        This is intended for exceptional "
"circumstances, e.g. if the\n"
"                                        account was compromised.\n"
"                                        This can be reversed at any time."
msgstr ""
"Deaktiviert den Account, sodass der Benutzer sich nicht mehr anmelden kann. "
"Dies ist als Notfallmaßnahme gedacht, beispielsweise falls ein Account "
"kompromitiert wurde. Dies kann jederzeit rückgängig gemacht werden."

#: cdedb/frontend/templates/web/core/show_user.tmpl:434
msgid ""
"Reactivates the account, so the user can log in again.\n"
"                                        Make sure that the cause of the "
"deactivation was removed."
msgstr ""
"Reaktiviere den Account, sodass der Benutzer sich wieder anmelden kann. "
"Stelle sicher, dass die Ursache der Deaktivierung beseitigt wurde."

#: cdedb/frontend/templates/web/core/show_user.tmpl:451
msgid "Archive Account"
msgstr "Account archivieren"

#: cdedb/frontend/templates/web/core/show_user.tmpl:457
msgid "The Account will be archived."
msgstr "Der Account wird archiviert."

#: cdedb/frontend/templates/web/core/show_user.tmpl:465
msgid ""
"Archives the Account. The User can no longer login and most Information is "
"deleted.\n"
"                                    Only Information necesary to restore "
"Membership will be retained\n"
"                                    (i.e. Name and Past Events attendance).\n"
"                                    Other Users can no longer see the "
"Account."
msgstr ""
"Archiviert den Account. Dabei wird der Account bis auf Weiteres unbenutzbar "
"und die meisten Informationen werden gelöscht. Nur Informationen, die für "
"eine Wiederaufnahme der CdE-Mitgliedschaft von Bedeutung sind (z.B. Name und "
"Akademieteilnahme), bleiben bestehen. Andere Benutzer können den Account "
"nicht mehr finden."

#: cdedb/frontend/templates/web/core/show_user.tmpl:484
msgid "Restore Account"
msgstr "Account wiederherstellen"

#: cdedb/frontend/templates/web/core/show_user.tmpl:491
msgid "Restores the archives Account. It will be usable again."
msgstr ""
"Stellt den archivierten Account wieder her. Er kann anschließend wieder "
"normal genutzt werden."

#: cdedb/frontend/templates/web/core/show_user.tmpl:503
msgid "Delete Account"
msgstr "Account leeren"

#: cdedb/frontend/templates/web/core/show_user.tmpl:509
msgid "The Account will be deleted."
msgstr "Der Account wird geleert."

#: cdedb/frontend/templates/web/core/show_user.tmpl:517
msgid ""
"Deletes all remaining Information associated with the Account.\n"
"                                    The Name will be lost as well. It will "
"no longer be possible to restore the Account."
msgstr ""
"Löscht alle verbleibenden Informationen aus dem Account. Auch der Name geht "
"dabei verloren. Es ist anschließend nicht mehr möglich, den Account "
"wiederherzustellen."

#: cdedb/frontend/templates/web/core/user_search.tmpl:12
msgid "core_usermanagement"
msgstr "Allgemeine Nutzerverwaltung"

#: cdedb/frontend/templates/web/core/view_changelog_meta.tmpl:29
msgid "Generation"
msgstr "Generation"

#: cdedb/frontend/templates/web/event/add_registration.tmpl:7
#, python-format
msgid "New Registration (%(title)s)"
msgstr "Neue Anmeldung (%(title)s)"

#: cdedb/frontend/templates/web/event/add_registration.tmpl:15
#: cdedb/frontend/templates/web/event/registration_query.tmpl:27
msgid "Add Participant"
msgstr "Teilnehmer hinzufügen"

#: cdedb/frontend/templates/web/event/add_registration.tmpl:19
msgid "New Registration"
msgstr "Neue Anmeldung"

#: cdedb/frontend/templates/web/event/add_registration.tmpl:39
#: cdedb/frontend/templates/web/event/change_registration.tmpl:43
#: cdedb/frontend/templates/web/event/show_registration.tmpl:41
#: cdedb/frontend/templates/web/event/change_registration.tmpl:45
msgid "Online CdEDB-ID"
msgstr "Online CdEDB-ID"

#: cdedb/frontend/templates/web/event/add_registration.tmpl:43
#: cdedb/frontend/templates/web/event/change_event.tmpl:74
#: cdedb/frontend/templates/web/event/change_registration.tmpl:47
#: cdedb/frontend/templates/web/event/create_course.tmpl:47
#: cdedb/frontend/templates/web/event/create_event.tmpl:45
#: cdedb/frontend/templates/web/event/registration_query.tmpl:43
#: cdedb/frontend/templates/web/event/show_course.tmpl:80
#: cdedb/frontend/templates/web/event/show_event.tmpl:87
#: cdedb/frontend/templates/web/event/show_lodgement.tmpl:74
#: cdedb/frontend/templates/web/event/show_registration.tmpl:79
#: cdedb/frontend/templates/web/event/change_registration.tmpl:49
msgid "Orga-Notes"
msgstr "Orga-Notizen"

#: cdedb/frontend/templates/web/event/add_registration.tmpl:44
#: cdedb/frontend/templates/web/event/change_registration.tmpl:50
#: cdedb/frontend/templates/web/event/change_registrations.tmpl:98
#: cdedb/frontend/templates/web/event/change_registration.tmpl:52
msgid "Fee paid"
msgstr "Teilnehmerbeitrag bezahlt"

#: cdedb/frontend/templates/web/event/add_registration.tmpl:46
#: cdedb/frontend/templates/web/event/change_registration.tmpl:52
#: cdedb/frontend/templates/web/event/change_registrations.tmpl:103
#: cdedb/frontend/templates/web/event/registration_query.tmpl:45
#: cdedb/frontend/templates/web/event/registration_status.tmpl:63
#: cdedb/frontend/templates/web/event/show_registration.tmpl:97
#: cdedb/frontend/templates/web/event/change_registration.tmpl:54
msgid "Parental Consent"
msgstr "Einverständniserklärung"

#: cdedb/frontend/templates/web/event/add_registration.tmpl:47
#: cdedb/frontend/templates/web/event/change_registrations.tmpl:108
#: cdedb/frontend/templates/web/event/show_registration.tmpl:106
#: cdedb/frontend/templates/web/event/stats.tmpl:29
msgid "Checked-In"
msgstr "Eingecheckt"

#: cdedb/frontend/templates/web/event/add_registration.tmpl:56
#: cdedb/frontend/templates/web/event/change_registration.tmpl:62
#: cdedb/frontend/templates/web/event/change_registrations.tmpl:124
#: cdedb/frontend/templates/web/event/checkin.tmpl:56
#: cdedb/frontend/templates/web/event/lodgements.tmpl:29
#: cdedb/frontend/templates/web/event/show_registration.tmpl:152
#: cdedb/frontend/templates/web/event/change_registration.tmpl:64
msgid "Lodgement"
msgstr "Unterkunft"

#: cdedb/frontend/templates/web/event/add_registration.tmpl:62
#: cdedb/frontend/templates/web/event/change_registration.tmpl:70
#: cdedb/frontend/templates/web/event/change_registrations.tmpl:142
#: cdedb/frontend/templates/web/event/change_registration.tmpl:72
#, python-format
msgid "Course %s"
msgstr "Kurs %s"

#: cdedb/frontend/templates/web/event/add_registration.tmpl:70
#: cdedb/frontend/templates/web/event/amend_registration.tmpl:30
#: cdedb/frontend/templates/web/event/amend_registration.tmpl:41
#: cdedb/frontend/templates/web/event/change_registration.tmpl:78
#: cdedb/frontend/templates/web/event/change_registrations.tmpl:154
#: cdedb/frontend/templates/web/event/register.tmpl:119
#: cdedb/frontend/templates/web/event/register.tmpl:129
#: cdedb/frontend/templates/web/event/registration_query.tmpl:46
#: cdedb/frontend/templates/web/event/registration_status.tmpl:107
#: cdedb/frontend/templates/web/event/show_registration.tmpl:175
#: cdedb/frontend/templates/web/event/change_registration.tmpl:80
msgid "Mixed Lodging"
msgstr "Gemischte Unterbringung"

#: cdedb/frontend/templates/web/event/add_registration.tmpl:71
#: cdedb/frontend/templates/web/event/change_registration.tmpl:79
#: cdedb/frontend/templates/web/event/change_registrations.tmpl:161
#: cdedb/frontend/templates/web/event/registration_query.tmpl:48
#: cdedb/frontend/templates/web/event/registration_status.tmpl:119
#: cdedb/frontend/templates/web/event/show_registration.tmpl:179
#: cdedb/frontend/templates/web/event/change_registration.tmpl:81
msgid "Participant List Consent"
msgstr "Teilnehmerlisten-Zustimmung"

#: cdedb/frontend/templates/web/event/add_registration.tmpl:76
#: cdedb/frontend/templates/web/event/amend_registration.tmpl:50
#: cdedb/frontend/templates/web/event/change_registration.tmpl:84
#: cdedb/frontend/templates/web/event/course_choices.tmpl:18
#: cdedb/frontend/templates/web/event/part_summary.tmpl:128
#: cdedb/frontend/templates/web/event/register.tmpl:94
#: cdedb/frontend/templates/web/event/show_registration.tmpl:184
#: cdedb/frontend/templates/web/event/change_registration.tmpl:86
msgid "Course Choices"
msgstr "Kurswahlen"

#: cdedb/frontend/templates/web/event/add_registration.tmpl:84
#: cdedb/frontend/templates/web/event/change_registration.tmpl:92
#: cdedb/frontend/templates/web/event/change_registrations.tmpl:169
#: cdedb/frontend/templates/web/event/registration_status.tmpl:149
#: cdedb/frontend/templates/web/event/show_registration.tmpl:194
#: cdedb/frontend/templates/web/event/change_registration.tmpl:94
msgid "Instructor of"
msgstr "Kursleiter von"

#: cdedb/frontend/templates/web/event/add_registration.tmpl:88
#: cdedb/frontend/templates/web/event/amend_registration.tmpl:60
#: cdedb/frontend/templates/web/event/change_registration.tmpl:96
#: cdedb/frontend/templates/web/event/register.tmpl:106
#: cdedb/frontend/templates/web/event/show_registration.tmpl:204
#: cdedb/frontend/templates/web/event/change_registration.tmpl:98
#, python-format
msgid "%s. Choice"
msgstr "%s. Wahl"

#: cdedb/frontend/templates/web/event/amend_registration.tmpl:7
#, python-format
msgid "Edit Registration for %(title)s"
msgstr "Anmeldung für %(title)s ändern"

#: cdedb/frontend/templates/web/event/amend_registration.tmpl:15
#: cdedb/frontend/templates/web/event/base.tmpl:16
#: cdedb/frontend/templates/web/event/registration_status.tmpl:12
msgid "My Registration"
msgstr "Meine Anmeldung"

#: cdedb/frontend/templates/web/event/amend_registration.tmpl:16
#: cdedb/frontend/templates/web/event/registration_status.tmpl:89
msgid "Change"
msgstr "Ändern"

#: cdedb/frontend/templates/web/event/amend_registration.tmpl:19
msgid "Edit Registration"
msgstr "Anmeldung bearbeiten"

#: cdedb/frontend/templates/web/event/amend_registration.tmpl:30
#: cdedb/frontend/templates/web/event/register.tmpl:119
#: cdedb/frontend/templates/web/event/registration_status.tmpl:110
msgid "Mixed Lodging not possible."
msgstr "Gemischte Unterbringung nicht möglich"

#: cdedb/frontend/templates/web/event/amend_registration.tmpl:34
#: cdedb/frontend/templates/web/event/register.tmpl:122
msgid "The selection must be compatible with the parental consent form."
msgstr ""
"Die Auswahl muss mit der Einverständniserklärung der Erziehungsberechtigten "
"kompatibel sein."

#: cdedb/frontend/templates/web/event/amend_registration.tmpl:39
#: cdedb/frontend/templates/web/event/register.tmpl:127
#: cdedb/frontend/templates/web/event/registration_status.tmpl:113
msgid "I agree to mixed lodging."
msgstr "Ich bin mit einer gemischten Unterbringung einverstanden."

#: cdedb/frontend/templates/web/event/amend_registration.tmpl:40
#: cdedb/frontend/templates/web/event/register.tmpl:128
#: cdedb/frontend/templates/web/event/registration_status.tmpl:115
msgid "I want to be lodged seperated by gender."
msgstr "Ich möchte geschlechtergetrennt untergebracht werden."

#: cdedb/frontend/templates/web/event/amend_registration.tmpl:43
#: cdedb/frontend/templates/web/event/register.tmpl:135
msgid ""
"I agree, that my data, including my name, address and my email, may be sent "
"to other participants of this event beforehand."
msgstr ""
"Ich stimme zu, dass meine Daten, insbesondere mein Name, meine Adresse und "
"meine E-Mail, im Vorfeld der Veranstaltung an andere Teilnehmer "
"weitergegeben werden dürfen."

#: cdedb/frontend/templates/web/event/amend_registration.tmpl:52
#, python-format
msgid "for %(title)s"
msgstr "für %(title)s"

#: cdedb/frontend/templates/web/event/amend_registration.tmpl:64
#: cdedb/frontend/templates/web/event/register.tmpl:110
msgid "– I am not an Instructor –"
msgstr "– Ich bin kein Kursleiter –"

#: cdedb/frontend/templates/web/event/amend_registration.tmpl:66
#: cdedb/frontend/templates/web/event/register.tmpl:111
msgid "If you are instructing a course, please specify which one."
msgstr "Falls Du einen Kurs angeboten hast, gib bitte an, welchen."

#: cdedb/frontend/templates/web/event/base.tmpl:12
#: cdedb/frontend/templates/web/event/course_list.tmpl:13
#: cdedb/frontend/templates/web/event/course_list.tmpl:17
#: cdedb/frontend/templates/web/event/downloads.tmpl:70
#: cdedb/frontend/templates/web/event/downloads.tmpl:110
msgid "Courselist"
msgstr "Kursliste"

#: cdedb/frontend/templates/web/event/base.tmpl:33
#: cdedb/frontend/templates/web/event/stats.tmpl:12
#: cdedb/frontend/templates/web/event/stats.tmpl:21
msgid "Participant Statistics"
msgstr "Teilnehmer-Statistik"

#: cdedb/frontend/templates/web/event/base.tmpl:39
#: cdedb/frontend/templates/web/event/course_assignment_checks.tmpl:12
#: cdedb/frontend/templates/web/event/course_choices.tmpl:14
#: cdedb/frontend/templates/web/event/registration_query.tmpl:78
msgid "Course Assignment"
msgstr "Kurseinteilung"

#: cdedb/frontend/templates/web/event/base.tmpl:42
#: cdedb/frontend/templates/web/event/change_lodgement.tmpl:14
#: cdedb/frontend/templates/web/event/create_lodgement.tmpl:14
#: cdedb/frontend/templates/web/event/lodgements.tmpl:12
#: cdedb/frontend/templates/web/event/lodgements.tmpl:16
#: cdedb/frontend/templates/web/event/manage_inhabitants.tmpl:14
#: cdedb/frontend/templates/web/event/show_lodgement.tmpl:14
msgid "Lodgements"
msgstr "Unterkünfte"

#: cdedb/frontend/templates/web/event/base.tmpl:44
#: cdedb/frontend/templates/web/event/downloads.tmpl:12
msgid "Downloads"
msgstr "Downloads"

#: cdedb/frontend/templates/web/event/base.tmpl:54
#: cdedb/frontend/templates/web/event/part_summary.tmpl:22
#: cdedb/frontend/templates/web/event/register.tmpl:81
msgid "Event-Parts"
msgstr "Veranstaltungsteile"

#: cdedb/frontend/templates/web/event/base.tmpl:57
#: cdedb/frontend/templates/web/event/field_summary.tmpl:14
#: cdedb/frontend/templates/web/event/field_summary.tmpl:19
msgid "Configure Custom Fields"
msgstr "Datenfelder konfigurieren"

#: cdedb/frontend/templates/web/event/base.tmpl:61
#: cdedb/frontend/templates/web/event/questionnaire.tmpl:27
#: cdedb/frontend/templates/web/event/questionnaire_summary.tmpl:18
#: cdedb/frontend/templates/web/event/questionnaire_summary.tmpl:22
#: cdedb/frontend/templates/web/event/reorder_questionnaire.tmpl:14
msgid "Configure Questionnaire"
msgstr "Fragebogen konfigurieren"

#: cdedb/frontend/templates/web/event/base.tmpl:68
#: cdedb/frontend/templates/web/event/checkin.tmpl:13
#: cdedb/frontend/templates/web/event/checkin.tmpl:20
#: cdedb/frontend/templates/web/event/checkin.tmpl:73
#: cdedb/frontend/templates/web/event/registration_query.tmpl:47
msgid "Checkin"
msgstr "Checkin"

#: cdedb/frontend/templates/web/event/base.tmpl:82
msgid "Event-Overview"
msgstr "Veranstaltungsübersicht"

#: cdedb/frontend/templates/web/event/base.tmpl:94
#: cdedb/frontend/templates/web/event/create_event.tmpl:13
#: cdedb/frontend/templates/web/event/list_db_events.tmpl:5
#: cdedb/frontend/templates/web/event/list_db_events.tmpl:11
msgid "Manage Events"
msgstr "Veranstaltungen verwalten"

#: cdedb/frontend/templates/web/event/batch_fees.tmpl:6
#, python-format
msgid "Enter Money Transfers (%(title)s)"
msgstr "Überweisungen eintragen (%(title)s)"

#: cdedb/frontend/templates/web/event/batch_fees.tmpl:24
msgid "Ignore Warnings"
msgstr "Warnungen ignorieren"

#: cdedb/frontend/templates/web/event/batch_fees.tmpl:40
#: cdedb/frontend/templates/web/event/batch_fees.tmpl:39
msgid "Enter"
msgstr "Eintragen"

#: cdedb/frontend/templates/web/event/batch_fees.tmpl:44
#: cdedb/frontend/templates/web/event/batch_fees.tmpl:43
msgid "Validation Results"
msgstr "Validierungsergebnisse"

#: cdedb/frontend/templates/web/event/change_course.tmpl:7
#, python-format
msgid "Edit %(course)s (%(event)s)"
msgstr "%(course)s bearbeiten (%(event)s)"

#: cdedb/frontend/templates/web/event/change_course.tmpl:20
#, python-format
msgid "Edit course %(course)s"
msgstr "Kurs %(course)s bearbeiten"

#: cdedb/frontend/templates/web/event/change_course.tmpl:30
#: cdedb/frontend/templates/web/event/create_course.tmpl:27
#: cdedb/frontend/templates/web/ml/change_mailinglist.tmpl:36
#: cdedb/frontend/templates/web/ml/create_mailinglist.tmpl:21
msgid "Meta"
msgstr "Meta"

#: cdedb/frontend/templates/web/event/change_course.tmpl:31
msgid "Coursenumer"
msgstr "Kursnummer"

#: cdedb/frontend/templates/web/event/change_course.tmpl:32
#: cdedb/frontend/templates/web/event/create_course.tmpl:29
msgid "Long Title"
msgstr "Langer Titel"

#: cdedb/frontend/templates/web/event/change_course.tmpl:38
msgid "Instructur"
msgstr "Kursleiter"

#: cdedb/frontend/templates/web/event/change_course.tmpl:39
#: cdedb/frontend/templates/web/event/create_course.tmpl:36
#: cdedb/frontend/templates/web/event/show_course.tmpl:44
msgid "Minimum Size"
msgstr "Mindestgröße"

#: cdedb/frontend/templates/web/event/change_course.tmpl:40
#: cdedb/frontend/templates/web/event/create_course.tmpl:37
#: cdedb/frontend/templates/web/event/show_course.tmpl:43
msgid "Maximum Size"
msgstr "Maximalgröße"

#: cdedb/frontend/templates/web/event/change_course.tmpl:45
#: cdedb/frontend/templates/web/event/create_course.tmpl:42
msgid "Course Tracks"
msgstr "Kursschienen"

#: cdedb/frontend/templates/web/event/change_course.tmpl:48
msgid "Course tracks, in which the Course was originally offered."
msgstr "Kurschienen, in denen der Kurs ursprünglich angeboten wurde."

#: cdedb/frontend/templates/web/event/change_course.tmpl:54
msgid "Takes place"
msgstr "Findet statt"

#: cdedb/frontend/templates/web/event/change_course.tmpl:56
#: cdedb/frontend/templates/web/event/change_course.tmpl:62
msgid ""
"Cancelled courses are no longer choosable by participants and are marked in "
"the courselist and the course assignment."
msgstr ""
"Ausfallende Kurse sind nicht mehr von den Teilnehmern wählbar und werden in "
"der Kursliste und bei der Kurseinteilung markiert."

#: cdedb/frontend/templates/web/event/change_course.tmpl:59
msgid "Takes place in"
msgstr "Findet statt in"

#: cdedb/frontend/templates/web/event/change_course.tmpl:74
#: cdedb/frontend/templates/web/event/create_course.tmpl:56
msgid "No custom fields for courses available."
msgstr "Keine Datenfelder für Kurse vorhanden."

#: cdedb/frontend/templates/web/event/change_event.tmpl:7
#: cdedb/frontend/templates/web/ml/change_mailinglist.tmpl:7
#, python-format
msgid "%(title)s – Configuration"
msgstr "%(title)s – Konfiguration"

#: cdedb/frontend/templates/web/event/change_event.tmpl:32
msgid "Visibility of the Event"
msgstr "Sichbarkeit der Veranstaltung"

#: cdedb/frontend/templates/web/event/change_event.tmpl:33
msgid ""
"If this is checked, all event users can view the event. If this is "
"unchecked, event users can still register within the registration period by "
"accessing the registration link directly."
msgstr ""
"Wenn dies ausgewählt ist, können alle Veranstaltungsnutzer die Veranstaltung "
"sehen. Wenn dies nicht ausgewählt ist, können Veranstaltungsnutzer sich "
"innerhalb des Anmeldezeitraums trotzdem anmelden, indem sie den Anmeldelink "
"aufrufen."

#: cdedb/frontend/templates/web/event/change_event.tmpl:36
msgid "Visibility of the Courselist"
msgstr "Sichtbarkeit der Kursliste"

#: cdedb/frontend/templates/web/event/change_event.tmpl:37
msgid ""
"If this is unchecked, event users cannot see the courselist. If this is "
"checked, but the event is not visible, event users can still view the "
"courselist by accessing the link directly."
msgstr ""
"Wenn dies nicht ausgewählt ist, können Veranstaltungsnutzer die Kursliste "
"nicht sehen. Wenn dies ausgewählt ist, aber die Veranstaltung nicht sichtbar "
"ist, können Veranstaltungsnutzer die Kursliste trotzdem sehen, indem sie den "
"Link direkt aufrufen."

#: cdedb/frontend/templates/web/event/change_event.tmpl:40
#: cdedb/frontend/templates/web/event/create_event.tmpl:33
msgid "Registration Start"
msgstr "Anmeldebeginn"

#: cdedb/frontend/templates/web/event/change_event.tmpl:42
#: cdedb/frontend/templates/web/event/create_event.tmpl:35
msgid "Registration Soft Limit"
msgstr "Anmeldeschluss"

#: cdedb/frontend/templates/web/event/change_event.tmpl:44
#: cdedb/frontend/templates/web/event/create_event.tmpl:37
msgid ""
"Is displayed initially. Changes to registration are only possible until "
"then. If left empty, Changes will be possible indefinitely."
msgstr ""
"Wird zunächst angezeigt. Änderungen an Anmeldungen sind nur bis dahin "
"möglich. Falls leer, sind Anmeldungen unbegrenzt möglich."

#: cdedb/frontend/templates/web/event/change_event.tmpl:46
#: cdedb/frontend/templates/web/event/create_event.tmpl:39
msgid "Registration Hard Limit"
msgstr "Anmeldeschluss für Nachmeldungen"

#: cdedb/frontend/templates/web/event/change_event.tmpl:48
#: cdedb/frontend/templates/web/event/create_event.tmpl:41
msgid ""
"Final registration end. Until then late registrations are possible. If left "
"empty, late registrations will be possible indefinitely."
msgstr ""
"Endgültiger Anmeldeschluss. Bis dahin sind Nachmeldungen möglich. Falls "
"leer, bleibt die Anmeldung für Nachmeldungen offen."

#: cdedb/frontend/templates/web/event/change_event.tmpl:50
#: cdedb/frontend/templates/web/event/create_event.tmpl:43
#: cdedb/frontend/templates/web/event/show_event.tmpl:76
msgid "CdE-Account IBAN"
msgstr "CdE-Konto IBAN"

#: cdedb/frontend/templates/web/event/change_event.tmpl:51
msgid ""
"Only leave this empty if payment is going to be handled directly by the "
"orgas."
msgstr ""
"Diese Feld nur leerlassen, wenn die Bezahlung direkt von den Orgas "
"abgehandelt werden soll."

#: cdedb/frontend/templates/web/event/change_event.tmpl:52
#: cdedb/frontend/templates/web/event/create_event.tmpl:44
#: cdedb/frontend/templates/web/event/show_event.tmpl:94
msgid "Registration mail free text"
msgstr "Freitext Anmeldebestätigung"

#: cdedb/frontend/templates/web/event/change_event.tmpl:53
msgid "Show Questionnaire"
msgstr "Fragebogen anzeigen"

#: cdedb/frontend/templates/web/event/change_event.tmpl:54
msgid ""
"If this is checked, all registrated users can fill out the Questionnaire. "
"You can configure every part of the questionnaire individually in the "
"questionnaire configuration."
msgstr ""
"Wenn dies ausgewählt ist, können alle angemeldeten Benutzer den Fragebogen "
"ausfüllen. Jeder Teil des Fragebogens kann in der Fragenbogen-Konfiguration "
"einzeln konfiguriert werden."

#: cdedb/frontend/templates/web/event/change_event.tmpl:62
msgid "Field for Rooming Preferences"
msgstr "Feld für Hauswünsche"

#: cdedb/frontend/templates/web/event/change_event.tmpl:63
msgid ""
"The custom field in which the participants' rooming preferences will be "
"saved. Fieldtype: Text"
msgstr ""
"Das Feld, in welchem die Hauswünsche der Teilnehmer eingetragen werden. "
"Feldtyp: Text"

#: cdedb/frontend/templates/web/event/change_event.tmpl:71
msgid "Field for Camping Mat"
msgstr "Feld für Isomatte"

#: cdedb/frontend/templates/web/event/change_event.tmpl:72
msgid ""
"The custom field in which the participants' willingness to sleep on a "
"camping mat will be saved. Fieldtype: Yes/No"
msgstr ""
"Das Feld, in welchem die Bereitschaft auf einer Isomatte zu schlafen "
"abgefragt wird. Feldtyp: Ja/Nein"

#: cdedb/frontend/templates/web/event/change_lodgement.tmpl:7
#, python-format
msgid "Edit Lodgement %(lodgement)s (%(event)s)"
msgstr "Unterkunft %(lodgement)s bearbeiten (%(event)s)"

#: cdedb/frontend/templates/web/event/change_lodgement.tmpl:20
#, python-format
msgid "Edit Lodgement %(lodgement)s"
msgstr "Unterkunft %(lodgement)s bearbeiten"

#: cdedb/frontend/templates/web/event/change_lodgement.tmpl:28
#: cdedb/frontend/templates/web/event/create_lodgement.tmpl:27
msgid "Moniker"
msgstr "Bezeichnung"

#: cdedb/frontend/templates/web/event/change_lodgement.tmpl:29
#: cdedb/frontend/templates/web/event/create_lodgement.tmpl:28
#: cdedb/frontend/templates/web/event/show_lodgement.tmpl:35
msgid "Regular Capacity"
msgstr "Reguläre Kapazität"

#: cdedb/frontend/templates/web/event/change_lodgement.tmpl:30
#: cdedb/frontend/templates/web/event/create_lodgement.tmpl:29
#: cdedb/frontend/templates/web/event/show_lodgement.tmpl:37
msgid "Camping Mat Capacity"
msgstr "Isomattenplätze"

#: cdedb/frontend/templates/web/event/change_lodgement.tmpl:38
msgid "No custom fields for lodgements available."
msgstr "Keine Datenfelder für Unterkünfte verfügbar."

#: cdedb/frontend/templates/web/event/change_registration.tmpl:7
#, python-format
msgid "Edit Registration by %(given_names)s %(family_name)s (%(title)s)"
msgstr "Anmeldung von %(given_names)s %(family_name)s bearbeiten (%(title)s)"

#: cdedb/frontend/templates/web/event/change_registration.tmpl:40
#: cdedb/frontend/templates/web/event/change_registrations.tmpl:85
#: cdedb/frontend/templates/web/event/course_choices.tmpl:170
#: cdedb/frontend/templates/web/event/register.tmpl:43
#: cdedb/frontend/templates/web/event/show_registration.tmpl:31
#: cdedb/frontend/templates/web/event/course_choices.tmpl:165
#: cdedb/frontend/templates/web/event/change_registration.tmpl:42
#: cdedb/frontend/templates/web/event/course_choices.tmpl:176
msgid "Full Name"
msgstr "Name"

#: cdedb/frontend/templates/web/event/change_registration.tmpl:64
#: cdedb/frontend/templates/web/event/change_registrations.tmpl:133
#: cdedb/frontend/templates/web/event/show_registration.tmpl:163
#: cdedb/frontend/templates/web/event/change_registration.tmpl:66
msgid "Uses Camping Mat"
msgstr "Isomattenschläfer"

#: cdedb/frontend/templates/web/event/change_registration.tmpl:77
#: cdedb/frontend/templates/web/event/change_registrations.tmpl:151
#: cdedb/frontend/templates/web/event/registration_status.tmpl:85
#: cdedb/frontend/templates/web/event/show_registration.tmpl:173
#: cdedb/frontend/templates/web/event/change_registration.tmpl:79
msgid "Registration Data"
msgstr "Anmeldedaten"

#: cdedb/frontend/templates/web/event/change_registration.tmpl:102
#: cdedb/frontend/templates/web/event/change_registrations.tmpl:178
#: cdedb/frontend/templates/web/event/show_registration.tmpl:224
#: cdedb/frontend/templates/web/event/change_registration.tmpl:104
msgid "Custom Fields"
msgstr "Datenfelder"

#: cdedb/frontend/templates/web/event/change_registrations.tmpl:7
#, python-format
msgid "Edit Registrations (%(title)s)"
msgstr "Anmeldungen bearbeiten (%(title)s)"

#: cdedb/frontend/templates/web/event/change_registrations.tmpl:19
msgid "Edit Registrations"
msgstr "Anmeldungen bearbeiten"

#: cdedb/frontend/templates/web/event/change_registrations.tmpl:40
#: cdedb/frontend/templates/web/event/change_registrations.tmpl:55
#, python-format
msgid "Overwrite '%(label)s'"
msgstr "%(label)s überschreiben"

#: cdedb/frontend/templates/web/event/change_registrations.tmpl:44
#: cdedb/frontend/templates/web/event/change_registrations.tmpl:59
msgid "Overwrite this field"
msgstr "Dieses Feld überschreiben"

#: cdedb/frontend/templates/web/event/change_registrations.tmpl:76
msgid ""
"All checked fields will be overwritten with the specified value in all "
"registrations. Fields that are equal in all registrations are already "
"selected."
msgstr ""
"Alle Felder, die mit einem Häkchen markiert sind, werden bei allen "
"Anmeldungen mit dem eingestellten Wert überschrieben. Felder, die schon "
"jetzt bei allen Anmeldungen übereinstimmen, sind vorausgewählt."

#: cdedb/frontend/templates/web/event/change_registrations.tmpl:168
#, python-format
msgid "%s: Instructor of"
msgstr "%s: Kursleiter von"

#: cdedb/frontend/templates/web/event/checkin.tmpl:7
#, python-format
msgid "Checkin (%(title)s)"
msgstr "Checkin (%(title)s)"

#: cdedb/frontend/templates/web/event/checkin.tmpl:23
msgid "Search Name"
msgstr "Namen suchen"

#: cdedb/frontend/templates/web/event/checkin.tmpl:26
msgid "Name to Search"
msgstr "Name zum Filtern"

#: cdedb/frontend/templates/web/event/checkin.tmpl:95
#: cdedb/frontend/templates/web/event/checkin.tmpl:96
msgid "The Participant will be checked in."
msgstr "Der Teilnehmer wird eingecheckt."

#: cdedb/frontend/templates/web/event/course_assignment_checks.tmpl:5
#, python-format
msgid "Course Assignment Checks (%(title)s)"
msgstr "Kurseinteilungsprüfung (%(title)s)"

#: cdedb/frontend/templates/web/event/course_assignment_checks.tmpl:13
#: cdedb/frontend/templates/web/event/course_choices.tmpl:59
#: cdedb/frontend/templates/web/event/course_choices.tmpl:60
msgid "Checks"
msgstr "Prüfung"

#: cdedb/frontend/templates/web/event/course_assignment_checks.tmpl:17
msgid "Course Assignment Checks"
msgstr "Kurseinteilungsprüfung"

#: cdedb/frontend/templates/web/event/course_assignment_checks.tmpl:29
msgid "instead of"
msgstr "statt"

#: cdedb/frontend/templates/web/event/course_assignment_checks.tmpl:31
msgid "not assigned to"
msgstr "nicht eingeteilt in"

#: cdedb/frontend/templates/web/event/course_assignment_checks.tmpl:37
msgid "Cancelled courses with participants"
msgstr "Ausfallende Kurse mit Teilnehmern"

#: cdedb/frontend/templates/web/event/course_assignment_checks.tmpl:38
msgid "Courses with too many attendees"
msgstr "Kurse mit zu vielen Teilnehmern"

#: cdedb/frontend/templates/web/event/course_assignment_checks.tmpl:39
msgid "Courses with too few attendees"
msgstr "Kurse mit zu wenigen Teilnehmern"

#: cdedb/frontend/templates/web/event/course_assignment_checks.tmpl:40
msgid "Courses without instructor"
msgstr "Kurse ohne Kursleiter"

#: cdedb/frontend/templates/web/event/course_assignment_checks.tmpl:64
msgid "Participants without course"
msgstr "Teilnehmer ohne Kurs"

#: cdedb/frontend/templates/web/event/course_assignment_checks.tmpl:65
msgid "Instructors not in their own course"
msgstr "Kursleiter im falschen Kurs"

#: cdedb/frontend/templates/web/event/course_assignment_checks.tmpl:66
msgid "Assigned to unchosen course"
msgstr "Teilnehmer in einem ungewählten Kurs"

#: cdedb/frontend/templates/web/event/course_choices.tmpl:7
#, python-format
msgid "Course Choices (%(title)s)"
msgstr "Kurswahlen (%(title)s)"

#: cdedb/frontend/templates/web/event/course_choices.tmpl:33
#: cdedb/frontend/templates/web/event/course_choices.tmpl:34
#, python-format
msgid "%(count)s of %(max)s Att."
msgstr "%(count)s von %(max)s Tn."

#: cdedb/frontend/templates/web/event/course_choices.tmpl:37
#: cdedb/frontend/templates/web/event/course_choices.tmpl:38
#, python-format
msgid "%(count)s Att."
msgstr "%(count)s Tn."

#: cdedb/frontend/templates/web/event/course_choices.tmpl:68
#: cdedb/frontend/templates/web/event/course_choices.tmpl:63
#: cdedb/frontend/templates/web/event/course_choices.tmpl:69
#, python-format
msgid "in Track %s"
msgstr "in Kursschiene %s"

#: cdedb/frontend/templates/web/event/course_choices.tmpl:69
#: cdedb/frontend/templates/web/event/course_choices.tmpl:64
#: cdedb/frontend/templates/web/event/course_choices.tmpl:70
msgid "— any —"
msgstr "– egal –"

#: cdedb/frontend/templates/web/event/course_choices.tmpl:71
#: cdedb/frontend/templates/web/event/course_choices.tmpl:66
#: cdedb/frontend/templates/web/event/course_choices.tmpl:72
msgid "Filter: Coursetrack"
msgstr "Filter: Kursschiene"

#: cdedb/frontend/templates/web/event/course_choices.tmpl:77
#: cdedb/frontend/templates/web/event/course_choices.tmpl:72
#, python-format
msgid ""
"Show participants who %(select3)s the course %(select2)s %(select1)s,\n"
"                    with one of these participant IDs: %(select4)s"
msgstr ""
"Teilnehmer, die %(select1)s den Kurs %(select2)s %(select3)s, mit einer der "
"folgenden Teilnehmer-IDs: %(select4)s"

#: cdedb/frontend/templates/web/event/course_choices.tmpl:79
#: cdedb/frontend/templates/web/event/course_choices.tmpl:74
#: cdedb/frontend/templates/web/event/course_choices.tmpl:80
msgid "Filter: Course"
msgstr "Filter: Kurs"

#: cdedb/frontend/templates/web/event/course_choices.tmpl:81
#: cdedb/frontend/templates/web/event/course_choices.tmpl:76
#: cdedb/frontend/templates/web/event/course_choices.tmpl:82
msgid "— no Filter —"
msgstr "– kein Filter –"

#: cdedb/frontend/templates/web/event/course_choices.tmpl:82
#: cdedb/frontend/templates/web/event/course_choices.tmpl:77
#: cdedb/frontend/templates/web/event/course_choices.tmpl:83
msgid "Filter: Course Operator"
msgstr "Filter Kursoperator"

#: cdedb/frontend/templates/web/event/course_choices.tmpl:84
#: cdedb/frontend/templates/web/event/course_choices.tmpl:79
#: cdedb/frontend/templates/web/event/course_choices.tmpl:90
msgid "Filter: Registration IDs"
msgstr "Filter: Anmeldungs-IDs"

#: cdedb/frontend/templates/web/event/course_choices.tmpl:91
#: cdedb/frontend/templates/web/event/course_choices.tmpl:124
#: cdedb/frontend/templates/web/event/course_choices.tmpl:86
#: cdedb/frontend/templates/web/event/course_choices.tmpl:119
#: cdedb/frontend/templates/web/event/course_choices.tmpl:96
#: cdedb/frontend/templates/web/event/course_choices.tmpl:130
msgid "Go!"
msgstr "Los!"

#: cdedb/frontend/templates/web/event/course_choices.tmpl:92
#: cdedb/frontend/templates/web/event/course_choices.tmpl:87
msgid "Show All"
msgstr "Alle Anzeigen"

#: cdedb/frontend/templates/web/event/course_choices.tmpl:99
#: cdedb/frontend/templates/web/event/course_choices.tmpl:105
#: cdedb/frontend/templates/web/event/course_choices.tmpl:94
#: cdedb/frontend/templates/web/event/course_choices.tmpl:100
#: cdedb/frontend/templates/web/event/course_choices.tmpl:104
#: cdedb/frontend/templates/web/event/course_choices.tmpl:111
msgid "Assignment"
msgstr "Einteilung"

#: cdedb/frontend/templates/web/event/course_choices.tmpl:111
#: cdedb/frontend/templates/web/event/course_choices.tmpl:106
#: cdedb/frontend/templates/web/event/course_choices.tmpl:117
msgid "Coursetracks"
msgstr "Kursschienen"

#: cdedb/frontend/templates/web/event/course_choices.tmpl:111
#: cdedb/frontend/templates/web/event/course_choices.tmpl:106
#: cdedb/frontend/templates/web/event/course_choices.tmpl:117
msgid "in Tracks"
msgstr "in Kurschienen"

#: cdedb/frontend/templates/web/event/course_choices.tmpl:116
#: cdedb/frontend/templates/web/event/course_choices.tmpl:111
#: cdedb/frontend/templates/web/event/course_choices.tmpl:122
#, python-format
msgid "%(assign)s %(participants)s %(course)s %(tracks)s %(submit)s"
msgstr "%(participants)s %(tracks)s %(course)s %(assign)s %(submit)s"

#: cdedb/frontend/templates/web/event/course_choices.tmpl:116
#: cdedb/frontend/templates/web/event/course_choices.tmpl:111
#: cdedb/frontend/templates/web/event/course_choices.tmpl:122
msgid "Assign"
msgstr "einteilen."

#: cdedb/frontend/templates/web/event/course_choices.tmpl:117
#: cdedb/frontend/templates/web/event/course_choices.tmpl:112
#: cdedb/frontend/templates/web/event/course_choices.tmpl:123
msgid "selected participants"
msgstr "Die ausgewählten Teilnehmer"

#: cdedb/frontend/templates/web/event/course_choices.tmpl:120
#: cdedb/frontend/templates/web/event/course_choices.tmpl:115
#: cdedb/frontend/templates/web/event/course_choices.tmpl:126
msgid "Assignment Method"
msgstr "Einteilungsverfahren"

#: cdedb/frontend/templates/web/event/course_choices.tmpl:146
#: cdedb/frontend/templates/web/event/course_choices.tmpl:141
#: cdedb/frontend/templates/web/event/course_choices.tmpl:152
msgid "View Registrations"
msgstr "In Anmeldungsliste anzeigen"

#: cdedb/frontend/templates/web/event/course_choices.tmpl:196
#: cdedb/frontend/templates/web/event/course_choices.tmpl:191
#: cdedb/frontend/templates/web/event/course_choices.tmpl:202
msgid "assigned to"
msgstr "eingeteilt in"

#: cdedb/frontend/templates/web/event/course_choices.tmpl:199
#: cdedb/frontend/templates/web/event/show_course.tmpl:146
#: cdedb/frontend/templates/web/event/course_choices.tmpl:194
#: cdedb/frontend/templates/web/event/course_choices.tmpl:205
msgid "Instr."
msgstr "KL"

#: cdedb/frontend/templates/web/event/course_choices.tmpl:215
#: cdedb/frontend/templates/web/event/course_choices.tmpl:210
#: cdedb/frontend/templates/web/event/course_choices.tmpl:221
#, python-format
msgid "Select %s %s"
msgstr "%s %s auswählen"

#: cdedb/frontend/templates/web/event/course_choices.tmpl:272
#: cdedb/frontend/templates/web/event/course_stats.tmpl:114
#: cdedb/frontend/templates/web/event/lodgements.tmpl:87
#: cdedb/frontend/templates/web/event/course_choices.tmpl:267
#: cdedb/frontend/templates/web/event/course_choices.tmpl:281
#: cdedb/frontend/templates/web/event/course_stats.tmpl:149
msgid "Color Guide"
msgstr "Farb-Legende"

#: cdedb/frontend/templates/web/event/course_choices.tmpl:273
#: cdedb/frontend/templates/web/event/course_choices.tmpl:268
#: cdedb/frontend/templates/web/event/course_choices.tmpl:282
msgid "Course is too empty"
msgstr "Kurs ist zu leer"

#: cdedb/frontend/templates/web/event/course_choices.tmpl:274
#: cdedb/frontend/templates/web/event/course_choices.tmpl:269
#: cdedb/frontend/templates/web/event/course_choices.tmpl:283
msgid "Course is overfull"
msgstr "Kurs ist zu voll"

#: cdedb/frontend/templates/web/event/course_choices.tmpl:276
#: cdedb/frontend/templates/web/event/course_choices.tmpl:271
#: cdedb/frontend/templates/web/event/course_choices.tmpl:285
msgid "not assigned or course is cancelled"
msgstr "keine Kurseinteilung oder in abgesagten Kurs eingeteilt"

#: cdedb/frontend/templates/web/event/course_choices.tmpl:279
#: cdedb/frontend/templates/web/event/course_choices.tmpl:274
#: cdedb/frontend/templates/web/event/course_choices.tmpl:288
msgid "Double-Click the course number to view the course."
msgstr "Doppelklick auf Kursnummer führt zum Kurs."

#: cdedb/frontend/templates/web/event/course_list.tmpl:5
#, python-format
msgid "Courselist %(title)s"
msgstr "Kursliste %(title)s"

#: cdedb/frontend/templates/web/event/course_list.tmpl:25
msgid "Caution!"
msgstr "Achtung!"

#: cdedb/frontend/templates/web/event/course_list.tmpl:27
msgid "The Courselist is currently only visible to Orgas and Admins."
msgstr "Die Kursliste ist derzeit nur für Orgas und Admins sichtbar."

#: cdedb/frontend/templates/web/event/course_list.tmpl:47
#, python-format
msgid "by %(instructors)s"
msgstr "von %(instructors)s"

#: cdedb/frontend/templates/web/event/course_list.tmpl:68
msgid "cancelled"
msgstr "fällt aus"

#: cdedb/frontend/templates/web/event/course_list.tmpl:75
msgid "This event does not yet have any courses."
msgstr "Diese Veranstaltung hat noch keine Kurse."

#: cdedb/frontend/templates/web/event/course_list.tmpl:77
msgid "This event does not have Courses."
msgstr "Diese Veranstaltung hat keine Kurse."

#: cdedb/frontend/templates/web/event/course_stats.tmpl:5
#, python-format
msgid "Manage Courses (%(title)s)"
msgstr "Kurse verwalten (%(title)s)"

#: cdedb/frontend/templates/web/event/course_stats.tmpl:16
#: cdedb/frontend/templates/web/event/course_stats.tmpl:19
msgid "Manage Courses"
msgstr "Kurse verwalten"

#: cdedb/frontend/templates/web/event/course_stats.tmpl:33
msgid "Attendees &amp; Course Choices"
msgstr "Kursteilnehmer und Kurswahlen"

#: cdedb/frontend/templates/web/event/course_stats.tmpl:39
#: cdedb/frontend/templates/web/event/course_stats.tmpl:74
msgid "Limit"
msgstr "Grenzen"

#: cdedb/frontend/templates/web/event/course_stats.tmpl:47
#: cdedb/frontend/templates/web/event/course_stats.tmpl:82
msgid "Assigned"
msgstr "Eingeteilt"

#: cdedb/frontend/templates/web/event/course_stats.tmpl:52
#: cdedb/frontend/templates/web/event/course_stats.tmpl:87
msgid "Min"
msgstr "Min"

#: cdedb/frontend/templates/web/event/course_stats.tmpl:53
#: cdedb/frontend/templates/web/event/course_stats.tmpl:88
msgid "Max"
msgstr "Max"

#: cdedb/frontend/templates/web/event/course_stats.tmpl:71
#: cdedb/frontend/templates/web/event/course_stats.tmpl:117
#: cdedb/frontend/templates/web/event/course_stats.tmpl:106
#: cdedb/frontend/templates/web/event/course_stats.tmpl:152
msgid "Course cancelled"
msgstr "Findet nicht statt"

#: cdedb/frontend/templates/web/event/course_stats.tmpl:91
#: cdedb/frontend/templates/web/event/course_stats.tmpl:126
msgid "Not Offered"
msgstr "Nicht angeboten"

#: cdedb/frontend/templates/web/event/course_stats.tmpl:104
#: cdedb/frontend/templates/web/event/manage_attendees.tmpl:16
#: cdedb/frontend/templates/web/event/show_course.tmpl:35
#: cdedb/frontend/templates/web/event/course_stats.tmpl:139
msgid "Manage Attendees"
msgstr "Kursteilnehmer verwalten"

#: cdedb/frontend/templates/web/event/course_stats.tmpl:115
#: cdedb/frontend/templates/web/event/course_stats.tmpl:150
msgid "Not enough Attendees"
msgstr "Zu wenige Kursteilnehmer"

#: cdedb/frontend/templates/web/event/course_stats.tmpl:116
#: cdedb/frontend/templates/web/event/course_stats.tmpl:151
msgid "Too many Attendees"
msgstr "Zu viele Kursteilnehmer"

#: cdedb/frontend/templates/web/event/course_stats.tmpl:118
#: cdedb/frontend/templates/web/event/course_stats.tmpl:153
msgid "Course cancelled, has Attendees"
msgstr "Kurs fällt aus, hat noch Kursteilnehmer"

#: cdedb/frontend/templates/web/event/create_course.tmpl:7
#, python-format
msgid "Add Course (%(title)s)"
msgstr "Kurs hinzufügen (%(title)s)"

#: cdedb/frontend/templates/web/event/create_event.tmpl:7
#: cdedb/frontend/templates/web/event/create_event.tmpl:14
#: cdedb/frontend/templates/web/event/list_db_events.tmpl:43
msgid "Create Event"
msgstr "Veranstaltung anlegen"

#: cdedb/frontend/templates/web/event/create_event.tmpl:29
msgid "Event Begin"
msgstr "Veranstaltungsbeginn"

#: cdedb/frontend/templates/web/event/create_event.tmpl:31
msgid "Event End"
msgstr "Veranstaltungsende"

#: cdedb/frontend/templates/web/event/create_event.tmpl:46
#: cdedb/frontend/templates/web/event/show_event.tmpl:63
#: cdedb/frontend/templates/web/event/stats.tmpl:31
msgid "Orgas"
msgstr "Orgas"

#: cdedb/frontend/templates/web/event/create_lodgement.tmpl:7
#, python-format
msgid "Create Lodgement (%(title)s)"
msgstr "Unterkunft anlegen (%(title)s)"

#: cdedb/frontend/templates/web/event/create_lodgement.tmpl:15
#: cdedb/frontend/templates/web/event/create_lodgement.tmpl:19
msgid "Create Lodgement"
msgstr "Unterkunft anlegen"

#: cdedb/frontend/templates/web/event/create_user.tmpl:8
msgid "Create New Event-User"
msgstr "Neuen Veranstaltungsnutzer anlegen"

#: cdedb/frontend/templates/web/event/downloads.tmpl:5
#, python-format
msgid "Downloads for Event %(title)s"
msgstr "Downloads zur Veranstaltung %(title)s"

#: cdedb/frontend/templates/web/event/downloads.tmpl:20
msgid "Printables"
msgstr "Drucksachen"

#: cdedb/frontend/templates/web/event/downloads.tmpl:24
msgid "Nametags"
msgstr "Namenschilder"

#: cdedb/frontend/templates/web/event/downloads.tmpl:25
#: cdedb/frontend/templates/web/event/downloads.tmpl:39
msgid "Course Puzzle"
msgstr "Bastelsatz Kurseinteilung"

#: cdedb/frontend/templates/web/event/downloads.tmpl:26
#: cdedb/frontend/templates/web/event/downloads.tmpl:44
msgid "Lodgement Puzzle"
msgstr "Bastelsatz Unterkunftseinteilung"

#: cdedb/frontend/templates/web/event/downloads.tmpl:27
msgid "Participant List"
msgstr "Teilnehmerliste"

#: cdedb/frontend/templates/web/event/downloads.tmpl:28
msgid "Participant List (Landscape)"
msgstr "Teilnehmerliste (Querformat)"

#: cdedb/frontend/templates/web/event/downloads.tmpl:29
msgid "Participant List (Orgas only)"
msgstr "Teilnehmerliste (nur für Orgas)"

#: cdedb/frontend/templates/web/event/downloads.tmpl:30
msgid "Participant List (Orgas only) (Landscape)"
msgstr "Teilnehmerliste (nur für Orgas) (Querformat)"

#: cdedb/frontend/templates/web/event/downloads.tmpl:32
#: cdedb/frontend/templates/web/event/downloads.tmpl:29
msgid "Course Attendee Lists"
msgstr "Kursteilnehmerlisten"

#: cdedb/frontend/templates/web/event/downloads.tmpl:33
#: cdedb/frontend/templates/web/event/downloads.tmpl:34
msgid "Lodgement Inhabitant Lists"
msgstr "Unterkunftbewohnerlisten"

#: cdedb/frontend/templates/web/event/downloads.tmpl:42
#: cdedb/frontend/templates/web/event/downloads.tmpl:25
#: cdedb/frontend/templates/web/event/downloads.tmpl:30
#: cdedb/frontend/templates/web/event/downloads.tmpl:35
#: cdedb/frontend/templates/web/event/downloads.tmpl:40
#: cdedb/frontend/templates/web/event/downloads.tmpl:45
#: cdedb/frontend/templates/web/event/downloads.tmpl:63
#: cdedb/frontend/templates/web/event/downloads.tmpl:68
#: cdedb/frontend/templates/web/event/downloads.tmpl:73
#: cdedb/frontend/templates/web/event/downloads.tmpl:78
#: cdedb/frontend/templates/web/event/downloads.tmpl:84
#: cdedb/frontend/templates/web/event/downloads.tmpl:89
msgid "LaTeX"
msgstr "LaTeX"

#: cdedb/frontend/templates/web/event/downloads.tmpl:47
#: cdedb/frontend/templates/web/event/downloads.tmpl:26
#: cdedb/frontend/templates/web/event/downloads.tmpl:31
#: cdedb/frontend/templates/web/event/downloads.tmpl:36
#: cdedb/frontend/templates/web/event/downloads.tmpl:41
#: cdedb/frontend/templates/web/event/downloads.tmpl:46
#: cdedb/frontend/templates/web/event/downloads.tmpl:64
#: cdedb/frontend/templates/web/event/downloads.tmpl:69
#: cdedb/frontend/templates/web/event/downloads.tmpl:74
#: cdedb/frontend/templates/web/event/downloads.tmpl:79
#: cdedb/frontend/templates/web/event/downloads.tmpl:85
#: cdedb/frontend/templates/web/event/downloads.tmpl:90
msgid "PDF"
msgstr "PDF"

#: cdedb/frontend/templates/web/event/downloads.tmpl:55
#: cdedb/frontend/templates/web/event/downloads.tmpl:95
msgid "Export"
msgstr "Datenexport"

#: cdedb/frontend/templates/web/event/downloads.tmpl:60
#: cdedb/frontend/templates/web/event/downloads.tmpl:100
msgid "Full Event Export"
msgstr "Export der Veranstaltung"

#: cdedb/frontend/templates/web/event/downloads.tmpl:61
#: cdedb/frontend/templates/web/event/downloads.tmpl:101
msgid "for Initilization of the Offline-VM and external Tools"
msgstr "für Initialisierung der Offline-VM und andere Tools"

#: cdedb/frontend/templates/web/event/downloads.tmpl:63
#: cdedb/frontend/templates/web/event/downloads.tmpl:103
msgid "JSON-File"
msgstr "JSON-Datei"

#: cdedb/frontend/templates/web/event/downloads.tmpl:67
#: cdedb/frontend/templates/web/event/downloads.tmpl:71
#: cdedb/frontend/templates/web/event/downloads.tmpl:75
#: cdedb/frontend/templates/web/event/downloads.tmpl:107
#: cdedb/frontend/templates/web/event/downloads.tmpl:111
#: cdedb/frontend/templates/web/event/downloads.tmpl:115
msgid "CSV-File"
msgstr "CSV-Datei"

#: cdedb/frontend/templates/web/event/downloads.tmpl:74
#: cdedb/frontend/templates/web/event/downloads.tmpl:114
msgid "Lodgementlist"
msgstr "Unterkunftsliste"

#: cdedb/frontend/templates/web/event/downloads.tmpl:78
#: cdedb/frontend/templates/web/event/downloads.tmpl:118
msgid "Courselist for exPuls"
msgstr "Kursliste für exPuls"

#: cdedb/frontend/templates/web/event/downloads.tmpl:79
#: cdedb/frontend/templates/web/event/downloads.tmpl:119
msgid "TeX-Code"
msgstr "TeX-Code"

#: cdedb/frontend/templates/web/event/field_set.tmpl:7
#, python-format
msgid "Set Field %(field)s (%(title)s)"
msgstr "Datenfeld %(field)s setzen (%(title)s)"

#: cdedb/frontend/templates/web/event/field_set.tmpl:14
#, python-format
msgid "Set %(field)s"
msgstr "%(field)s setzen"

#: cdedb/frontend/templates/web/event/field_set.tmpl:24
#: cdedb/frontend/templates/web/event/field_set_select.tmpl:21
#: cdedb/frontend/templates/web/event/registration_query.tmpl:30
#: cdedb/frontend/templates/web/event/registration_query.tmpl:81
msgid "Set Field"
msgstr "Datenfeld setzen"

#: cdedb/frontend/templates/web/event/field_set.tmpl:45
msgid "No registrations found."
msgstr "Keine Anmeldungen vorhanden."

#: cdedb/frontend/templates/web/event/field_set_select.tmpl:5
#, python-format
msgid "Select Field (%(title)s)"
msgstr "Datenfeld auswählen (%(title)s)"

#: cdedb/frontend/templates/web/event/field_set_select.tmpl:11
msgid "Select Field"
msgstr "Datenfeld auswählen"

#: cdedb/frontend/templates/web/event/field_set_select.tmpl:32
msgid "Field"
msgstr "Feld"

#: cdedb/frontend/templates/web/event/field_set_select.tmpl:34
msgid "Continue"
msgstr "Weiter"

#: cdedb/frontend/templates/web/event/field_set_select.tmpl:38
msgid "Participants/Registrations to be changed"
msgstr "Zu ändernde Teilnehmer/Anmeldungen"

#: cdedb/frontend/templates/web/event/field_summary.tmpl:7
#, python-format
msgid "Configure Custom Fields (%(title)s)"
msgstr "Datenfelder konfigurieren (%(title)s)"

#: cdedb/frontend/templates/web/event/field_summary.tmpl:33
#: cdedb/frontend/templates/web/event/field_summary.tmpl:35
msgid "Name of the Custom Field"
msgstr "Name des Datenfelds"

#: cdedb/frontend/templates/web/event/field_summary.tmpl:42
msgid "Datatype"
msgstr "Datentyp"

#: cdedb/frontend/templates/web/event/field_summary.tmpl:66
msgid "Fields for"
msgstr "Feld für"

#: cdedb/frontend/templates/web/event/field_summary.tmpl:76
msgid "Options"
msgstr "Optionen"

#: cdedb/frontend/templates/web/event/field_summary.tmpl:120
msgid "New Field"
msgstr "Neues Feld"

#: cdedb/frontend/templates/web/event/field_summary.tmpl:128
msgid "Add Field"
msgstr "Feld hinzufügen"

#: cdedb/frontend/templates/web/event/field_summary.tmpl:140
msgid "Remove Field"
msgstr "Feld entfernen"

#: cdedb/frontend/templates/web/event/field_summary.tmpl:154
msgid ""
"Deleting a field includes deletion of all data, which is stored\n"
"            in this field in any registration/course/lodgement. Changing\n"
"            the datatype of a field deletes all data, that cannot be casted\n"
"            to the new type, upon saving."
msgstr ""
"Beim Löschen eines Feldes werden auch alle Daten gelöscht, die in einer "
"Anmeldung/einem Course/einer Unterkunft in diesem Feld gespeichert sind. Das "
"Ändern des Datentyps führt beim Speichern zur Löschung aller Daten, die "
"nicht in den neuen Datentyp konvertiert werden können."

#: cdedb/frontend/templates/web/event/field_summary.tmpl:162
#, python-format
msgid ""
"Enter Options in the following format:\n"
"            %(format)s\n"
"            Setting Options will create a selection box when using this "
"field.\n"
"            The description text will be displayed in the selection box,\n"
"            the value will be saved to the database upon selection.\n"
"            The value must be compatible to the selected datatype.\n"
"            Empty Options will be displayed as a free text/number/date field."
msgstr ""
"Das Eingabeformat für die Optionen ist:\n"
"%(format)s\n"
"Der Beschreibungstext wird im Auswahlfeld angezeigt; der Wert wird bei "
"Auswahl der Option in der Datenbank abgespeichert. Er muss kompatibel zum "
"eingestellten Datentyp sein. Ein leeres Optionen-Feld führt zu einem "
"Freitext/Zahl/Datum-Feld."

#: cdedb/frontend/templates/web/event/field_summary.tmpl:163
msgid "Value"
msgstr "Wert"

#: cdedb/frontend/templates/web/event/field_summary.tmpl:163
msgid "Description Text"
msgstr "Beschreibungstext"

#: cdedb/frontend/templates/web/event/genesis.tmpl:5
msgid "Create Event-User"
msgstr "Veranstaltungsaccount anlegen"

#: cdedb/frontend/templates/web/event/index.tmpl:26
msgid "There are currently no event registrations open."
msgstr "Zur Zeit sind keine Veranstaltungen zur Anmeldung freigegeben."

#: cdedb/frontend/templates/web/event/index.tmpl:31
msgid "Organized Events"
msgstr "Organisierte Veranstaltungen"

#: cdedb/frontend/templates/web/event/index.tmpl:57
msgid "Other Events"
msgstr "Weitere Veranstaltungen"

#: cdedb/frontend/templates/web/event/list_db_events.tmpl:22
#, python-format
msgid "%(count)s Parts"
msgstr "%(count)s Teile"

#: cdedb/frontend/templates/web/event/list_db_events.tmpl:33
#, python-format
msgid "%(count)s Orga"
msgid_plural "%(count)s Orgas"
msgstr[0] "%(count)s Orga"
msgstr[1] "%(count)s Orgas"

#: cdedb/frontend/templates/web/event/list_db_events.tmpl:56
msgid "Archived Events"
msgstr "Archivierte Veranstaltungen"

#: cdedb/frontend/templates/web/event/lodgements.tmpl:5
#, python-format
msgid "Lodgements (%(title)s)"
msgstr "Unterkünfte (%(title)s)"

#: cdedb/frontend/templates/web/event/lodgements.tmpl:22
msgid "Add Lodgement"
msgstr "Unterkunft anlegen"

#: cdedb/frontend/templates/web/event/lodgements.tmpl:33
#: cdedb/frontend/templates/web/event/show_lodgement.tmpl:82
#: cdedb/frontend/templates/web/event/show_lodgement.tmpl:93
msgid "Inhabitants"
msgstr "Bewohner"

#: cdedb/frontend/templates/web/event/lodgements.tmpl:35
msgid "Capacity"
msgstr "Kapazität"

#: cdedb/frontend/templates/web/event/lodgements.tmpl:47
msgid "Regular"
msgstr "Regulär"

#: cdedb/frontend/templates/web/event/lodgements.tmpl:48
#: cdedb/frontend/templates/web/event/manage_inhabitants.tmpl:44
#: cdedb/frontend/templates/web/event/show_lodgement.tmpl:123
msgid "Camping Mat"
msgstr "Isomatte"

#: cdedb/frontend/templates/web/event/lodgements.tmpl:78
#: cdedb/frontend/templates/web/event/manage_inhabitants.tmpl:16
#: cdedb/frontend/templates/web/event/show_lodgement.tmpl:28
msgid "Manage Inhabitants"
msgstr "Bewohner verwalten"

#: cdedb/frontend/templates/web/event/lodgements.tmpl:89
msgid "Overfull"
msgstr "Überfüllt"

#: cdedb/frontend/templates/web/event/lodgements.tmpl:90
msgid "Illegal Gendermix"
msgstr "unzulässige Geschlechtermischung"

#: cdedb/frontend/templates/web/event/manage_attendees.tmpl:7
#, python-format
msgid "Manage Attendees of Course %(course)s (%(title)s)"
msgstr "Kursteilnehmer für Kurs %(course)s verwalten (%(title)s)"

#: cdedb/frontend/templates/web/event/manage_attendees.tmpl:20
#, python-format
msgid "Attendees of %(course)s"
msgstr "Kursteilnehmer von %(course)s"

#: cdedb/frontend/templates/web/event/manage_attendees.tmpl:34
msgid "Assigned Attendees"
msgstr "Eingeteilte Kursteilnehmer"

#: cdedb/frontend/templates/web/event/manage_attendees.tmpl:46
msgid "There are currently no attendees assigned."
msgstr "Zur Zeit keine Kursteilnehmer eingeteilt."

#: cdedb/frontend/templates/web/event/manage_attendees.tmpl:52
msgid "Add Attendee"
msgstr "Kursteilnehmer hinzufügen"

#: cdedb/frontend/templates/web/event/manage_attendees.tmpl:56
#: cdedb/frontend/templates/web/event/manage_inhabitants.tmpl:62
msgid "– none –"
msgstr "– keine –"

#: cdedb/frontend/templates/web/event/manage_attendees.tmpl:71
#: cdedb/frontend/templates/web/event/manage_inhabitants.tmpl:77
msgid "currently"
msgstr "aktuell"

#: cdedb/frontend/templates/web/event/manage_attendees.tmpl:73
msgid "Remove Attendee"
msgstr "Kursteilnehmer entfernen"

#: cdedb/frontend/templates/web/event/manage_inhabitants.tmpl:7
#, python-format
msgid "Manage Inhabitants of Lodgement %(lodgement)s (%(title)s)"
msgstr "Bewohner der Unterkunft %(lodgement)s verwalten (%(title)s)"

#: cdedb/frontend/templates/web/event/manage_inhabitants.tmpl:20
#, python-format
msgid "Inhabitants of %(lodgement)s"
msgstr "Bewohner von %(lodgement)s"

#: cdedb/frontend/templates/web/event/manage_inhabitants.tmpl:33
msgid "Assigned Inhabitants"
msgstr "Eingeteilte Bewohner"

#: cdedb/frontend/templates/web/event/manage_inhabitants.tmpl:52
msgid "The are currently no inhabitants assigned."
msgstr "Zur Zeit keine Bewohner eingeteilt."

#: cdedb/frontend/templates/web/event/manage_inhabitants.tmpl:58
msgid "Add Inhabitant"
msgstr "Bewohner hinzufügen"

#: cdedb/frontend/templates/web/event/manage_inhabitants.tmpl:79
msgid "Remove Inhabitant"
msgstr "Bewohner entfernen"

#: cdedb/frontend/templates/web/event/part_summary.tmpl:7
#, python-format
msgid "Configure Event-Parts (%(title)s)"
msgstr "Veranstaltungsteile konfigurieren (%(title)s)"

#: cdedb/frontend/templates/web/event/part_summary.tmpl:13
msgid "Configure Event-Parts"
msgstr "Veranstaltungsteile konfigurieren"

#: cdedb/frontend/templates/web/event/part_summary.tmpl:34
msgid "Name of Coursetrack"
msgstr "Name der Kursschiene"

#: cdedb/frontend/templates/web/event/part_summary.tmpl:40
msgid "Shortname of Coursetrack"
msgstr "Kurzname der Kursschiene"

#: cdedb/frontend/templates/web/event/part_summary.tmpl:46
msgid "Number of Course Choices"
msgstr "Anzahl Kurswahlen"

#: cdedb/frontend/templates/web/event/part_summary.tmpl:52
msgid "Sortkey of Coursetrack"
msgstr "Sorierung der Kursschiene"

#: cdedb/frontend/templates/web/event/part_summary.tmpl:77
#: cdedb/frontend/templates/web/event/part_summary.tmpl:79
msgid "Name of Event-Part"
msgstr "Name des Veranstaltungsteils"

#: cdedb/frontend/templates/web/event/part_summary.tmpl:88
msgid "Begin"
msgstr "Beginn"

#: cdedb/frontend/templates/web/event/part_summary.tmpl:91
msgid "End"
msgstr "Ende"

#: cdedb/frontend/templates/web/event/part_summary.tmpl:109
msgid "Event-Part Fee"
msgstr "Teilnehmerbeitrag"

#: cdedb/frontend/templates/web/event/part_summary.tmpl:126
msgid "Coursetrack"
msgstr "Kursschiene"

#: cdedb/frontend/templates/web/event/part_summary.tmpl:129
msgid "Sortkey"
msgstr "Sortierung"

#: cdedb/frontend/templates/web/event/part_summary.tmpl:150
msgid "Add Coursetrack"
msgstr "Kurschiene hinzufügen"

#: cdedb/frontend/templates/web/event/part_summary.tmpl:178
msgid "Add Event-Part"
msgstr "Veranstaltungsteil hinzufügen"

#: cdedb/frontend/templates/web/event/part_summary.tmpl:187
msgid "Remove Event-Part"
msgstr "Veranstaltungsteil entfernen"

#: cdedb/frontend/templates/web/event/part_summary.tmpl:191
#: cdedb/frontend/templates/web/event/part_summary.tmpl:199
msgid "Remove Coursetrack"
msgstr "Kurschiene entfernen"

#: cdedb/frontend/templates/web/event/questionnaire.tmpl:8
#, python-format
msgid "Questionnaire Preview (%(title)s)"
msgstr "Fragebogen-Vorschau (%(title)s)"

#: cdedb/frontend/templates/web/event/questionnaire.tmpl:12
#, python-format
msgid "Questionnaire (%(title)s)"
msgstr "Fragebogen (%(title)s)"

#: cdedb/frontend/templates/web/event/questionnaire.tmpl:29
#: cdedb/frontend/templates/web/event/questionnaire_summary.tmpl:89
msgid "Preview Questionnaire"
msgstr "Fragebogen-Vorschau"

#: cdedb/frontend/templates/web/event/questionnaire.tmpl:35
msgid "Questionnaire Preview"
msgstr "Fragebogen-Vorschau"

#: cdedb/frontend/templates/web/event/questionnaire.tmpl:37
msgid "Participant Questionnaire"
msgstr "Teilnehmer-Fragebogen"

#: cdedb/frontend/templates/web/event/questionnaire_summary.tmpl:11
#, python-format
msgid "Configure Questionnaire (%(title)s)"
msgstr "Fragebogen konfigurieren (%(title)s)"

#: cdedb/frontend/templates/web/event/questionnaire_summary.tmpl:38
msgid "Text"
msgstr "Text"

#: cdedb/frontend/templates/web/event/questionnaire_summary.tmpl:41
#, python-format
msgid "Supports %(infolink)s for \"Text-Only\" fields."
msgstr "Unterstützt %(infolink)s für \"Nur-Text\" Felder."

#: cdedb/frontend/templates/web/event/questionnaire_summary.tmpl:47
msgid "Query"
msgstr "Abfrage"

#: cdedb/frontend/templates/web/event/questionnaire_summary.tmpl:49
msgid "— Only Text —"
msgstr "– Nur Text –"

#: cdedb/frontend/templates/web/event/questionnaire_summary.tmpl:53
msgid "Input Size"
msgstr "Eingabefeldgröße"

#: cdedb/frontend/templates/web/event/questionnaire_summary.tmpl:54
msgid "singleline"
msgstr "einzeilig"

#: cdedb/frontend/templates/web/event/questionnaire_summary.tmpl:54
#: cdedb/frontend/templates/web/event/questionnaire_summary.tmpl:55
msgid "multiline"
msgstr "mehrzeilig"

#: cdedb/frontend/templates/web/event/questionnaire_summary.tmpl:61
msgid "read-only"
msgstr "Schreibgeschützt"

#: cdedb/frontend/templates/web/event/questionnaire_summary.tmpl:87
#: cdedb/frontend/templates/web/event/reorder_questionnaire.tmpl:15
#: cdedb/frontend/templates/web/event/reorder_questionnaire.tmpl:19
msgid "Reorder Questionnaire"
msgstr "Anordnung ändern"

#: cdedb/frontend/templates/web/event/questionnaire_summary.tmpl:108
msgid "Add Part"
msgstr "Teil hinzufügen"

#: cdedb/frontend/templates/web/event/questionnaire_summary.tmpl:122
msgid "Delete Questionnaire Part"
msgstr "Fragebogen-Teil löschen"

#: cdedb/frontend/templates/web/event/register.tmpl:6
#, python-format
msgid "Registration for %(title)s"
msgstr "Anmeldung für %(title)s"

#: cdedb/frontend/templates/web/event/register.tmpl:18
#: cdedb/frontend/templates/web/event/register.tmpl:78
#: cdedb/frontend/templates/web/event/show_event.tmpl:42
msgid "Registration"
msgstr "Anmeldung"

#: cdedb/frontend/templates/web/event/register.tmpl:25
msgid "All data except Event-Parts can be changed until the registration ends."
msgstr ""
"Alle Angaben bis auf die Veranstaltungsteile können bis zum Anmeldeschluss "
"geändert werden."

#: cdedb/frontend/templates/web/event/register.tmpl:29
#, python-format
msgid ""
"All data except Event-Parts can be changed until the registration "
"ends(%(date)s)."
msgstr ""
"Alle Angaben bis auf die Veranstaltungsteile können bis zum "
"Anmeldeschluss(%(date)s) geändert werden."

#: cdedb/frontend/templates/web/event/register.tmpl:33
msgid ""
"The official registration has ended. Your registration will be considered if "
"possible."
msgstr ""
"Der offizielle Anmeldeschluss ist bereits vorbei. Deine Anmeldung wird nach "
"Möglichkeit berücksichtigt."

#: cdedb/frontend/templates/web/event/register.tmpl:71
msgid "form to edit your profile"
msgstr "Fomular zum Bearbeiten des Profils"

#: cdedb/frontend/templates/web/event/register.tmpl:71
#, python-format
msgid ""
"This data is taken from your personal profile. To change it, use this "
"%(link)s."
msgstr ""
"Diese Daten werden aus Deinem persönlichen Profil übernommen. Um sie zu "
"ändern, verwende bitte das %(link)s."

#: cdedb/frontend/templates/web/event/register.tmpl:96
#, python-format
msgid "for %(track)s"
msgstr "für %(track)s"

#: cdedb/frontend/templates/web/event/register.tmpl:116
msgid "Additional Information"
msgstr "Weitere Angaben"

#: cdedb/frontend/templates/web/event/register.tmpl:131
msgid ""
"In the context of this event, photos and recordings will be made to be used "
"for the event-documentation and a CdE-internal, password protected media "
"collection. Individual photos and recordings can be excluded from this by "
"request."
msgstr ""
"Im Rahmen dieser Veranstaltung werden Fotos und Aufnahmen entstehen, die für "
"die Veranstaltungsdokumentation und eine CdE-interne, passwortgeschützte "
"Mediensammlung verwendet werden. Einzeile Fotos und Aufnahmen können auf "
"gesonderten Wunsch hin davon ausgenommen werden."

#: cdedb/frontend/templates/web/event/register.tmpl:138
msgid "Notes for Orgas and Instructors"
msgstr "Anmerkungen für Orgas und Kursleiter"

#: cdedb/frontend/templates/web/event/registration_query.tmpl:8
#, python-format
msgid "Registrations (%(title)s)"
msgstr "Anmeldungen (%(title)s)"

#: cdedb/frontend/templates/web/event/registration_query.tmpl:44
msgid "Payment"
msgstr "Bezahlung"

#: cdedb/frontend/templates/web/event/registration_query.tmpl:66
msgid "Registration Time"
msgstr "Anmeldezeitpunkt"

#: cdedb/frontend/templates/web/event/registration_query.tmpl:67
msgid "Last Modification Time"
msgstr "Zeitpunkt der letzten Änderung"

#: cdedb/frontend/templates/web/event/registration_status.tmpl:5
#, python-format
msgid "Your Registration (%(title)s)"
msgstr "Deine Anmeldung (%(title)s)"

#: cdedb/frontend/templates/web/event/registration_status.tmpl:16
msgid "Your Registration"
msgstr "Deine Anmeldung"

#: cdedb/frontend/templates/web/event/registration_status.tmpl:22
msgid "Bank Transfer"
msgstr "Überweisung"

#: cdedb/frontend/templates/web/event/registration_status.tmpl:24
#, python-format
msgid ""
"Please keep in mind, that your Registration will only be complete, once\n"
"                you pay your participation fee. Please transfer %(fee)s to "
"the following\n"
"                Account. Please make sure, the recipient does not have to "
"pay any fees,\n"
"                especially when paying internationally."
msgstr ""
"Beachte bitte, dass deine Anmeldung erst mit Überweisung des "
"Teilnehmerbeitrags gültig wird. Überweise dazu %(fee)s auf folgendes Konto. "
"Achte bitte bei internationalen Überweisungen darauf, dass der Empfänger "
"keine Gebühren zahlen muss."

#: cdedb/frontend/templates/web/event/registration_status.tmpl:35
msgid "CdE e.V."
msgstr "CdE e.V."

#: cdedb/frontend/templates/web/event/registration_status.tmpl:54
msgid "Reference"
msgstr "Verwendungszweck"

#: cdedb/frontend/templates/web/event/registration_status.tmpl:65
msgid "here"
msgstr "hier"

#: cdedb/frontend/templates/web/event/registration_status.tmpl:65
#, python-format
msgid ""
"You need to send the parental consent form to the Orgas. You can find the "
"form %(link)s."
msgstr ""
"Du musst noch die Einverständniserklärung deiner Erziehungsberechtigten an "
"die Orgas schicken. Du findest die Vorlage %(link)s"

#: cdedb/frontend/templates/web/event/registration_status.tmpl:78
msgid "Registration Status"
msgstr "Anmeldestatus"

#: cdedb/frontend/templates/web/event/registration_status.tmpl:92
#, python-format
msgid "Changes can be made until the registration end(%(date)s)."
msgstr "Änderungen sind bis zum Anmeldeschluss(%(date)s) möglich."

#: cdedb/frontend/templates/web/event/registration_status.tmpl:99
msgid ""
"Registration has ended, therefore no more changes are possible.\n"
"                Please contact the Orgas per E-Mail, if you need to change "
"something about your registration."
msgstr ""
"Da der Anmeldeschluss vorbei ist, sind keine Änderungen mehr möglich. Wende "
"dich bitte per Mail an die Orgas, falls du etwas ändern musst."

#: cdedb/frontend/templates/web/event/registration_status.tmpl:121
#, python-format
msgid ""
"I %(consent)sagree, that my data, including my name, address and my email, "
"may be sent\n"
"                to other participants of this event beforehand."
msgstr ""
"Ich stimme %(consent)szu, dass meine Daten, insbesondere mein Name, meine "
"Adresse und meine E-Mail, im Vorfeld der Veranstaltung an andere Teilnehmer "
"weitergegeben werden dürfen."

#: cdedb/frontend/templates/web/event/registration_status.tmpl:121
msgid "do not"
msgstr "nicht"

#: cdedb/frontend/templates/web/event/registration_status.tmpl:141
msgid "Course Choices for"
msgstr "Kurswahlen für"

#: cdedb/frontend/templates/web/event/registration_status.tmpl:153
msgid "{}. choice"
msgstr "{}. Wahl"

#: cdedb/frontend/templates/web/event/reorder_questionnaire.tmpl:7
#, python-format
msgid "Reorder Questionnaire (%(title)s)"
msgstr "Fragebogen umordnen"

#: cdedb/frontend/templates/web/event/reorder_questionnaire.tmpl:68
msgid "Order"
msgstr "Reihenfolge"

#: cdedb/frontend/templates/web/event/reorder_questionnaire.tmpl:69
msgid "Nr,Nr,Nr,…"
msgstr "Nr,Nr,Nr,…"

#: cdedb/frontend/templates/web/event/reorder_questionnaire.tmpl:71
msgid "Reorder"
msgstr "Umordnen"

#: cdedb/frontend/templates/web/event/show_course.tmpl:9
#, python-format
msgid "Course %(course)s (%(title)s)"
msgstr "Kurs %(course)s (%(title)s)"

#: cdedb/frontend/templates/web/event/show_course.tmpl:22
#, python-format
msgid "Course %(nr)s: %(course)s"
msgstr "Kurs %(nr)s: %(course)s"

#: cdedb/frontend/templates/web/event/show_course.tmpl:88
#: cdedb/frontend/templates/web/event/show_course.tmpl:109
#: cdedb/frontend/templates/web/event/stats.tmpl:86
msgid "Attendees"
msgstr "Kursteilnehmer"

#: cdedb/frontend/templates/web/event/show_course.tmpl:103
msgid "Participants' Course Choices"
msgstr "Kurswahlen der Teilnehmer"

#: cdedb/frontend/templates/web/event/show_course.tmpl:116
msgid "Course is cancelled"
msgstr "Kurs fällt aus"

#: cdedb/frontend/templates/web/event/show_course.tmpl:122
#, python-format
msgid "Course has %(count)s attendees too few."
msgstr "Kurs hat %(count)s Kursteilnehmer zu wenig."

#: cdedb/frontend/templates/web/event/show_course.tmpl:130
#, python-format
msgid "Course has %(count)s attendees too many."
msgstr "Kurs hat %(count)s Kursteilnehmer zu viel."

#: cdedb/frontend/templates/web/event/show_course.tmpl:175
#: cdedb/frontend/templates/web/event/show_course.tmpl:202
msgid "Delete the Course."
msgstr "Kurs löschen."

#: cdedb/frontend/templates/web/event/show_course.tmpl:181
#: cdedb/frontend/templates/web/event/show_course.tmpl:208
msgid "The course will be permanently deleted."
msgstr "Der Kurs wird irreversibel gelöscht."

#: cdedb/frontend/templates/web/event/show_event.tmpl:25
msgid "Timeframe"
msgstr "Zeitrahmen"

#: cdedb/frontend/templates/web/event/show_event.tmpl:46
#, python-format
msgid "starts %(date)s"
msgstr "ab %(date)s"

#: cdedb/frontend/templates/web/event/show_event.tmpl:56
#, python-format
msgid "(Late registrations until %(date)s)"
msgstr "(Nachmeldungen bis %(date)s)"

#: cdedb/frontend/templates/web/event/show_event.tmpl:78
msgid "Questionnaire active"
msgstr "Fragebogen aktiv"

#: cdedb/frontend/templates/web/event/show_event.tmpl:112
msgid "Remove Orga"
msgstr "Orga entfernen"

#: cdedb/frontend/templates/web/event/show_event.tmpl:122
msgid "Add Orga"
msgstr "Orga hinzufügen"

#: cdedb/frontend/templates/web/event/show_event.tmpl:124
msgid "ID of the new Orga"
msgstr "ID des neuen Orgas"

#: cdedb/frontend/templates/web/event/show_event.tmpl:130
#: cdedb/frontend/templates/web/ml/management.tmpl:47
#: cdedb/frontend/templates/web/ml/management.tmpl:50
msgid "ID, name, email"
msgstr "ID, Name, E-Mail"

#: cdedb/frontend/templates/web/event/show_event.tmpl:143
msgid "Minor Form"
msgstr "Minderjährigenformular"

#: cdedb/frontend/templates/web/event/show_event.tmpl:146
msgid "current Form"
msgstr "aktuelles Formular"

#: cdedb/frontend/templates/web/event/show_event.tmpl:146
#, python-format
msgid "Form present: %(link)s"
msgstr "Formular vorhanden: %(link)s"

#: cdedb/frontend/templates/web/event/show_event.tmpl:152
#: cdedb/frontend/templates/web/event/show_event.tmpl:159
msgid "No Form present – Minors cannot register"
msgstr "Kein Formular vorhanden – Minderjährige können sich nicht anmelden."

#: cdedb/frontend/templates/web/event/show_event.tmpl:161
#: cdedb/frontend/templates/web/event/show_event.tmpl:169
msgid "PDF of the new Minor Form"
msgstr "PDF-Datei des neuen Minderjährigenformulars"

#: cdedb/frontend/templates/web/event/show_event.tmpl:172
#: cdedb/frontend/templates/web/event/show_event.tmpl:180
msgid "Offline Use"
msgstr "Offline-Nutzung"

#: cdedb/frontend/templates/web/event/show_event.tmpl:175
#: cdedb/frontend/templates/web/event/show_event.tmpl:183
msgid "The event is in Offline-Mode."
msgstr "Die Veranstaltung befindet sich im Offline-Modus."

#: cdedb/frontend/templates/web/event/show_event.tmpl:178
#: cdedb/frontend/templates/web/event/show_event.tmpl:186
msgid "The event is locked for offline use."
msgstr "Die Veranstaltung ist zur Offline-Nutzung gesperrt."

#: cdedb/frontend/templates/web/event/show_event.tmpl:179
#: cdedb/frontend/templates/web/event/show_event.tmpl:187
msgid "To unlock it, upload the export of the Offline-DB here."
msgstr ""
"Zum Entsperren bitte hier den Datenexport der Offline-Datenbank hochladen."

#: cdedb/frontend/templates/web/event/show_event.tmpl:187
#: cdedb/frontend/templates/web/event/show_event.tmpl:195
msgid "Export of the Offline-DB"
msgstr "Datenexport der Offline-Datenbank"

#: cdedb/frontend/templates/web/event/show_event.tmpl:189
#: cdedb/frontend/templates/web/event/show_event.tmpl:197
msgid "Unlock"
msgstr "Entsperren"

#: cdedb/frontend/templates/web/event/show_event.tmpl:197
#: cdedb/frontend/templates/web/event/show_event.tmpl:205
msgid "The event is not locked."
msgstr "Die Veranstaltung ist nicht gesperrt."

#: cdedb/frontend/templates/web/event/show_event.tmpl:201
#: cdedb/frontend/templates/web/event/show_event.tmpl:209
msgid "Lock"
msgstr "Sperren"

#: cdedb/frontend/templates/web/event/show_event.tmpl:206
#: cdedb/frontend/templates/web/event/show_event.tmpl:214
msgid ""
"By locking the event, all changes are prevented. This way the event can be "
"managed in\n"
"                                Offline-Mode without causing conflicts."
msgstr ""
"Durch die Sperrung sind keine Veränderungen an der Veranstaltung mehr "
"möglich. So kann die Veranstaltung ohne Konflikte in einer Offline-Instanz "
"der Datenbank verwendet werden."

#: cdedb/frontend/templates/web/event/show_event.tmpl:216
#: cdedb/frontend/templates/web/event/show_event.tmpl:219
#: cdedb/frontend/templates/web/event/show_event.tmpl:224
#: cdedb/frontend/templates/web/event/show_event.tmpl:227
msgid "Event Logo"
msgstr "Veranstaltungslogo"

#: cdedb/frontend/templates/web/event/show_event.tmpl:221
#: cdedb/frontend/templates/web/event/show_event.tmpl:228
#: cdedb/frontend/templates/web/event/show_course.tmpl:171
#: cdedb/frontend/templates/web/event/show_event.tmpl:236
msgid "No logo set."
msgstr "Kein Logo."

#: cdedb/frontend/templates/web/event/show_event.tmpl:256
#: cdedb/frontend/templates/web/event/show_event.tmpl:234
#: cdedb/frontend/templates/web/event/show_event.tmpl:264
msgid ""
"Archives the event. This creates a new \"Past Event\" in the CdE-Realm and "
"transfers\n"
"                            course and participant information there."
msgstr ""
"Archiviert die Veranstaltung. Dabei wird eine neue \"Vergangene Veranstaltung"
"\" im CdE-Bereich erstellt und die Kurse und Teilnehmer dieser Veranstaltung "
"dorthin übertragen."

#: cdedb/frontend/templates/web/event/show_event.tmpl:265
#: cdedb/frontend/templates/web/event/show_event.tmpl:243
#: cdedb/frontend/templates/web/event/show_event.tmpl:273
#: cdedb/frontend/templates/web/event/show_event.tmpl:281
msgid "The event will be permanently archived."
msgstr "Die Veranstaltung wird irreversibel archiviert."

#: cdedb/frontend/templates/web/event/show_lodgement.tmpl:7
#, python-format
msgid "Lodgement %(lodgement)s (%(title)s)"
msgstr "Unterkunft %(lodgement)s (%(title)s)"

#: cdedb/frontend/templates/web/event/show_lodgement.tmpl:147
msgid "The Lodgement will be permanently deleted."
msgstr "Die Unterkunft wird irreversibel gelöscht."

#: cdedb/frontend/templates/web/event/show_lodgement.tmpl:154
msgid ""
"Deletes the Lodgement with all assosiated information\n"
"                        and leaves the inhabitants without lodgement."
msgstr ""
"Löscht die Unterkunft mit allen Informationen und lässt die aktuellen "
"Bewohner ohne Unterkunft zurück."

#: cdedb/frontend/templates/web/event/show_registration.tmpl:6
#, python-format
msgid "Registration by %(given_names)s %(family_name)s (%(title)s)"
msgstr "Anmeldung von %(given_names)s %(family_name)s (%(title)s)"

#: cdedb/frontend/templates/web/event/show_registration.tmpl:73
#, python-format
msgid "%(given_names)s is Orga of this event."
msgstr "%(given_names)s ist Orga dieser Veranstaltung"

#: cdedb/frontend/templates/web/event/show_registration.tmpl:86
msgid "Participation Fee"
msgstr "Teilnehmerbeitrag"

#: cdedb/frontend/templates/web/event/show_registration.tmpl:89
#, python-format
msgid "Paid on the %(date)s"
msgstr "Bezahlt am %(date)s"

#: cdedb/frontend/templates/web/event/show_registration.tmpl:93
msgid "Pending"
msgstr "ausstehend"

#: cdedb/frontend/templates/web/event/show_registration.tmpl:100
msgid "Of Age"
msgstr "volljährig"

#: cdedb/frontend/templates/web/event/show_registration.tmpl:109
#, python-format
msgid "Checked-In: %(datetime)s"
msgstr "eingecheckt: %(datetime)s Uhr"

#: cdedb/frontend/templates/web/event/show_registration.tmpl:135
#, python-format
msgid "Course %(track)s"
msgstr "Kurs %(track)s"

#: cdedb/frontend/templates/web/event/show_registration.tmpl:271
msgid "The registration will be permanently deleted."
msgstr "Die Anmeldung wird irreversibel gelöscht."

#: cdedb/frontend/templates/web/event/show_registration.tmpl:278
msgid "Deletes the registration including all information shown here."
msgstr "Löscht die Anmeldung inklusive aller hier angezeigten Informationen."

#: cdedb/frontend/templates/web/event/stats.tmpl:5
#, python-format
msgid "Participant Statistics %(title)s"
msgstr "Teilnehmer-Statistik (%(title)s)"

#: cdedb/frontend/templates/web/event/stats.tmpl:23
msgid "Total Registrations"
msgstr "Anmeldungen gesamt"

#: cdedb/frontend/templates/web/event/stats.tmpl:24
msgid "Open Registrations"
msgstr "Offene Anmeldungen"

#: cdedb/frontend/templates/web/event/stats.tmpl:26
msgid "U18"
msgstr "U18"

#: cdedb/frontend/templates/web/event/stats.tmpl:27
msgid "U16"
msgstr "U16"

#: cdedb/frontend/templates/web/event/stats.tmpl:28
msgid "U14"
msgstr "U14"

#: cdedb/frontend/templates/web/event/stats.tmpl:30
msgid "Not Checked-In"
msgstr "Noch nicht da"

#: cdedb/frontend/templates/web/event/stats.tmpl:32
msgid "Waitinglist"
msgstr "Warteliste"

#: cdedb/frontend/templates/web/event/stats.tmpl:33
msgid "Guests"
msgstr "Gäste"

#: cdedb/frontend/templates/web/event/stats.tmpl:34
msgid "Total Active Registrations"
msgstr "Aktive Anmeldungen gesamt"

#: cdedb/frontend/templates/web/event/stats.tmpl:35
msgid "Not Paid"
msgstr "Nicht bezahlt"

#: cdedb/frontend/templates/web/event/stats.tmpl:36
msgid "Paid"
msgstr "Bezahlt"

#: cdedb/frontend/templates/web/event/stats.tmpl:37
msgid "Parental Consent Pending"
msgstr "Einverständniserklärung fehlt"

#: cdedb/frontend/templates/web/event/stats.tmpl:38
msgid "No Lodgement"
msgstr "Keine Unterkunft"

#: cdedb/frontend/templates/web/event/stats.tmpl:39
msgid "Registration Cancelled"
msgstr "Abgemeldet"

#: cdedb/frontend/templates/web/event/stats.tmpl:40
msgid "Rejected"
msgstr "Abgelehnt"

#: cdedb/frontend/templates/web/event/stats.tmpl:51
#: cdedb/frontend/templates/web/event/stats.tmpl:99
msgid "Count"
msgstr "Anzahl"

#: cdedb/frontend/templates/web/event/stats.tmpl:82
msgid "Course Attendees Statistics"
msgstr "Kursteilnehmer-Statistik"

#: cdedb/frontend/templates/web/event/stats.tmpl:84
msgid "(Potential) Instructor"
msgstr "Kursleiter (theoretisch)"

#: cdedb/frontend/templates/web/event/stats.tmpl:87
msgid "No Course"
msgstr "Kein Kurs"

#: cdedb/frontend/templates/web/event/user_search.tmpl:8
msgid "Event-User Search"
msgstr "Veranstaltungsnutzersuche"

#: cdedb/frontend/templates/web/event/user_search.tmpl:23
msgid "This User Search will only find Event-Users."
msgstr ""
"Diese Nutzersuche findet nur Veranstaltungsnutzer, keine CdE-Mitglieder, "
"auch nicht ehemalige."

#: cdedb/frontend/templates/web/event/view_event_log.tmpl:6
#: cdedb/frontend/templates/web/ml/view_ml_log.tmpl:6
#, python-format
msgid "%(title)s Log"
msgstr "%(title)s: Log"

#: cdedb/frontend/templates/web/event/view_log.tmpl:6
msgid "Events Log"
msgstr "Veranstaltungen-Log"

#: cdedb/frontend/templates/web/ml/base.tmpl:10
#: cdedb/frontend/templates/web/ml/check_states.tmpl:13
#: cdedb/frontend/templates/web/ml/index.tmpl:14
#: cdedb/frontend/templates/web/ml/management.tmpl:13
#: cdedb/frontend/templates/web/ml/management.tmpl:16
msgid "Manage"
msgstr "Verwalten"

#: cdedb/frontend/templates/web/ml/base.tmpl:28
#: cdedb/frontend/templates/web/ml/base.tmpl:31
msgid "Mailinglist-Overview"
msgstr "Mailinglisten-Übersicht"

#: cdedb/frontend/templates/web/ml/base.tmpl:42
msgid "Active Malinglists"
msgstr "Aktive Mailinglisten"

#: cdedb/frontend/templates/web/ml/base.tmpl:44
#: cdedb/frontend/templates/web/ml/list_mailinglists.tmpl:9
msgid "All Mailinglists"
msgstr "Alle Mailinglisten"

#: cdedb/frontend/templates/web/ml/change_mailinglist.tmpl:49
#: cdedb/frontend/templates/web/ml/create_mailinglist.tmpl:32
msgid "Moderation &amp; Subscribers"
msgstr "Moderation &amp; Abonnenten"

#: cdedb/frontend/templates/web/ml/change_mailinglist.tmpl:50
#: cdedb/frontend/templates/web/ml/create_mailinglist.tmpl:33
msgid "Moderation"
msgstr "Moderation"

#: cdedb/frontend/templates/web/ml/change_mailinglist.tmpl:52
#: cdedb/frontend/templates/web/ml/create_mailinglist.tmpl:35
msgid "Audience"
msgstr "Empfängerkreis"

#: cdedb/frontend/templates/web/ml/change_mailinglist.tmpl:54
#: cdedb/frontend/templates/web/ml/create_mailinglist.tmpl:37
msgid "Subscription"
msgstr "Einschreibung"

#: cdedb/frontend/templates/web/ml/change_mailinglist.tmpl:58
#: cdedb/frontend/templates/web/ml/create_mailinglist.tmpl:40
msgid ""
"The participants of this event will be subscribers of this mailinglist. (Opt-"
"Out)"
msgstr ""
"Die Teilnehmer dieser Veranstaltung werden der Liste hinzugefügt. (Opt-Out)"

#: cdedb/frontend/templates/web/ml/change_mailinglist.tmpl:59
#: cdedb/frontend/templates/web/ml/create_mailinglist.tmpl:41
msgid "Event Audience"
msgstr "Veranstaltungsempfänger"

#: cdedb/frontend/templates/web/ml/change_mailinglist.tmpl:61
#: cdedb/frontend/templates/web/ml/create_mailinglist.tmpl:43
msgid "No selection results in an orga-list."
msgstr "Keine Auswahl entspricht einer Orgaliste."

#: cdedb/frontend/templates/web/ml/change_mailinglist.tmpl:64
#: cdedb/frontend/templates/web/ml/create_mailinglist.tmpl:46
msgid ""
"The participants of this assembly will be subscribers of this mailinglist. "
"(Opt-Out)"
msgstr ""
"Die Teilnehmer dieser Versammlung werden der Liste hinzugefügt. (Opt-Out)"

#: cdedb/frontend/templates/web/ml/change_mailinglist.tmpl:65
#: cdedb/frontend/templates/web/ml/create_mailinglist.tmpl:47
msgid "Gateway"
msgstr "Zugangsvererbung"

#: cdedb/frontend/templates/web/ml/change_mailinglist.tmpl:67
#: cdedb/frontend/templates/web/ml/create_mailinglist.tmpl:49
msgid "Subscribers of this list can always subscribe. (Opt-In)"
msgstr "Die Abonnenten dieser Liste können sich immer eintragen. (Opt-In)"

#: cdedb/frontend/templates/web/ml/change_mailinglist.tmpl:69
#: cdedb/frontend/templates/web/ml/create_mailinglist.tmpl:51
msgid "Mails"
msgstr "Mails"

#: cdedb/frontend/templates/web/ml/change_mailinglist.tmpl:70
#: cdedb/frontend/templates/web/ml/create_mailinglist.tmpl:52
msgid "Subject Prefix"
msgstr "Präfix (Betreffzeile)"

#: cdedb/frontend/templates/web/ml/change_mailinglist.tmpl:71
#: cdedb/frontend/templates/web/ml/create_mailinglist.tmpl:53
msgid "MIME filter / Attachments"
msgstr "MIME-Filter / Anhänge"

#: cdedb/frontend/templates/web/ml/change_mailinglist.tmpl:73
#: cdedb/frontend/templates/web/ml/create_mailinglist.tmpl:55
msgid "max. message size (in kB)"
msgstr "max. Nachrichtengröße (in kB)"

#: cdedb/frontend/templates/web/ml/check_states.tmpl:6
#, python-format
msgid "%(title)s – Consistency-Check"
msgstr "%(title)s – Konsistenzcheck"

#: cdedb/frontend/templates/web/ml/check_states.tmpl:14
#: cdedb/frontend/templates/web/ml/check_states.tmpl:18
#: cdedb/frontend/templates/web/ml/management.tmpl:23
#: cdedb/frontend/templates/web/ml/management.tmpl:26
msgid "Consistency-Check"
msgstr "Konsistenzcheck"

#: cdedb/frontend/templates/web/ml/check_states.tmpl:25
#: cdedb/frontend/templates/web/ml/global_check_states.tmpl:19
msgid "Problematic Subscribers"
msgstr "Problematische Abonnenten"

#: cdedb/frontend/templates/web/ml/check_states.tmpl:27
#: cdedb/frontend/templates/web/ml/global_check_states.tmpl:21
msgid "All subscribers belong to the configured audience."
msgstr "Alle Abonnenten gehören zur konfigurierten Zielgruppe."

#: cdedb/frontend/templates/web/ml/check_states.tmpl:29
#: cdedb/frontend/templates/web/ml/global_check_states.tmpl:23
msgid "The following subscribers do not belong to the configured audience."
msgstr "Die folgenden Abonnenten gehören nicht zur konfigurierten Zielgruppe."

#: cdedb/frontend/templates/web/ml/check_states.tmpl:39
#: cdedb/frontend/templates/web/ml/check_states.tmpl:84
#: cdedb/frontend/templates/web/ml/global_check_states.tmpl:33
#: cdedb/frontend/templates/web/ml/global_check_states.tmpl:64
#: cdedb/frontend/templates/web/ml/management.tmpl:185
#: cdedb/frontend/templates/web/ml/management.tmpl:188
#: cdedb/frontend/templates/web/ml/management.tmpl:190
#, python-format
msgid "Remove %(given_names)s %(family_name)s as subscriber"
msgstr "%(given_names)s %(family_name)s als Abonnent entfernen"

#: cdedb/frontend/templates/web/ml/check_states.tmpl:48
#: cdedb/frontend/templates/web/ml/global_check_states.tmpl:42
#, python-format
msgid "Mark %(given_names)s %(family_name)s as an exception."
msgstr "%(given_names)s %(family_name)s als Ausnahme markieren."

#: cdedb/frontend/templates/web/ml/check_states.tmpl:59
msgid "Remove All"
msgstr "Alle entfernen"

#: cdedb/frontend/templates/web/ml/check_states.tmpl:60
msgid "Remove all the above as subscribers."
msgstr "Alle obigen Abonnements entfernen."

#: cdedb/frontend/templates/web/ml/check_states.tmpl:65
msgid "All problematic subscribers will be removed."
msgstr "Alle problematischen Abonnenten werden entfernt."

#: cdedb/frontend/templates/web/ml/check_states.tmpl:71
#: cdedb/frontend/templates/web/ml/global_check_states.tmpl:51
msgid "Exceptions"
msgstr "Ausnahmen"

#: cdedb/frontend/templates/web/ml/check_states.tmpl:72
#: cdedb/frontend/templates/web/ml/global_check_states.tmpl:52
msgid ""
"The following subscribers do not belong to the configured audience, but were "
"marked as exceptions."
msgstr ""
"Die folgenden Abonnenten gehören nicht zur konfigurierten Zielgruppe, wurden "
"aber explizit markiert."

#: cdedb/frontend/templates/web/ml/create_mailinglist.tmpl:7
#: cdedb/frontend/templates/web/ml/create_mailinglist.tmpl:11
#: cdedb/frontend/templates/web/ml/index.tmpl:22
#: cdedb/frontend/templates/web/ml/list_mailinglists.tmpl:89
msgid "Create Mailinglist"
msgstr "Mailingliste anlegen"

#: cdedb/frontend/templates/web/ml/create_user.tmpl:8
msgid "Create New Mailinglist-Account"
msgstr "Neuen Mailinglistennutzer anlegen"

#: cdedb/frontend/templates/web/ml/genesis.tmpl:5
msgid "Create Mailinglist-Account"
msgstr "Mailinglistennutzer anlegen"

#: cdedb/frontend/templates/web/ml/global_check_states.tmpl:5
#: cdedb/frontend/templates/web/ml/global_check_states.tmpl:11
#: cdedb/frontend/templates/web/ml/global_check_states.tmpl:14
#: cdedb/frontend/templates/web/ml/index.tmpl:24
msgid "Global Consistency-Check"
msgstr "Globaler Konsistenzcheck"

#: cdedb/frontend/templates/web/ml/index.tmpl:11
msgid "not subscribed"
msgstr "nicht abonniert"

#: cdedb/frontend/templates/web/ml/index.tmpl:11
#: cdedb/frontend/templates/web/ml/list_mailinglists.tmpl:18
msgid "subscribed"
msgstr "abonniert"

#: cdedb/frontend/templates/web/ml/index.tmpl:29
msgid ""
"Here you can find the CdE's Mailinglists; notably also those linked to "
"events and assemblies."
msgstr ""
"Hier findest Du die Mailinglisten des CdE; insbesondere auch zu Akademien "
"und Versammlungen."

#: cdedb/frontend/templates/web/ml/index.tmpl:34
#: cdedb/frontend/templates/web/ml/list_mailinglists.tmpl:92
msgid "General Mailinglists"
msgstr "Allgemeine Mailinglisten"

#: cdedb/frontend/templates/web/ml/index.tmpl:45
#: cdedb/frontend/templates/web/ml/list_mailinglists.tmpl:102
msgid "Event Mailinglists"
msgstr "Veranstaltungsmailinglisten"

#: cdedb/frontend/templates/web/ml/index.tmpl:55
#: cdedb/frontend/templates/web/ml/list_mailinglists.tmpl:108
msgid "Assembly Mailinglists"
msgstr "Versammlungsmailinglisten"

#: cdedb/frontend/templates/web/ml/list_mailinglists.tmpl:5
msgid "Complete Mailinglist-Overview"
msgstr "Mailinglisten Komplettübersicht"

#: cdedb/frontend/templates/web/ml/list_mailinglists.tmpl:21
msgid "inactive"
msgstr "inaktiv"

#: cdedb/frontend/templates/web/ml/list_mailinglists.tmpl:26
msgid "Visible to Everybody"
msgstr "Sichtbar für alle"

#: cdedb/frontend/templates/web/ml/list_mailinglists.tmpl:28
msgid "Visible to Assembly-Users"
msgstr "Sichtbar für Versammlungsnutzer"

#: cdedb/frontend/templates/web/ml/list_mailinglists.tmpl:30
msgid "Visible to Event-Users"
msgstr "Sichtbar für Veranstaltungsnutzer"

#: cdedb/frontend/templates/web/ml/list_mailinglists.tmpl:32
msgid "Visible to CdE-Users"
msgstr "Sichtbar für CdE-Nutzer"

#: cdedb/frontend/templates/web/ml/list_mailinglists.tmpl:34
#: cdedb/frontend/templates/web/ml/list_mailinglists.tmpl:36
msgid "Visible to CdE-Members"
msgstr "Sichtbar für CdE-Mitglieder"

#: cdedb/frontend/templates/web/ml/list_mailinglists.tmpl:42
msgid "mandatory"
msgstr "obligatorisch"

#: cdedb/frontend/templates/web/ml/list_mailinglists.tmpl:44
msgid "Opt-Out"
msgstr "Opt-Out"

#: cdedb/frontend/templates/web/ml/list_mailinglists.tmpl:46
msgid "Opt-In"
msgstr "Opt-In"

#: cdedb/frontend/templates/web/ml/list_mailinglists.tmpl:48
msgid "moderated Opt-In"
msgstr "moderiertes Opt-In"

#: cdedb/frontend/templates/web/ml/list_mailinglists.tmpl:50
msgid "Invitation only"
msgstr "durch Moderator"

#: cdedb/frontend/templates/web/ml/list_mailinglists.tmpl:56
#: cdedb/frontend/templates/web/ml/list_mailinglists.tmpl:61
#, python-format
msgid "or %(link)s (Opt-Out)"
msgstr "oder %(link)s (Opt-Out)"

#: cdedb/frontend/templates/web/ml/list_mailinglists.tmpl:66
#, python-format
msgid "or %(link)s (Opt-In)"
msgstr "oder %(link)s (Opt-In)"

#: cdedb/frontend/templates/web/ml/list_mailinglists.tmpl:74
#, python-format
msgid "%(count)s subscriber."
msgid_plural "%(count)s subscribers."
msgstr[0] "%(count)s Abonnent."
msgstr[1] "%(count)s Abonnenten."

#: cdedb/frontend/templates/web/ml/list_mailinglists.tmpl:79
#, python-format
msgid "%(count)s moderator."
msgid_plural "%(count)s moderators."
msgstr[0] "%(count)s Moderator."
msgstr[1] "%(count)s Moderatoren."

#: cdedb/frontend/templates/web/ml/management.tmpl:7
#: cdedb/frontend/templates/web/ml/management.tmpl:10
#, python-format
msgid "%(title)s – Manage"
msgstr "%(title)s – Verwalten"

#: cdedb/frontend/templates/web/ml/management.tmpl:17
#: cdedb/frontend/templates/web/ml/management.tmpl:20
msgid "Manage Mailinglist"
msgstr "Mailingliste Verwalten"

#: cdedb/frontend/templates/web/ml/management.tmpl:27
#: cdedb/frontend/templates/web/ml/management.tmpl:30
msgid ""
"Note, that only DB-Accounts can be moderators and subscribers.\n"
"            Any email address can be added to the whitelist though."
msgstr ""
"Beachte, dass als Moderatoren und Abonnenten nur DB-Accounts und keine "
"beliebigen E-Mail-Adressen eingetragen werden können. Bei der Whitelist "
"können hingegen beliebige E-Mail-Adressen eingetragen werden."

#: cdedb/frontend/templates/web/ml/management.tmpl:35
#: cdedb/frontend/templates/web/ml/show_mailinglist.tmpl:54
#: cdedb/frontend/templates/web/ml/management.tmpl:38
msgid "Moderators"
msgstr "Moderatoren"

#: cdedb/frontend/templates/web/ml/management.tmpl:42
#: cdedb/frontend/templates/web/ml/management.tmpl:45
msgid "ID of the new moderator"
msgstr "ID des neuen Moderators"

#: cdedb/frontend/templates/web/ml/management.tmpl:69
#: cdedb/frontend/templates/web/ml/management.tmpl:72
#, python-format
msgid "Remove %(given_names)s %(family_name)s as moderator"
msgstr "%(given_names)s %(family_name)s als Moderator entfernen"

#: cdedb/frontend/templates/web/ml/management.tmpl:80
#: cdedb/frontend/templates/web/ml/management.tmpl:83
msgid "Subscription Requests"
msgstr "Abonnement-Anfragen"

#: cdedb/frontend/templates/web/ml/management.tmpl:105
#: cdedb/frontend/templates/web/ml/management.tmpl:108
msgid "Accept"
msgstr "Genehmigen"

#: cdedb/frontend/templates/web/ml/management.tmpl:112
#: cdedb/frontend/templates/web/ml/management.tmpl:115
msgid "There are currently no Subscription Requests pending."
msgstr "Zur Zeit liegen keine Abonnement-Anfragen vor."

#: cdedb/frontend/templates/web/ml/management.tmpl:119
#: cdedb/frontend/templates/web/ml/management.tmpl:122
msgid "Whitelist"
msgstr "Whitelist"

#: cdedb/frontend/templates/web/ml/management.tmpl:126
#: cdedb/frontend/templates/web/ml/management.tmpl:129
msgid "Email Address to whitelist"
msgstr "E-Mail-Adresse zum Whitelisten"

#: cdedb/frontend/templates/web/ml/management.tmpl:128
#: cdedb/frontend/templates/web/ml/management.tmpl:131
msgid "Add Entry"
msgstr "Eintrag hinzufügen"

#: cdedb/frontend/templates/web/ml/management.tmpl:144
#: cdedb/frontend/templates/web/ml/management.tmpl:147
#, python-format
msgid "Remove %s from Whitelist"
msgstr "%s von der Whitelist entfernen."

#: cdedb/frontend/templates/web/ml/management.tmpl:149
#: cdedb/frontend/templates/web/ml/management.tmpl:152
msgid "Subscribers"
msgstr "Abonnenten"

#: cdedb/frontend/templates/web/ml/management.tmpl:156
#: cdedb/frontend/templates/web/ml/management.tmpl:159
msgid "ID of the new Subscriber"
msgstr "ID des neuen Abonnenten"

#: cdedb/frontend/templates/web/ml/management.tmpl:165
#: cdedb/frontend/templates/web/ml/management.tmpl:168
msgid "Add Subscriber"
msgstr "Abonnent hinzufügen"

#: cdedb/frontend/templates/web/ml/show_mailinglist.tmpl:19
#, python-format
msgid "Mailinglist of Event %(link)s"
msgstr "Mailingliste zur Veranstaltung %(link)s"

#: cdedb/frontend/templates/web/ml/show_mailinglist.tmpl:32
#, python-format
msgid "Mailinglist of Assembly %(link)s"
msgstr "Mailingliste zur Versammlung %(link)s"

#: cdedb/frontend/templates/web/ml/show_mailinglist.tmpl:46
#, python-format
msgid "Available for subscribers of %(link)s"
msgstr "Zugänglich für Abonnenten von %(link)s"

#: cdedb/frontend/templates/web/ml/show_mailinglist.tmpl:52
msgid "Mailinglist Address"
msgstr "Listen-Adresse"

#: cdedb/frontend/templates/web/ml/show_mailinglist.tmpl:71
msgid "This mailinglist is inactive."
msgstr "Diese Mailingliste ist nicht mehr aktiv."

#: cdedb/frontend/templates/web/ml/show_mailinglist.tmpl:73
msgid "Your Subscription"
msgstr "Dein Abbonement"

#: cdedb/frontend/templates/web/ml/show_mailinglist.tmpl:77
msgid "You are subscribed to this mailinglist."
msgstr "Du hast diese Mailingliste abonniert."

#: cdedb/frontend/templates/web/ml/show_mailinglist.tmpl:80
msgid "Your E-Mail address"
msgstr "Deine Adresse"

#: cdedb/frontend/templates/web/ml/show_mailinglist.tmpl:96
msgid "Reset E-Mail adress"
msgstr "Adresse zurücksetzen"

#: cdedb/frontend/templates/web/ml/show_mailinglist.tmpl:104
msgid "Unsubscribe"
msgstr "Deabonnieren"

#: cdedb/frontend/templates/web/ml/show_mailinglist.tmpl:109
msgid "Change E-Mail address"
msgstr "Adresse ändern"

#: cdedb/frontend/templates/web/ml/show_mailinglist.tmpl:112
msgid ""
"To recieve mails from this mailinglist with a different E-Mail address,\n"
"                                enter the new address in this form. You will "
"recieve a confirmation mail."
msgstr ""
"Um Mails dieser Mailingliste an eine andere E-Mail-Adresse zu erhalten, "
"trage die neue Adresse ins folgende Formular ein. Nach dem Absenden erhältst "
"Du eine E-Mail an diese Adresse, mit der Du Deinen Besitz der Adresse "
"bestätigen kannst. "

#: cdedb/frontend/templates/web/ml/show_mailinglist.tmpl:121
msgid "New Subsciption Address"
msgstr "Neue Abonnement-Adresse"

#: cdedb/frontend/templates/web/ml/show_mailinglist.tmpl:125
msgid "New E-Mail address"
msgstr "Neue E-Mail-Adresse"

#: cdedb/frontend/templates/web/ml/show_mailinglist.tmpl:127
msgid "Change E-Mail"
msgstr "Adresse ändern"

#: cdedb/frontend/templates/web/ml/show_mailinglist.tmpl:136
msgid "corresponding site"
msgstr "entsprechende Seite"

#: cdedb/frontend/templates/web/ml/show_mailinglist.tmpl:135
#, python-format
msgid ""
"This mailinglist is mandatory. Therefor you are always subscribed to this "
"list\n"
"                                with your primary email address. To change "
"this address go to the\n"
"                                %(link)s in your Account-Settings."
msgstr ""
"Diese Mailingliste ist obligatorisch. Daher bist Du stets mit Deiner "
"primären E-Mail-Adresse eingeschrieben. Um diese zu ändern, besuche die "
"%(link)s in Deinen Account-Einstellungen."

#: cdedb/frontend/templates/web/ml/show_mailinglist.tmpl:147
msgid "Your subscription request is currently pending review by a moderator."
msgstr ""
"Deine Anfrage für diese Mailingliste wartet auf Bestätigung durch einen "
"Moderator."

#: cdedb/frontend/templates/web/ml/show_mailinglist.tmpl:160
msgid "You are not currently subscribed to this mailinglist."
msgstr "Du bist zurzeit kein Abonnent dieser Mailingliste."

#: cdedb/frontend/templates/web/ml/show_mailinglist.tmpl:167
msgid "Subscribe"
msgstr "Abonnieren"

#: cdedb/frontend/templates/web/ml/show_mailinglist.tmpl:173
msgid ""
"You cannot subscribe to this mailinglist, because you are not\n"
"                                part of the configured audience."
msgstr ""
"Du kannst diese Mailingliste nicht abonnieren, da Du nicht Teil ihres "
"Empfängerkreises bist."

#: cdedb/frontend/templates/web/ml/user_search.tmpl:8
msgid "Mailinglist-User Management"
msgstr "Mailinglisten-Nutzerverwaltung"

#: cdedb/frontend/templates/web/ml/user_search.tmpl:15
msgid "This search will only show pure Mailinglist-Users."
msgstr "Diese Nutzer-Suche findet nur reine Mailinglisten-Nutzer."

#: cdedb/frontend/templates/web/ml/view_log.tmpl:6
msgid "Mailinglists Log"
msgstr "Mailinglisten-Log"

<<<<<<< HEAD
#: cdedb/backend/core.py:674 cdedb/backend/core.py:694
msgid "Modification of email address prevented."
msgstr "Änderung der E-Mail-Adresse verhindert."

#: cdedb/backend/core.py:1156 cdedb/backend/core.py:1177
msgid "Only admins may unset an email address."
msgstr "Löschen von E-Mail-Adressen nur durch Admins."

#: cdedb/frontend/core.py:1331
msgid "Must be different from current email address."
msgstr "Muss sich von der aktuellen E-Mail-Adresse unterscheiden."

#: cdedb/frontend/core.py:1367 cdedb/frontend/core.py:1401
msgid "Email address changed."
msgstr "E-Mail-Adresse geändert."

#: cdedb/frontend/templates/web/core/admin_username_change.tmpl:4
#, python-format
msgid "Edit email address for %(given_names)s %(family_name)s"
msgstr "E-Mail-Adresse ändern für %(given_names)s %(family_name)s"

#: cdedb/frontend/templates/web/core/admin_username_change.tmpl:11
#: cdedb/frontend/templates/web/core/admin_username_change.tmpl:20
msgid "Edit email address"
msgstr "E-Mail-Adresse ändern"

#: cdedb/frontend/templates/web/core/admin_username_change.tmpl:18
msgid "Old email address"
msgstr "Alte E-Mail-Adresse"

#: cdedb/frontend/templates/web/core/change_user.tmpl:44
msgid "To Change Your email address, use the button on Your Profile Page."
msgstr ""
"Um Deine E-Mail-Adresse zu ändern, benutze den entsprechenden Button auf "
"deiner Profilseite."

#: cdedb/frontend/templates/web/core/change_username.tmpl:5
#: cdedb/frontend/templates/web/core/do_username_change.tmpl:4
msgid "Change Your Email Address"
msgstr "Eigene E-Mail-Adresse ändern"

#: cdedb/frontend/templates/web/core/change_username.tmpl:13
msgid "Change Email Address"
msgstr "E-Mail-Adresse ändern"

#: cdedb/frontend/templates/web/core/change_username.tmpl:17
msgid ""
"To change Your email address, You will have to confirm Your new email "
"address by clicking a link in the\n"
"            verification mail sent to the new E-Mail."
msgstr ""
"Um Deine E-Mail-Adresse zu ändern wird zuerst eine E-Mail an die neue "
"Adresse geschickt, um diese zu verifizieren. In der E-Mail findest Du einen "
"Link, mit dem Du den Vorgang abschließen kannst."

#: cdedb/frontend/templates/web/core/do_username_change.tmpl:10
#, python-format
msgid ""
"Enter Your Password and click \"Confirm\" to change Your email address to "
"<code>%(email)s</code>.\n"
"            Aftwerwards you need to user Your new email address to login."
msgstr ""
"Gib Dein Passwort ein und klicke den Bestätigungsknopf um Deine E-Mail-"
"Adresse zu <code>%(email)s</code> zu ändern. Nachdem Du die Änderung "
"durchgeführt hast musst Du bei der Anmeldung Deine neue E-Mail-Adresse "
"angeben."

#: cdedb/frontend/templates/web/core/reset_password.tmpl:10
msgid ""
"If You have forgotten Your Password, You can request an E-Mail to reset it.\n"
"            To do this, just enter the email address You would use to login."
msgstr ""
"Wenn Du Dein Passwort vergessen hast, kannst Du hier eine E-Mail anfordern, "
"um Dein Passwort zurückzusetzen. Gib dazu einfach die E-Mail-Adresse, die in "
"der Datenbank hinterlegt ist, ein."

#: cdedb/frontend/templates/web/event/stats.tmpl:148
#: cdedb/frontend/templates/web/event/stats.tmpl:174
msgid "At least a third."
msgstr "Mindestens ein Drittel."

#: cdedb/frontend/templates/web/event/stats.tmpl:155
msgid "Assigned to unchosen Course"
msgstr "Ungewählter Kurs zugeteilt"

#: cdedb/frontend/templates/web/ml/show_mailinglist.tmpl:80
msgid "Your email address"
msgstr "Deine Adresse"

#: cdedb/frontend/templates/web/ml/show_mailinglist.tmpl:96
msgid "Reset email address"
msgstr "Adresse zurücksetzen"

#: cdedb/frontend/templates/web/ml/show_mailinglist.tmpl:109
msgid "Change email address"
msgstr "Adresse ändern"

#: cdedb/frontend/templates/web/ml/show_mailinglist.tmpl:112
msgid ""
"To recieve mails from this mailinglist with a different email address,\n"
"                                enter the new address in this form. You will "
"recieve a confirmation mail."
msgstr ""
"Um Mails dieser Mailingliste an eine andere E-Mail-Adresse zu erhalten, "
"trage die neue Adresse ins folgende Formular ein. Nach dem Absenden erhältst "
"Du eine E-Mail an diese Adresse, mit der Du Deinen Besitz der Adresse "
"bestätigen kannst. "

#: cdedb/frontend/templates/web/ml/management.tmpl:215
#: cdedb/frontend/templates/web/ml/management.tmpl:217
msgid ""
"Deletes the mailinglist including description and all subscriber information."
msgstr "Löscht die Mailingliste inklusive Beschreibung und allen Abonnements."

#: cdedb/frontend/templates/web/ml/management.tmpl:221
#: cdedb/frontend/templates/web/ml/management.tmpl:223
msgid "The mailinglist will be permanently deleted."
msgstr "Die Mailingliste wird irreversibel gelöscht."

#: cdedb/i18n_additional.py:215
msgid "Repeats like “aaa” are easy to guess."
msgstr "Wiederholungen wie „aaa“ sind einfach zu erraten."

#: cdedb/i18n_additional.py:216
msgid "Repeats like “abcabcabc” are only slightly harder to guess than “abc”."
msgstr ""
"Wiederholungen wie „abcabcab“‚ sind nur geringfügig schwieriger zu erraten "
"als „abc“."

#: cdedb/i18n_additional.py:219
msgid "Sequences like “abc“ or “6543” are easy to guess."
msgstr "Abfolgen wie „abc“ oder „6543“ sind einfach zu erraten."

#: cdedb/i18n_additional.py:232
msgid "Capitalization doesn’t help very much."
msgstr "Großschreibung hilft nicht wirklich."

#: cdedb/i18n_additional.py:234
msgid "Reversed words aren’t much harder to guess."
msgstr "Umgedrehte Wörter sind nicht viel schwieriger zu erraten."

#: cdedb/i18n_additional.py:235
msgid "Predictable substitutions like “@” instead of “a” don’t help very much."
msgstr "Vorhersehbare Ersetzungen wie „@“ statt „a“ helfen nicht wirklich."

#: cdedb/frontend/event.py:312 cdedb/validation.py:387 cdedb/validation.py:525
#: cdedb/validation.py:3270 cdedb/frontend/event.py:322
msgid "Mustn’t be empty."
msgstr "Darf nicht leer sein."

#: cdedb/validation.py:2586
msgid "Only partial exports are supported."
msgstr "Nur partielle Exporte sind unterstützt."

#: cdedb/validation.py:2954
msgid "Mustn’t be in the past."
msgstr "Darf nicht in der Vergangenheit liegen."

#: cdedb/validation.py:2959
msgid "Mustn’t be before start of voting period."
msgstr "Darf nicht vor Abstimmungsbeginn liegen."

#: cdedb/validation.py:2965
msgid "Mustn’t be before end of voting period."
msgstr "Darf nicht vor Abstimmungsende liegen."

#: cdedb/frontend/assembly.py:691 cdedb/validation.py:3019
msgid "Mustn’t be the bar moniker."
msgstr "Darf nicht der Bezeichner der Ablehnungsoption sein."

#: cdedb/validation.py:3258
msgid "Must start with “qview_”."
msgstr "Muss mit „qview_“ beginnen."

#: cdedb/backend/core.py:1455 cdedb/backend/core.py:1678
#: cdedb/backend/core.py:1456 cdedb/backend/core.py:1679
msgid "Atomized – impossible to escalate."
msgstr "Fehler bei verschachtelten Transaktionen."

#: cdedb/backend/event.py:966
msgid "Only courses from one event allowed."
msgstr "Alle Kurse müssen zur gleichen Veranstaltung gehören."

#: cdedb/backend/event.py:1127 cdedb/frontend/event.py:798
#: cdedb/frontend/event.py:846
msgid "Event without tracks forbids courses."
msgstr "Kurse sind nur in Veranstaltungen mit Kursschienen möglich."

#: cdedb/backend/event.py:1318 cdedb/backend/event.py:1322
msgid "Only registrations from exactly one event allowed."
msgstr "Nur Anmeldungen einer Veranstaltung werden unterstützt."

#: cdedb/backend/event.py:2077 cdedb/backend/event.py:2260
#: cdedb/backend/event.py:2081 cdedb/backend/event.py:2264
msgid "Version mismatch – aborting."
msgstr "Versionen stimmen nicht überein."

#: cdedb/frontend/cde.py:397
msgid "Doppelganger choice doesn’t fit resolution."
msgstr "Accountzusammenführung inkonsistent mit Aktion."

#: cdedb/frontend/cde.py:629 cdedb/frontend/cde.py:1080
#: cdedb/frontend/event.py:1584 cdedb/frontend/cde.py:1081
#: cdedb/frontend/event.py:1650
msgid "Lines didn’t match up."
msgstr "Daten wurden geändert."

#: cdedb/frontend/cde.py:935 cdedb/frontend/event.py:1490
#: cdedb/frontend/event.py:1556
msgid "Family name doesn’t match."
msgstr "Nachname passt nicht."

#: cdedb/frontend/cde.py:940 cdedb/frontend/event.py:1495
#: cdedb/frontend/event.py:1561
msgid "Given names don’t match."
msgstr "Vornamen passen nicht zusammen."

#: cdedb/frontend/common.py:1860
msgid "This page can only be accessed by the mailinglist’s moderators."
msgstr "Auf diese Seite können nur Moderatoren der Mailingliste zugreifen."

#: cdedb/frontend/core.py:1161 cdedb/frontend/core.py:1163
#: cdedb/frontend/core.py:1164 cdedb/frontend/core.py:1293
#: cdedb/frontend/core.py:1295 cdedb/frontend/core.py:1296
#: cdedb/frontend/core.py:1297 cdedb/frontend/core.py:1299
#: cdedb/frontend/core.py:1300
msgid "Passwords don’t match."
msgstr "Passwörter stimmen nicht überein."

#: cdedb/frontend/event.py:2382 cdedb/frontend/event.py:2449
msgid "Must be Orga to use preview."
msgstr "Du musst Orga sein, um die Fragebogen-Vorschau zu nutzen."

#: cdedb/frontend/templates/web/error.tmpl:11
msgid "Couldn’t find the requested page"
msgstr "Konnte die angeforderte Seite nicht finden"

#: cdedb/frontend/templates/web/core/admin_change_user.tmpl:55
#: cdedb/frontend/templates/web/core/change_user.tmpl:48
#: cdedb/frontend/templates/web/core/genesis_modify_form.tmpl:49
#: cdedb/frontend/templates/web/core/genesis_request.tmpl:48
#: cdedb/frontend/templates/web/core/inspect_change.tmpl:76
#: cdedb/frontend/templates/web/core/promote_user.tmpl:85
#: cdedb/frontend/templates/web/core/show_history.tmpl:220
#: cdedb/frontend/templates/web/core/show_user.tmpl:255
#: cdedb/frontend/templates/web/event/register.tmpl:59
#: cdedb/frontend/templates/web/event/registration_query.tmpl:60
#: cdedb/frontend/templates/web/event/show_registration.tmpl:58
#: cdedb/frontend/templates/web/generic.tmpl:35
#: cdedb/frontend/templates/web/generic.tmpl:112
#: cdedb/frontend/templates/web/generic.tmpl:165
#: cdedb/frontend/templates/web/generic.tmpl:232
#: cdedb/frontend/templates/web/core/change_user.tmpl:47
msgid "Mobile Phone"
msgstr "Mobiltelefon"

#: cdedb/frontend/templates/web/assembly/index.tmpl:12
msgid "Here You can find the CdE’s general assemblies."
msgstr "In diesem Bereich findest Du die Mitgliederversammlungen des CdE."

#: cdedb/frontend/templates/web/assembly/show_assembly.tmpl:26
msgid "Participation Status"
msgstr "Teilnahmestatus"

#: cdedb/frontend/templates/web/assembly/show_ballot.tmpl:420
#, python-format
msgid ""
"Additionally You need to use the Rejection Bar %(abm)s in Your "
"preferencelist.\n"
"                                        Use it in Your preferencelist like "
"You would a Candidate. Put all\n"
"                                        Candidates You deem suitable higher "
"than %(abm)s and all\n"
"                                        Candidates You reject lower, i. e. "
"to the right of %(abm)s.\n"
"                                        Should no Candidate win against the "
"bar, the board may take additional measures."
msgstr ""
"Zusätzlich musst Du die Ablehnungsgrenze %(abm)s in der Präferenzliste "
"verwenden. Diese wird wie ein Kandidat in der Liste aufgeführt und gibt an, "
"welche Kandidaten Du ablehnst. Kandidaten, die Du für geeignet hältst, "
"solltest Du höher als %(abm)s bewerten, Kandidaten, die Du ablehnst, "
"niedriger, d. h. rechts von %(abm)s. Sollte in der Auszählung kein Kandidat "
"gegen die Ablehnungsgrenze gewinnen, so kann der Vorstand ggf. weitere "
"Maßnahmen ergreifen."

#: cdedb/frontend/templates/web/assembly/show_ballot.tmpl:439
msgid "Obi-Wan “Ben” Kenobi, short: [ObiWan]"
msgstr "Obi-Wan „Ben“ Kenobi, kurz: [ObiWan]"

#: cdedb/frontend/templates/web/assembly/show_ballot.tmpl:451
msgid ""
"You deem Leia and Obi-Wan (equally) suitable, You want to reject Luke\n"
"                                            and you absolutely can’t stand "
"Han Solo."
msgstr ""
"Du hältst nur Leia und Obi-Wan für (gleich) geeignet, Luke lehnst Du ab, Han "
"Solo geht echt gar nicht."

#: cdedb/frontend/templates/web/assembly/show_ballot.tmpl:456
#: cdedb/frontend/templates/web/assembly/show_ballot.tmpl:476
msgid ""
"You want to vote for Luke and if he doesn’t make it, you think Obi-Wan "
"should.\n"
"                                            You don’t have an opinion about "
"the others."
msgstr ""
"Du möchtest Luke wählen, und wenn er es nicht wird, dann bitte Obi-Wan. Zu "
"den anderen hast Du keine Meinung."

#: cdedb/frontend/templates/web/assembly/show_ballot.tmpl:549
#, python-format
msgid ""
"There are three ways of moving Candidates: Drag’n’Drop them into a different "
"box or\n"
"                                    click on a Candidate and then on a box. "
"Or You can select a Candidate with %(tab)s,\n"
"                                    confirm it with %(enter)s or %(space)s, "
"then select a box with %(tab)s\n"
"                                    and confirm the selection with %(enter)s "
"or %(space)s."
msgstr ""
"Zum Bewegen der Kandidaten hast du drei Möglichkeiten: Verschiebe sie mit "
"Drag’n’Drop in eine andere Box oder klicke zuerst den Kandidaten, dann die "
"gewünschte Box an. Mit der Tastatur kannst Du Kandidaten und Boxen mit "
"%(tab)s fokussieren und so zunächst den Kandidaten und dann die Ziel-Box mit "
"%(enter)s oder %(space)s auswählen."

#: cdedb/frontend/templates/web/assembly/show_ballot.tmpl:560
msgid ""
"One of the boxes is marked as “Neutral”. Please place Candidates You deem "
"suitable\n"
"                                        above this box (they will be "
"highlighted in green) and Candidates you want to reject\n"
"                                        below this box (they will be "
"highlighted in red). Should all Candidates be rejected,\n"
"                                        the board may take additional "
"measures."
msgstr ""
"Zum Bewegen der Kandidaten hast du drei Möglichkeiten: Verschiebe sie mit "
"Drag’n’Drop in eine andere Box oder klicke zuerst den Kandidaten, dann die "
"gewünschte Box an. Mit der Tastatur kannst Du Kandidaten und Boxen mit "
"<kbd>TAB</kbd> fokussieren und so zunächst den Kandidaten und dann die Ziel-"
"Box mit <kbd>ENTER</kbd> oder <kbd>Leertaste</kbd> auswählen."

#: cdedb/frontend/templates/web/cde/consent_decision.tmpl:56
msgid "I accept that my data may be mailed to other CdE-Members by post."
msgstr ""
"Ich erkläre mich damit einverstanden, dass meine Daten per Post an andere "
"CdEler verschickt werden können."

#: cdedb/frontend/templates/web/cde/consent_decision.tmpl:71
msgid ""
"I hereby declare that I will not pass the data of CdE-Members to third "
"parties\n"
"                and that I will will not use it for any purpose, that is not "
"in the sense and purpose of the CdE."
msgstr ""
"Ich erkläre, dass ich Daten anderer CdEler nicht an Dritte weitergeben oder "
"zu Zwecken benutzen werde, die nicht Sinn und Aufgabe des CdE sind."

#: cdedb/frontend/templates/web/cde/consent_decision.tmpl:96
msgid "Don’t change anything"
msgstr "Nichts ändern"

#: cdedb/frontend/templates/web/cde/create_past_event.tmpl:29
#, python-format
msgid ""
"Enter one Course per line in the format: “%(number)s”;“%(title)s”;“%(desc)s”."
msgstr ""
"Hier einen Kurs pro Zeile im Format „%(number)s“;„%(title)s“;„%(desc)s“ "
"eingeben."

#: cdedb/frontend/templates/web/cde/i25p_index.tmpl:12
msgid "Initiative 25+ – What’s that?"
msgstr "Initiative 25+ – Was ist das?"

#: cdedb/frontend/templates/web/cde/i25p_index.tmpl:22
#, python-format
msgid ""
"These %(amount)s will be used to pay the annual membership fee\n"
"            currently in force, currently %(fee)s. The remainder is a "
"donation\n"
"            to the CdE. The CdE will make sure that about 40 to 50 percent "
"of\n"
"            this is given to %(dsa)s or otherwise used to support the "
"“%(idea)s”."
msgstr ""
"Mit diesen mindestens %(amount)s wird zunächst der – jeweils aktuelle – "
"Mitgliedsbeitrag für ein Jahr verrechnet, derzeit also %(fee)s. Der "
"Restbetrag kommt dem CdE als Spende zugute. Im Rahmen der Vereinsarbeit soll "
"darauf geachtet werden, dass in etwa 40 bis 50 Prozent davon der %(dsa)s "
"gespendet oder für eine sonstige Unterstützung der „%(idea)s“ verwendet "
"werden."

#: cdedb/frontend/templates/web/cde/i25p_index.tmpl:45
#, python-format
msgid ""
"The %(initiative)s implements a decision of the General Assembly 2008\n"
"            to support the “%(idea)s“ financially. To this end, the CdE may "
"give a\n"
"            portion of the donations received this way to %(bub)s or use "
"them to support\n"
"            SchülerAkademien in some other way."
msgstr ""
"Mit der %(initiative)s soll auch ein Beschluss der Mitgliederversammlung "
"2008 umgesetzt werden. Dazu darf der CdE einen Teil der auf diesem Weg "
"erhaltenen Spenden an %(bub)s weiterreichen oder aber auf anderem Wege die "
"„%(idea)s“ fördern."

#: cdedb/frontend/templates/web/cde/i25p_index.tmpl:47
msgid "Bildung & Begabung gem. GmbH"
msgstr "Bildung & Begabung gem. GmbH"

#: cdedb/frontend/templates/web/cde/index.tmpl:49
#, python-format
msgid ""
"With the Initiative 25+ you can support the CdE and the “%(idea)s” "
"financially,\n"
"                            via Direct Debit of %(amount)s or more annually. "
"%(link)s"
msgstr ""
"Mit der Initiative 25+ unterstützt Du den CdE und die „%(idea)s“ finanziell "
"durch einen Lastschrifteinzug von jährlich %(amount)s oder mehr. %(link)s"

#: cdedb/frontend/templates/web/cde/index.tmpl:57
msgid "You are already a part of the Initiative 25+."
msgstr "Du nimmst bereits an der Initiative 25+ teil."

#: cdedb/frontend/templates/web/cde/index.tmpl:68
#, python-format
msgid ""
"You want to support the CdE and the “%(idea)s“ financially?\n"
"                            You can give authorization for the CdE to "
"withdraw %(amount)s or more annually via Direct Debit."
msgstr ""
"Du möchtest den CdE und die „%(idea)s“ finanziell unterstützen? Sofern Du "
"die Erlaubnis dazu erteilst, zieht der CdE in Zukunft jährlich %(amount)s "
"oder einen beliebigen höheren Betrag als Lastschrift von Deinem Konto ein: "
"25+ eben."

#: cdedb/frontend/templates/web/cde/lastschrift_change.tmpl:30
#: cdedb/frontend/templates/web/cde/lastschrift_create.tmpl:43
msgid "Account holder’s address (if different)"
msgstr "Anschrift Kontoinhaber (falls abweichend)"

#: cdedb/frontend/templates/web/cde/lastschrift_index.tmpl:31
msgid ""
"During the Semester – as early as possible, but not before the Payment "
"Reqeusts/Information are sent – the\n"
"            following Direct Debits have to be executed.\n"
"            To do this, generate a cdd-file and import it into the online "
"banking software.\n"
"            Directly afterwards activate the Direct Debits in the DB by "
"clicking “Perform Direct Debit”.\n"
"            This sends a notification to the members informing them about "
"the transaction."
msgstr ""
"Im Laufe des Semesters – und dabei möglichst früh, aber erst nach der "
"Zahlungsinformation – sind noch folgende Lastschriften auszuführen. Dazu "
"eine cdd-Datei generieren und in die Online-Banking-Software importieren. "
"Direkt anschließend die Lastschriften in der Datenbank initialisieren per "
"Klick auf „Bankeinzug ausführen“. Dies versendet eine Benachrichtigung an "
"die Mitglieder über den bevorstehenden Lastschrifteinzug."

#: cdedb/frontend/templates/web/cde/lastschrift_show.tmpl:73
msgid "Acc. holder’s address"
msgstr "Anschrift Kontoinhaber"

#: cdedb/frontend/templates/web/core/change_password.tmpl:17
#: cdedb/frontend/templates/web/core/do_password_reset.tmpl:15
msgid ""
"There are no hard criteria for your new password, as we are using the zxcvbn "
"library to evaluate the\n"
"            actual strength of password. Numerals, Uppercase letters, and "
"Special characters aren’t required.\n"
"            For example, you can use a randomized string of 8 characters, "
"but it is also fine to use two words that\n"
"            aren’t too common. This form will provide feedback to help you "
"chose a better password if your new password\n"
"            is too weak."
msgstr ""
"Es gibt keine harten Kriterien für das neue Passwort, da wir die zxcvbn-"
"Bibliothek verwenden, um die tatsächliche Stärke des Passworts zu ermitteln. "
"Ziffern, Großbuchstaben und Sonderzeichen sind nicht erforderlich. "
"Beispielsweise ist es möglich, eine zufallsgenerierte Zeichenkette von 8 "
"Zeichen Länge zu verwenden, aber es ist auch in Ordnung, zwei nicht zu "
"häufige Wörter aneinanderzuhängen. Dieses Formular wird Feedback geben, um "
"das Passwort zu verbessern, sollte Dein neues Passwort zu schwach sein."

#: cdedb/frontend/templates/web/core/change_user.tmpl:70
#: cdedb/frontend/templates/web/core/change_user.tmpl:69
msgid ""
"This address is meant to be a “backup”,, should the primary address not "
"work. Please give an address where\n"
"                you can be reached long-term, e.g. your parents' address."
msgstr ""
"Diese Adresse ist dazu gedacht, eine „Notfalladresse“ zu haben, falls die "
"erste Anschrift nicht mehr funktionieren sollte. Gib hier bitte eine Adresse "
"an, unter der Du längerfristig erreichbar sein wirst, z. B. die "
"Heimatanschrift bei den Eltern."

#: cdedb/frontend/templates/web/core/do_username_change.tmpl:10
#, python-format
msgid ""
"Enter Your Password and click “Confirm” to change Your E-Mail-Address to "
"<code>%(email)s</code>.\n"
"            Aftwerwards you need to user Your new E-Mail-Address to login."
msgstr ""
"Gib Dein Passwort ein und klicke den Bestätigungsknopf um Deine E-Mail-"
"Adresse zu <code>%(email)s</code> zu ändern. Nachdem Du die Änderung "
"durchgeführt hast, musst Du bei der Anmeldung Deine neue E-Mail-Adresse "
"angeben."

#: cdedb/frontend/templates/web/core/inspect_change.tmpl:65
#: cdedb/frontend/templates/web/core/show_history.tmpl:138
#: cdedb/frontend/templates/web/core/show_user.tmpl:106
msgid "Account & Membership"
msgstr "Account & Mitgliedschaft"

#: cdedb/frontend/templates/web/core/set_foto.tmpl:51
msgid "max. 128 kB Filesize"
msgstr "max. 128 kB Dateigröße"

#: cdedb/frontend/templates/web/core/show_user.tmpl:393
msgid ""
"Sends an email to this user, which contains a password reset link. This is\n"
"                                        basically the same as any non-admin "
"user can achieve using the “Reset Password”\n"
"                                        form on the login page."
msgstr ""
"Sendet eine E-Mail mit einem Passwort-Rücksetz-Link an den Benutzer. Das "
"kommt aufs Gleiche hinaus, wie wenn der Benutzer das „Passwort zurücksetzen“-"
"Formular auf der Login-Seite nutzt."

#: cdedb/frontend/templates/web/core/show_user.tmpl:465
msgid ""
"Archives the Account. The User can no longer login and most Information is "
"deleted.\n"
"                                    Only Information necessary to restore "
"Membership will be retained\n"
"                                    (i. e. Name and Past Events "
"attendance).\n"
"                                    Other Users can no longer see the "
"Account."
msgstr ""
"Archiviert den Account. Dabei wird der Account bis auf Weiteres unbenutzbar "
"und die meisten Informationen werden gelöscht. Nur Informationen, die für "
"eine Wiederaufnahme der CdE-Mitgliedschaft von Bedeutung sind (z. B. Name "
"und Akademieteilnahme), bleiben bestehen. Andere Benutzer können den Account "
"nicht mehr finden."

#: cdedb/frontend/templates/web/event/amend_registration.tmpl:43
#: cdedb/frontend/templates/web/event/register.tmpl:135
msgid ""
"I agree that my data, including my name, address and my email, may be sent "
"to other participants of this event beforehand."
msgstr ""
"Ich stimme zu, dass meine Daten, insbesondere mein Name, meine Adresse und "
"meine E-Mail, im Vorfeld der Veranstaltung an andere Teilnehmer "
"weitergegeben werden dürfen."

#: cdedb/frontend/templates/web/event/change_event.tmpl:63
msgid ""
"The custom field in which the participants’ rooming preferences will be "
"saved. Fieldtype: Text"
msgstr ""
"Das Feld, in das die Hauswünsche der Teilnehmer eingetragen werden. Feldtyp: "
"Text"

#: cdedb/frontend/templates/web/event/change_event.tmpl:72
msgid ""
"The custom field in which the participants’ willingness to sleep on a "
"camping mat will be saved. Fieldtype: Yes/No"
msgstr ""
"Das Feld, in dem die Bereitschaft, auf einer Isomatte zu schlafen, abgefragt "
"wird. Feldtyp: Ja/Nein"

#: cdedb/frontend/templates/web/event/change_registrations.tmpl:40
#: cdedb/frontend/templates/web/event/change_registrations.tmpl:55
#, python-format
msgid "Overwrite ”%(label)s”"
msgstr "„%(label)s“ überschreiben"

#: cdedb/frontend/templates/web/event/course_stats.tmpl:33
#: cdedb/frontend/templates/web/event/course_stats.tmpl:68
msgid "Attendees & Course Choices"
msgstr "Kursteilnehmer und Kurswahlen"

#: cdedb/frontend/templates/web/event/field_summary.tmpl:154
msgid ""
"Deleting a field includes deletion of all data, which is stored\n"
"            in this field in any registration/course/lodgement. Changing\n"
"            the datatype of a field deletes all data that cannot be casted\n"
"            to the new type, upon saving."
msgstr ""
"Beim Löschen eines Feldes werden auch alle Daten gelöscht, die in einer "
"Anmeldung/einem Kurs/einer Unterkunft in diesem Feld gespeichert sind. Das "
"Ändern des Datentyps führt beim Speichern zur Löschung aller Daten, die "
"nicht in den neuen Datentyp konvertiert werden können."

#: cdedb/frontend/templates/web/event/questionnaire_summary.tmpl:41
#, python-format
msgid "Supports %(infolink)s for “Text-Only” fields."
msgstr "Unterstützt %(infolink)s für „Nur-Text“ Felder."

#: cdedb/frontend/templates/web/event/registration_status.tmpl:24
#, python-format
msgid ""
"Please keep in mind that your Registration will only be complete, once\n"
"                you pay your participation fee. Please transfer %(fee)s to "
"the following\n"
"                Account. Please make sure, the recipient does not have to "
"pay any fees,\n"
"                especially when paying internationally."
msgstr ""
"Beachte bitte, dass Deine Anmeldung erst mit Überweisung des "
"Teilnehmerbeitrags gültig wird. Überweise dazu %(fee)s auf folgendes Konto. "
"Achte bitte bei internationalen Überweisungen darauf, dass der Empfänger "
"keine Gebühren zahlen muss."

#: cdedb/frontend/templates/web/event/registration_status.tmpl:121
#, python-format
msgid ""
"I %(consent)sagree that my data, including my name, address and my email, "
"may be sent\n"
"                to other participants of this event beforehand."
msgstr ""
"Ich stimme %(consent)szu, dass meine Daten, insbesondere mein Name, meine "
"Adresse und meine E-Mail, im Vorfeld der Veranstaltung an andere Teilnehmer "
"weitergegeben werden dürfen."

#: cdedb/frontend/templates/web/event/show_course.tmpl:103
msgid "Participants’ Course Choices"
msgstr "Kurswahlen der Teilnehmer"

#: cdedb/frontend/templates/web/event/show_event.tmpl:256
#: cdedb/frontend/templates/web/event/show_event.tmpl:272
msgid ""
"Archives the event. This creates a new “Past Event” in the CdE-Realm and "
"transfers\n"
"                            course and participant information there."
msgstr ""
"Archiviert die Veranstaltung. Dabei wird eine neue „Vergangene "
"Veranstaltung“ im CdE-Bereich erstellt und die Kurse und Teilnehmer dieser "
"Veranstaltung dorthin übertragen."

#: cdedb/frontend/templates/web/ml/change_mailinglist.tmpl:49
#: cdedb/frontend/templates/web/ml/create_mailinglist.tmpl:32
msgid "Moderation & Subscribers"
msgstr "Moderation & Abonnenten"

#: cdedb/frontend/templates/web/ml/index.tmpl:29
msgid ""
"Here you can find the CdE’s Mailinglists; notably also those linked to "
"events and assemblies."
msgstr ""
"Hier findest Du die Mailinglisten des CdE; insbesondere auch zu Akademien "
"und Versammlungen."

#: cdedb/frontend/templates/web/ml/management.tmpl:27
#: cdedb/frontend/templates/web/ml/management.tmpl:30
msgid ""
"Note that only DB-Accounts can be moderators and subscribers.\n"
"            Any email address can be added to the whitelist though."
msgstr ""
"Beachte, dass als Moderatoren und Abonnenten nur DB-Accounts und keine "
"beliebigen E-Mail-Adressen eingetragen werden können. Bei der Whitelist "
"können hingegen beliebige E-Mail-Adressen eingetragen werden."

#: cdedb/frontend/templates/web/event/show_event.tmpl:224
#: cdedb/frontend/templates/web/event/show_course.tmpl:167
#: cdedb/frontend/templates/web/event/show_event.tmpl:232
msgid "Remove Logo"
msgstr "Logo entfernen"

msgid "Only Admins may add users outside of the configured audience."
msgstr ""
"Nur Administratoren können Benutzer außerhalb des konfigurierten "
"Empfängerkreises hinzufügen."

#: cdedb/frontend/event.py:294
msgid "Minor form has been removed."
msgstr "Minderjährigenformular wurde entfernt."

#: cdedb/frontend/templates/web/cde/show_past_event.tmpl:160
msgid "Delete Event"
msgstr "Veranstaltung löschen"

#: cdedb/frontend/templates/web/cde/show_past_event.tmpl:167
msgid ""
"Deletes the event, including description, courses and participant information"
msgstr ""
"Löscht die Veranstaltung inklusive Beschreibung, Kursen und Teilnehmern."

#: cdedb/frontend/templates/web/cde/show_past_event.tmpl:173
msgid "The event will be permanently deleted."
msgstr "Die Veranstaltung wird irreversibel gelöscht."

#: cdedb/frontend/templates/web/core/admin_username_change.tmpl:4
#, python-format
msgid "Edit Email Address for %(given_names)s %(family_name)s"
msgstr "E-Mail-Adresse für %(given_names)s %(family_name)s bearbeiten"

#: cdedb/frontend/templates/web/core/admin_username_change.tmpl:11
#: cdedb/frontend/templates/web/core/admin_username_change.tmpl:20
msgid "Edit Email Address"
msgstr "E-Mail-Adresse bearbeiten"

#: cdedb/frontend/templates/web/core/admin_username_change.tmpl:18
msgid "Old Email Address"
msgstr "Alte E-Mail-Adresse"

#: cdedb/frontend/templates/web/core/admin_username_change.tmpl:19
#: cdedb/frontend/templates/web/core/change_username.tmpl:25
#: cdedb/frontend/templates/web/ml/show_mailinglist.tmpl:125
msgid "New Email Address"
msgstr "Neue E-Mail-Adresse"

#: cdedb/frontend/templates/web/core/do_username_change.tmpl:10
#, python-format
msgid ""
"Enter Your Password and click “Confirm” to change Your E-Mail-Address to "
"<code>%(email)s</code>.\n"
"            Aftwerwards you need to user Your new email address to login."
msgstr ""
"Gib Dein Passwort ein und klicke den Bestätigungsknopf um Deine E-Mail-"
"Adresse zu <code>%(email)s</code> zu ändern. Nachdem Du die Änderung "
"durchgeführt hast musst Du bei der Anmeldung Deine neue E-Mail-Adresse "
"angeben."

#: cdedb/frontend/templates/web/event/course_choices.tmpl:78
#, python-format
msgid ""
"Show only participants who %(select3)s the course %(select2)s %(select1)s"
msgstr "Nur Teilnehmer anzeigen, die %(select1)s %(select2)s %(select3)s."

#: cdedb/frontend/templates/web/event/course_choices.tmpl:89
#, python-format
msgid "Only include these IDs: %(select4)s, but %(checkbox)s."
msgstr "Zeige nur die folgenden IDs an: %(select4)s, aber %(checkbox)s an."

#: cdedb/frontend/templates/web/event/course_choices.tmpl:91
msgid "Show pending registrations"
msgstr "zeige offene Anmeldungen"

#: cdedb/frontend/templates/web/event/course_choices.tmpl:97
msgid "Show all participants"
msgstr "Zeige alle Teilnehmer an"

#: cdedb/frontend/templates/web/event/course_stats.tmpl:14
#: cdedb/frontend/templates/web/event/course_stats.tmpl:33
msgid "Include all active registrations"
msgstr "Alle aktiven Anmeldungen anzeigen"

#: cdedb/frontend/templates/web/event/course_stats.tmpl:38
msgid ""
"The course statistics, shown below, include only approved\n"
"                participants."
msgstr ""
"Die untenstehenden Kursstatistiken enthalten nur Anmeldungen mit Status "
"“Teilnehmer”."

#: cdedb/frontend/templates/web/event/course_stats.tmpl:48
msgid ""
"The course attendee and choice statistics include all active\n"
"                    registrations (registration status “Participant”, "
"“Guest”,\n"
"                    “Waitlist” and “Applied”)."
msgstr ""
"Die Kursteilnehmer- und Kurswahl-Statistiken enthalten alle aktiven "
"Anmeldungen (Anmeldestatus “Teilnehmer”, “Gast”, “Warteliste” und “Offen”)."

#: cdedb/frontend/templates/web/event/course_stats.tmpl:55
msgid "Only show participants"
msgstr "Nur Teilnehmer anzeigen"

#: cdedb/frontend/templates/web/event/downloads.tmpl:51
msgid "Participant Lists"
msgstr "Teilnehmerlisten"

#: cdedb/frontend/templates/web/event/downloads.tmpl:52
msgid ""
"The public lists only contain those who gave their consent to be on the "
"list. Only these may be sent to the participants beforehand."
msgstr ""
"Die öffentlichen Listen enthalten nur diejenigen Teilnehmer, die bei der "
"Anmeldung zugestimmt haben, dass ihre Daten weitergegeben werden dürfen. Nur "
"diese Listen dürfen im Vorfeld der Veranstaltung an die Teilnehmer "
"weitergegeben werden."

#: cdedb/frontend/templates/web/event/downloads.tmpl:55
msgid ""
"The orga lists contain all participants and are for orgas only. They may "
"however be displayed publicly at the event iteself."
msgstr ""
"Die Orga-Listen enthalten alle Teilnehmer und sind nur für die Orgas "
"gedacht. Sie dürfen allerdings bei der Veranstaltung selbst öffentlich "
"aufgehangen werden."

#: cdedb/frontend/templates/web/event/downloads.tmpl:62
msgid "Public List"
msgstr "Öffentliche Liste"

#: cdedb/frontend/templates/web/event/downloads.tmpl:67
msgid "Public List (Landscape)"
msgstr "Öffentliche Liste (Querformat)"

#: cdedb/frontend/templates/web/event/downloads.tmpl:72
msgid "Orga List"
msgstr "Orga-Liste"

#: cdedb/frontend/templates/web/event/downloads.tmpl:77
msgid "Orga List (Landscape)"
msgstr "Orga-Liste (Querformat)"

#: cdedb/frontend/templates/web/event/downloads.tmpl:83
#: cdedb/frontend/templates/web/event/downloads.tmpl:88
msgid "Public Lists by part"
msgstr "Öffentliche Listen nach Veranstaltungsteil"

#: cdedb/frontend/templates/web/event/show_course.tmpl:159
#: cdedb/frontend/templates/web/event/show_course.tmpl:162
msgid "Course Logo"
msgstr "Kurslogo"

#: cdedb/frontend/templates/web/event/show_event.tmpl:154
msgid "Remove Minor Form"
msgstr "Miderjährigenformular entfernen"

msgid "This search only finds searchable and active members. For all CdE users use the %(link)s page."
msgstr "Diese Suche findet nur suchbare, aktive Mitglieder. Um alle CdE-Benutzer zu finden, nutze die %(link)s."
=======
msgid "Must supply archival note."
msgstr "Archivierungsnotiz muss angegeben werden."
>>>>>>> 8706adf4
<|MERGE_RESOLUTION|>--- conflicted
+++ resolved
@@ -8899,6 +8899,7 @@
 msgstr "Kurseinteilungsprüfung"
 
 #: cdedb/frontend/templates/web/event/course_assignment_checks.tmpl:29
+#: cdedb/frontend/templates/web/event/course_assignment_checks.tmpl:28
 msgid "instead of"
 msgstr "statt"
 
@@ -10832,7 +10833,6 @@
 msgid "Mailinglists Log"
 msgstr "Mailinglisten-Log"
 
-<<<<<<< HEAD
 #: cdedb/backend/core.py:674 cdedb/backend/core.py:694
 msgid "Modification of email address prevented."
 msgstr "Änderung der E-Mail-Adresse verhindert."
@@ -11663,9 +11663,12 @@
 msgid "Remove Minor Form"
 msgstr "Miderjährigenformular entfernen"
 
-msgid "This search only finds searchable and active members. For all CdE users use the %(link)s page."
-msgstr "Diese Suche findet nur suchbare, aktive Mitglieder. Um alle CdE-Benutzer zu finden, nutze die %(link)s."
-=======
+msgid ""
+"This search only finds searchable and active members. For all CdE users use "
+"the %(link)s page."
+msgstr ""
+"Diese Suche findet nur suchbare, aktive Mitglieder. Um alle CdE-Benutzer zu "
+"finden, nutze die %(link)s."
+
 msgid "Must supply archival note."
-msgstr "Archivierungsnotiz muss angegeben werden."
->>>>>>> 8706adf4
+msgstr "Archivierungsnotiz muss angegeben werden."