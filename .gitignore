--- conflicted
+++ resolved
@@ -42,10 +42,8 @@
 i18n/*/LC_MESSAGES/cdedb.spellcheck
 messages.mo
 
-<<<<<<< HEAD
 # local ldap config files
 ldap/output
-=======
+
 # virtual environment
-.venv
->>>>>>> 6a0f0db7
+.venv